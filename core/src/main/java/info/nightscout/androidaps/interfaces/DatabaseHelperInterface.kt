--- conflicted
+++ resolved
@@ -1,7 +1,11 @@
 package info.nightscout.androidaps.interfaces
 
 import com.j256.ormlite.dao.CloseableIterator
-import info.nightscout.androidaps.db.*
+import info.nightscout.androidaps.db.BgReading
+import info.nightscout.androidaps.db.CareportalEvent
+import info.nightscout.androidaps.db.DanaRHistoryRecord
+import info.nightscout.androidaps.db.DbRequest
+import info.nightscout.androidaps.db.TDD
 
 interface DatabaseHelperInterface {
 
@@ -17,14 +21,11 @@
     fun deleteDbRequestbyMongoId(action: String, _id: String)
     fun getDbRequestInterator(): CloseableIterator<DbRequest>
     fun roundDateToSec(date: Long): Long
-<<<<<<< HEAD
     fun createOrUpdateTDD(record: TDD)
     fun createOrUpdate(tempBasal: TemporaryBasal)
     fun findTempBasalByPumpId(id: Long) : TemporaryBasal
     fun getTemporaryBasalsDataFromTime(mills: Long, ascending: Boolean) : List<TemporaryBasal>
     fun getCareportalEventFromTimestamp(timestamp: Long): CareportalEvent
     fun getTDDsForLastXDays(days: Int): List<TDD>
-=======
     fun getProfileSwitchData(from: Long, ascending: Boolean): List<ProfileSwitch>
->>>>>>> 1d8120d0
 }