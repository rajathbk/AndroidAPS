--- conflicted
+++ resolved
@@ -38,10 +38,6 @@
     @Deprecated("Use new DB")
     fun getExtendedBolusByPumpId(pumpId: Long): ExtendedBolus?
     fun getAllProfileSwitches(): List<ProfileSwitch>
-<<<<<<< HEAD
-    fun getAllTDDs(): List<TDD>
-=======
->>>>>>> 430a8719
     fun getAllOHQueueItems(maxEntries: Long): List<OHQueueItem>
     fun resetProfileSwitch()
 
