package info.nightscout.androidaps.plugins.pump.insight.satl;

import java.util.Arrays;

import info.nightscout.androidaps.plugins.pump.insight.exceptions.IncompatibleSatlVersionException;
import info.nightscout.androidaps.plugins.pump.insight.exceptions.InvalidMacTrailerException;
import info.nightscout.androidaps.plugins.pump.insight.exceptions.InvalidNonceException;
import info.nightscout.androidaps.plugins.pump.insight.exceptions.InvalidPacketLengthsException;
import info.nightscout.androidaps.plugins.pump.insight.exceptions.InvalidPreambleException;
import info.nightscout.androidaps.plugins.pump.insight.exceptions.InvalidSatlCRCException;
import info.nightscout.androidaps.plugins.pump.insight.exceptions.InvalidSatlCommandException;
import info.nightscout.androidaps.plugins.pump.insight.ids.SatlCommandIDs;
import info.nightscout.androidaps.plugins.pump.insight.utils.ByteBuf;
import info.nightscout.androidaps.plugins.pump.insight.utils.Nonce;
import info.nightscout.androidaps.plugins.pump.insight.utils.crypto.Cryptograph;

public abstract class SatlMessage {

    private static final long PREAMBLE = 4293840008L;
    private static final byte VERSION = 0x20;

    private Nonce nonce;
    private long commID = 0;
    private byte[] satlContent;

    protected ByteBuf getData() {
        return new ByteBuf(0);
    }

    protected void parse(ByteBuf byteBuf) {

    }

    public ByteBuf serialize(Class<? extends SatlMessage> clazz, byte[] key) {
        ByteBuf byteBuf;
        if (nonce == null || key == null) byteBuf = serializeCRC(clazz);
        else byteBuf = serializeCTR(nonce.getProductionalBytes(), key, SatlCommandIDs.IDS.getID(clazz));
        satlContent = byteBuf.getBytes(8, byteBuf.getSize() - 16);
        return byteBuf;
    }

    private ByteBuf serializeCRC(Class<? extends SatlMessage> clazz) {
        ByteBuf data = getData();
        int length = data.getSize() + 31;
        ByteBuf byteBuf = new ByteBuf(length + 8);
        byteBuf.putUInt32LE(PREAMBLE);
        byteBuf.putUInt16LE(length);
        byteBuf.putUInt16LE(~length);
        byteBuf.putByte(VERSION);
        byteBuf.putByte(SatlCommandIDs.IDS.getID(clazz));
        byteBuf.putUInt16LE(data.getSize() + 2);
        byteBuf.putUInt32LE(clazz == KeyRequest.class ? 1 : commID);
        byteBuf.putBytes((byte) 0x00, 13);
        byteBuf.putByteBuf(data);
        byteBuf.putUInt16LE(Cryptograph.calculateCRC(byteBuf.getBytes(8, length - 10)));
        byteBuf.putBytes((byte) 0x00, 8);
        return byteBuf;
    }

    private ByteBuf serializeCTR(ByteBuf nonce, byte[] key, byte commandId) {
        ByteBuf data = getData();
        ByteBuf encryptedData = ByteBuf.from(Cryptograph.encryptDataCTR(data.getBytes(), key, nonce.getBytes()));
        int length = 29 + encryptedData.getSize();
        ByteBuf byteBuf = new ByteBuf(length + 8);
        byteBuf.putUInt32LE(PREAMBLE);
        byteBuf.putUInt16LE(length);
        byteBuf.putUInt16LE(~length);
        byteBuf.putByte(VERSION);
        byteBuf.putByte(commandId);
        byteBuf.putUInt16LE(encryptedData.getSize());
        byteBuf.putUInt32LE(commID);
        byteBuf.putByteBuf(nonce);
        byteBuf.putByteBuf(encryptedData);
        byteBuf.putBytes(Cryptograph.produceCCMTag(byteBuf.getBytes(16, 13), data.getBytes(), byteBuf.getBytes(8, 21), key));
        return byteBuf;
    }

    public static SatlMessage deserialize(ByteBuf data, Nonce lastNonce, byte[] key) throws InvalidMacTrailerException, InvalidSatlCRCException, InvalidNonceException, InvalidPreambleException, InvalidPacketLengthsException, IncompatibleSatlVersionException, InvalidSatlCommandException {
        SatlMessage satlMessage;
        byte[] satlContent = data.getBytes(8, data.getSize() - 16);
        if (key == null) satlMessage = deserializeCRC(data);
        else satlMessage = deserializeCTR(data, lastNonce, key);
        satlMessage.setSatlContent(satlContent);
        return satlMessage;
    }

    private static SatlMessage deserializeCTR(ByteBuf data, Nonce lastNonce, byte[] key) throws InvalidMacTrailerException, InvalidNonceException, InvalidPreambleException, InvalidPacketLengthsException, IncompatibleSatlVersionException, InvalidSatlCommandException {
        long preamble = data.readUInt32LE();
        int packetLength = data.readUInt16LE();
        int packetLengthXOR = data.readUInt16LE() ^ 65535;
        byte[] header = data.getBytes(21);
        byte version = data.readByte();
        byte commandId = data.readByte();
        Class<? extends SatlMessage> clazz = SatlCommandIDs.IDS.getType(commandId);
        int dataLength = data.readUInt16LE();
        long commId = data.readUInt32LE();
        byte[] nonce = data.readBytes(13);
        byte[] payload = data.readBytes(dataLength);
        byte[] trailer = data.readBytes(8);
        Nonce parsedNonce = Nonce.fromProductionalBytes(nonce);
        payload = Cryptograph.encryptDataCTR(payload, key, nonce);
        if (!Arrays.equals(trailer, Cryptograph.produceCCMTag(nonce, payload, header, key))) throw new InvalidMacTrailerException();
        if (!lastNonce.isSmallerThan(parsedNonce)) throw new InvalidNonceException();
        if (preamble != PREAMBLE) throw new InvalidPreambleException();
        if (packetLength != packetLengthXOR) throw new InvalidPacketLengthsException();
        if (version != VERSION) throw new IncompatibleSatlVersionException();
        if (clazz == null) throw new InvalidSatlCommandException();
        SatlMessage message;
        try {
<<<<<<< HEAD
            message = clazz.newInstance();
        } catch (Exception exception) {
            throw new IllegalArgumentException();
=======
            message = clazz.getDeclaredConstructor().newInstance();
        } catch (Exception ignored) {
>>>>>>> bbea3712
        }
        message.parse(ByteBuf.from(payload));
        message.setNonce(parsedNonce);
        message.setCommID(commId);
        return message;
    }

    private static SatlMessage deserializeCRC(ByteBuf data) throws InvalidSatlCRCException, InvalidPreambleException, InvalidPacketLengthsException, IncompatibleSatlVersionException, InvalidSatlCommandException {
        long preamble = data.readUInt32LE();
        int packetLength = data.readUInt16LE();
        int packetLengthXOR = data.readUInt16LE() ^ 65535;
        byte[] crcContent = data.getBytes(packetLength - 10);
        byte version = data.readByte();
        byte commandId = data.readByte();
        Class<? extends SatlMessage> clazz = SatlCommandIDs.IDS.getType(commandId);
        int dataLength = data.readUInt16LE();
        long commId = data.readUInt32LE();
        byte[] nonce = data.readBytes(13);
        byte[] payload = data.readBytes(dataLength - 2);
        int crc = data.readUInt16LE();
        data.shift(8);
        if (crc != Cryptograph.calculateCRC(crcContent)) throw new InvalidSatlCRCException();
        if (preamble != PREAMBLE) throw new InvalidPreambleException();
        if (packetLength != packetLengthXOR) throw new InvalidPacketLengthsException();
        if (version != VERSION) throw new IncompatibleSatlVersionException();
        if (clazz == null) throw new InvalidSatlCommandException();
        SatlMessage message;
        try {
<<<<<<< HEAD
            message = clazz.newInstance();
        } catch (Exception exception) {
            throw new IllegalArgumentException();
=======
            message = clazz.getDeclaredConstructor().newInstance();
        } catch (Exception ignored) {
>>>>>>> bbea3712
        }
        message.parse(ByteBuf.from(payload));
        message.setNonce(Nonce.fromProductionalBytes(nonce));
        message.setCommID(commId);
        return message;
    }

    public static boolean hasCompletePacket(ByteBuf byteBuf) {
        if (byteBuf.getSize() < 37) return false;
        return byteBuf.getSize() >= byteBuf.getUInt16LE(4) + 8;
    }

    public Nonce getNonce() {
        return this.nonce;
    }

    public long getCommID() {
        return this.commID;
    }

    public byte[] getSatlContent() {
        return this.satlContent;
    }

    public void setNonce(Nonce nonce) {
        this.nonce = nonce;
    }

    public void setCommID(long commID) {
        this.commID = commID;
    }

    public void setSatlContent(byte[] satlContent) {
        this.satlContent = satlContent;
    }
}<|MERGE_RESOLUTION|>--- conflicted
+++ resolved
@@ -107,14 +107,9 @@
         if (clazz == null) throw new InvalidSatlCommandException();
         SatlMessage message;
         try {
-<<<<<<< HEAD
-            message = clazz.newInstance();
-        } catch (Exception exception) {
-            throw new IllegalArgumentException();
-=======
             message = clazz.getDeclaredConstructor().newInstance();
         } catch (Exception ignored) {
->>>>>>> bbea3712
+            throw new IllegalArgumentException();
         }
         message.parse(ByteBuf.from(payload));
         message.setNonce(parsedNonce);
@@ -143,14 +138,9 @@
         if (clazz == null) throw new InvalidSatlCommandException();
         SatlMessage message;
         try {
-<<<<<<< HEAD
-            message = clazz.newInstance();
-        } catch (Exception exception) {
-            throw new IllegalArgumentException();
-=======
             message = clazz.getDeclaredConstructor().newInstance();
         } catch (Exception ignored) {
->>>>>>> bbea3712
+            throw new IllegalArgumentException();
         }
         message.parse(ByteBuf.from(payload));
         message.setNonce(Nonce.fromProductionalBytes(nonce));
