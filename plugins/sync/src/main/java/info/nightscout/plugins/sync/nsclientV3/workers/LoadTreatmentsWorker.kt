package info.nightscout.plugins.sync.nsclientV3.workers

import android.content.Context
import androidx.work.ExistingWorkPolicy
import androidx.work.OneTimeWorkRequest
import androidx.work.WorkManager
import androidx.work.WorkerParameters
import androidx.work.workDataOf
import info.nightscout.core.utils.receivers.DataWorkerStorage
import info.nightscout.core.utils.worker.LoggingWorker
import info.nightscout.core.utils.worker.then
import info.nightscout.interfaces.nsclient.StoreDataForDb
import info.nightscout.interfaces.sync.NsClient
import info.nightscout.plugins.sync.nsShared.StoreDataForDbImpl
import info.nightscout.plugins.sync.nsclientV3.NSClientV3Plugin
import info.nightscout.rx.bus.RxBus
import info.nightscout.rx.events.EventNSClientNewLog
import info.nightscout.rx.logging.LTag
import info.nightscout.sdk.interfaces.NSAndroidClient
import info.nightscout.sdk.localmodel.treatment.NSTreatment
import info.nightscout.shared.utils.DateUtil
import kotlinx.coroutines.Dispatchers
import javax.inject.Inject
import kotlin.math.max

class LoadTreatmentsWorker(
    context: Context,
    params: WorkerParameters
) : LoggingWorker(context, params, Dispatchers.IO) {

    @Inject lateinit var dataWorkerStorage: DataWorkerStorage
    @Inject lateinit var rxBus: RxBus
    @Inject lateinit var context: Context
    @Inject lateinit var nsClientV3Plugin: NSClientV3Plugin
    @Inject lateinit var dateUtil: DateUtil
    @Inject lateinit var storeDataForDb: StoreDataForDb

    override suspend fun doWorkAndLog(): Result {
        val nsAndroidClient = nsClientV3Plugin.nsAndroidClient ?: return Result.failure(workDataOf("Error" to "AndroidClient is null"))

        try {
            val isFirstLoad = nsClientV3Plugin.isFirstLoad(NsClient.Collection.TREATMENTS)
            val lastLoaded =
                if (isFirstLoad) max(nsClientV3Plugin.firstLoadContinueTimestamp.collections.treatments, dateUtil.now() - nsClientV3Plugin.maxAge)
                else max(nsClientV3Plugin.lastLoadedSrvModified.collections.treatments, dateUtil.now() - nsClientV3Plugin.maxAge)
            if ((nsClientV3Plugin.newestDataOnServer?.collections?.treatments ?: Long.MAX_VALUE) > lastLoaded) {
                val treatments: List<NSTreatment>
                val response: NSAndroidClient.ReadResponse<List<NSTreatment>>?
                if (isFirstLoad) {
                    val lastLoadedIso = dateUtil.toISOString(lastLoaded)
                    response = nsAndroidClient.getTreatmentsNewerThan(lastLoadedIso, NSClientV3Plugin.RECORDS_TO_LOAD)
                } else {
                    response = nsAndroidClient.getTreatmentsModifiedSince(lastLoaded, NSClientV3Plugin.RECORDS_TO_LOAD)
                    aapsLogger.debug(LTag.NSCLIENT, "lastLoadedSrvModified: ${response.lastServerModified}")
                    response.lastServerModified?.let { nsClientV3Plugin.lastLoadedSrvModified.collections.treatments = it }
                    nsClientV3Plugin.storeLastLoadedSrvModified()
                }
                treatments = response.values
                aapsLogger.debug(LTag.NSCLIENT, "TREATMENTS: $treatments")
                if (treatments.isNotEmpty()) {
                    val action = if (isFirstLoad) "RCV-FIRST" else "RCV"
                    rxBus.send(EventNSClientNewLog("◄ $action", "${treatments.size} TRs from ${dateUtil.dateAndTimeAndSecondsString(lastLoaded)}"))
                    // Schedule processing of fetched data and continue of loading
                    val stopLoading = treatments.size != NSClientV3Plugin.RECORDS_TO_LOAD || response.code == 304
                    WorkManager.getInstance(context)
                        .beginUniqueWork(
                            nsClientV3Plugin.JOB_NAME,
                            ExistingWorkPolicy.APPEND_OR_REPLACE,
                            OneTimeWorkRequest.Builder(ProcessTreatmentsWorker::class.java)
                                .setInputData(dataWorkerStorage.storeInputData(response.values))
                                .build()
                        )
                        // response 304 == Not modified (happens when date > srvModified => bad time on phone or server during upload
                        .then(!stopLoading, OneTimeWorkRequest.Builder(LoadTreatmentsWorker::class.java).build())
                        .then(stopLoading, OneTimeWorkRequest.Builder(LoadFoodsWorker::class.java).build())
                        .enqueue()
                } else {
                    // End first load
                    if (isFirstLoad) {
                        nsClientV3Plugin.lastLoadedSrvModified.collections.treatments = lastLoaded
                        nsClientV3Plugin.storeLastLoadedSrvModified()
                    }
                    rxBus.send(EventNSClientNewLog("◄ RCV TR END", "No data from ${dateUtil.dateAndTimeAndSecondsString(lastLoaded)}"))
                    WorkManager.getInstance(context)
<<<<<<< HEAD
                        .enqueueUniqueWork(
=======
                        .beginUniqueWork(
>>>>>>> 1dd73652
                            nsClientV3Plugin.JOB_NAME,
                            ExistingWorkPolicy.APPEND_OR_REPLACE,
                            OneTimeWorkRequest.Builder(StoreDataForDbImpl.StoreTreatmentsWorker::class.java).build()
                        )
                        .then(OneTimeWorkRequest.Builder(LoadFoodsWorker::class.java).build())
                        .enqueue()
                }
            } else {
                // End first load
                if (isFirstLoad) {
                    nsClientV3Plugin.lastLoadedSrvModified.collections.treatments = lastLoaded
                    nsClientV3Plugin.storeLastLoadedSrvModified()
                }
                rxBus.send(EventNSClientNewLog("◄ RCV TR END", "No new data from ${dateUtil.dateAndTimeAndSecondsString(lastLoaded)}"))
                WorkManager.getInstance(context)
<<<<<<< HEAD
                    .enqueueUniqueWork(
=======
                    .beginUniqueWork(
>>>>>>> 1dd73652
                        nsClientV3Plugin.JOB_NAME,
                        ExistingWorkPolicy.APPEND_OR_REPLACE,
                        OneTimeWorkRequest.Builder(StoreDataForDbImpl.StoreTreatmentsWorker::class.java).build()
                    )
                    .then(OneTimeWorkRequest.Builder(LoadFoodsWorker::class.java).build())
                    .enqueue()
            }
        } catch (error: Exception) {
            aapsLogger.error("Error: ", error)
            rxBus.send(EventNSClientNewLog("◄ ERROR", error.localizedMessage))
            nsClientV3Plugin.lastOperationError = error.localizedMessage
            return Result.failure(workDataOf("Error" to error.localizedMessage))
        }

        nsClientV3Plugin.lastOperationError = null
        return Result.success()
    }
}<|MERGE_RESOLUTION|>--- conflicted
+++ resolved
@@ -82,11 +82,7 @@
                     }
                     rxBus.send(EventNSClientNewLog("◄ RCV TR END", "No data from ${dateUtil.dateAndTimeAndSecondsString(lastLoaded)}"))
                     WorkManager.getInstance(context)
-<<<<<<< HEAD
-                        .enqueueUniqueWork(
-=======
                         .beginUniqueWork(
->>>>>>> 1dd73652
                             nsClientV3Plugin.JOB_NAME,
                             ExistingWorkPolicy.APPEND_OR_REPLACE,
                             OneTimeWorkRequest.Builder(StoreDataForDbImpl.StoreTreatmentsWorker::class.java).build()
@@ -102,11 +98,7 @@
                 }
                 rxBus.send(EventNSClientNewLog("◄ RCV TR END", "No new data from ${dateUtil.dateAndTimeAndSecondsString(lastLoaded)}"))
                 WorkManager.getInstance(context)
-<<<<<<< HEAD
-                    .enqueueUniqueWork(
-=======
                     .beginUniqueWork(
->>>>>>> 1dd73652
                         nsClientV3Plugin.JOB_NAME,
                         ExistingWorkPolicy.APPEND_OR_REPLACE,
                         OneTimeWorkRequest.Builder(StoreDataForDbImpl.StoreTreatmentsWorker::class.java).build()
