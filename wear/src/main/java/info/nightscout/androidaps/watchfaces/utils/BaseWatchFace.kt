--- conflicted
+++ resolved
@@ -414,12 +414,6 @@
 
     companion object {
 
-<<<<<<< HEAD
         const val SCREEN_SIZE_SMALL = 280
-=======
-        var iFilter = IntentFilter(Intent.ACTION_BATTERY_CHANGED)
-        val NORMAL_TYPEFACE: Typeface = Typeface.create(Typeface.SANS_SERIF, Typeface.NORMAL)
-        val BOLD_TYPEFACE: Typeface = Typeface.create(Typeface.SANS_SERIF, Typeface.BOLD)
->>>>>>> 91993a5c
     }
 }