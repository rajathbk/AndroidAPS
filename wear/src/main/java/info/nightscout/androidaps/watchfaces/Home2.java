--- conflicted
+++ resolved
@@ -103,13 +103,8 @@
             mTimestamp.setTextColor(ContextCompat.getColor(getApplicationContext(), R.color.dark_TimestampOld));
         }
 
-<<<<<<< HEAD
-        if (batteryLevel == 1) {
+        if (rawData.batteryLevel == 1) {
             mUploaderBattery.setTextColor(dividerBatteryOkColor);
-=======
-        if (rawData.batteryLevel == 1) {
-            mUploaderBattery.setTextColor(ContextCompat.getColor(getApplicationContext(), R.color.dark_uploaderBattery));
->>>>>>> 58bceb7a
         } else {
             mUploaderBattery.setTextColor(ContextCompat.getColor(getApplicationContext(), R.color.dark_uploaderBatteryEmpty));
         }
@@ -217,13 +212,8 @@
                 mTimestamp.setTextColor(Color.RED);
             }
 
-<<<<<<< HEAD
-            if (batteryLevel == 1) {
+            if (rawData.batteryLevel == 1) {
                 mUploaderBattery.setTextColor(dividerTxtColor);
-=======
-            if (rawData.batteryLevel == 1) {
-                mUploaderBattery.setTextColor(ContextCompat.getColor(getApplicationContext(), R.color.dark_midColor));
->>>>>>> 58bceb7a
             } else {
                 mUploaderBattery.setTextColor(Color.RED);
             }
