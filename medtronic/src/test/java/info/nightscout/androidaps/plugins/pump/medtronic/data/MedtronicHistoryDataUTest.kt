package info.nightscout.androidaps.plugins.pump.medtronic.data

import com.google.gson.Gson
import com.google.gson.internal.LinkedTreeMap
<<<<<<< HEAD
// import dagger.android.AndroidInjector
// import dagger.android.HasAndroidInjector
=======
import com.google.gson.reflect.TypeToken
import dagger.android.AndroidInjector
import dagger.android.HasAndroidInjector
>>>>>>> a091b6c3
import info.nightscout.androidaps.TestBase
import info.nightscout.androidaps.interfaces.ActivePlugin
import info.nightscout.androidaps.interfaces.PumpSync
import info.nightscout.androidaps.interfaces.ResourceHelper
import info.nightscout.androidaps.plugins.bus.RxBus
import info.nightscout.androidaps.plugins.pump.common.sync.PumpSyncStorage
import info.nightscout.androidaps.plugins.pump.medtronic.comm.history.pump.MedtronicPumpHistoryDecoder
import info.nightscout.androidaps.plugins.pump.medtronic.comm.history.pump.PumpHistoryEntry
import info.nightscout.androidaps.plugins.pump.medtronic.data.dto.TempBasalPair
import info.nightscout.androidaps.plugins.pump.medtronic.driver.MedtronicPumpStatus
import info.nightscout.androidaps.plugins.pump.medtronic.util.MedtronicUtil
import info.nightscout.shared.sharedPreferences.SP
import org.junit.Test
import org.mockito.Mock
import java.lang.reflect.Type

@Suppress("UNCHECKED_CAST") class MedtronicHistoryDataUTest : TestBase() {

    //@Mock lateinit var activePlugin: ActivePlugin
    //@Mock lateinit var medtronicUtil: MedtronicUtil
    //@Mock lateinit var medtronicPumpHistoryDecoder: MedtronicPumpHistoryDecoder
    @Mock lateinit var medtronicPumpStatus: MedtronicPumpStatus
    // @Mock lateinit var pumpSync: PumpSync
    // @Mock lateinit var pumpSyncStorage: PumpSyncStorage

    //@Mock lateinit var rxBus: RxBus

    // val packetInjector = HasAndroidInjector {
    //     AndroidInjector {
    //
    //     }
    // }

    @Test
    fun createTBRProcessList() {

<<<<<<< HEAD
        var unitToTest = MedtronicHistoryData(packetInjector, aapsLogger, sp, rh, rxBus, activePlugin,
        medtronicUtil,   decoder,
        medtronicPumpStatus,
        pumpSync,
        pumpSyncStorage)
=======
        val unitToTest = MedtronicHistoryData(
            packetInjector, aapsLogger, sp, rh, rxBus, activePlugin,
            medtronicUtil, medtronicPumpHistoryDecoder,
            medtronicPumpStatus,
            pumpSync,
            pumpSyncStorage
        )
>>>>>>> a091b6c3

        val gson = Gson()

        val fileText = ClassLoader.getSystemResource("tbr_data.json").readText()

        val listType: Type = object : TypeToken<MutableList<PumpHistoryEntry?>?>() {}.type
        val yourClassList: MutableList<PumpHistoryEntry> = gson.fromJson(fileText, listType)

        for (pumpHistoryEntry in yourClassList) {
            val stringObject = pumpHistoryEntry.decodedData["Object"] as LinkedTreeMap<String, Any>

            val rate: Double = stringObject["insulinRate"] as Double
            val durationMinutes: Double = stringObject["durationMinutes"] as Double
            val durationMinutesInt: Int = durationMinutes.toInt()

            val tmbPair = TempBasalPair(rate, false, durationMinutesInt)

            pumpHistoryEntry.decodedData.remove("Object")
            pumpHistoryEntry.addDecodedData("Object", tmbPair)
        }

        println("TBR Pre-Process List: " + gson.toJson(yourClassList))

        val createTBRProcessList = unitToTest.createTBRProcessList(yourClassList, mutableListOf())

        println("TBR Process List: " + createTBRProcessList.size)

        for (tempBasalProcessDTO in createTBRProcessList) {
            println(tempBasalProcessDTO.toTreatmentString())
        }

    }

    @Test
    fun createTBRProcessList_SpecialCase() {

<<<<<<< HEAD
        var unitToTest = MedtronicHistoryData(packetInjector, aapsLogger, sp, rh, rxBus, activePlugin,
                                              medtronicUtil,   decoder,
                                              medtronicPumpStatus,
                                              pumpSync,
                                              pumpSyncStorage)
=======
        val unitToTest = MedtronicHistoryData(
            packetInjector, aapsLogger, sp, rh, rxBus, activePlugin,
            medtronicUtil, medtronicPumpHistoryDecoder,
            medtronicPumpStatus,
            pumpSync,
            pumpSyncStorage
        )
>>>>>>> a091b6c3

        val gson = Gson()

        val fileText = ClassLoader.getSystemResource("tbr_data_special.json").readText()

        val listType: Type = object : TypeToken<MutableList<PumpHistoryEntry?>?>() {}.type
        val yourClassList: MutableList<PumpHistoryEntry> = gson.fromJson(fileText, listType)

        for (pumpHistoryEntry in yourClassList) {
            val stringObject = pumpHistoryEntry.decodedData["Object"] as LinkedTreeMap<String, Any>

            val rate: Double = stringObject["insulinRate"] as Double
            val durationMinutes: Double = stringObject["durationMinutes"] as Double
            val durationMinutesInt: Int = durationMinutes.toInt()

            val tmbPair = TempBasalPair(rate, false, durationMinutesInt)

            pumpHistoryEntry.decodedData.remove("Object")
            pumpHistoryEntry.addDecodedData("Object", tmbPair)
        }

        println("TBR Pre-Process List (Special): " + gson.toJson(yourClassList))

        val createTBRProcessList = unitToTest.createTBRProcessList(yourClassList, mutableListOf())

        println("TBR Process List (Special): " + createTBRProcessList.size)

        for (tempBasalProcessDTO in createTBRProcessList) {
            println(tempBasalProcessDTO.toTreatmentString())
        }

    }

}<|MERGE_RESOLUTION|>--- conflicted
+++ resolved
@@ -2,14 +2,9 @@
 
 import com.google.gson.Gson
 import com.google.gson.internal.LinkedTreeMap
-<<<<<<< HEAD
-// import dagger.android.AndroidInjector
-// import dagger.android.HasAndroidInjector
-=======
 import com.google.gson.reflect.TypeToken
 import dagger.android.AndroidInjector
 import dagger.android.HasAndroidInjector
->>>>>>> a091b6c3
 import info.nightscout.androidaps.TestBase
 import info.nightscout.androidaps.interfaces.ActivePlugin
 import info.nightscout.androidaps.interfaces.PumpSync
@@ -46,21 +41,13 @@
     @Test
     fun createTBRProcessList() {
 
-<<<<<<< HEAD
-        var unitToTest = MedtronicHistoryData(packetInjector, aapsLogger, sp, rh, rxBus, activePlugin,
-        medtronicUtil,   decoder,
-        medtronicPumpStatus,
-        pumpSync,
-        pumpSyncStorage)
-=======
         val unitToTest = MedtronicHistoryData(
             packetInjector, aapsLogger, sp, rh, rxBus, activePlugin,
-            medtronicUtil, medtronicPumpHistoryDecoder,
+            medtronicUtil, decoder,
             medtronicPumpStatus,
             pumpSync,
             pumpSyncStorage
         )
->>>>>>> a091b6c3
 
         val gson = Gson()
 
@@ -97,21 +84,13 @@
     @Test
     fun createTBRProcessList_SpecialCase() {
 
-<<<<<<< HEAD
-        var unitToTest = MedtronicHistoryData(packetInjector, aapsLogger, sp, rh, rxBus, activePlugin,
-                                              medtronicUtil,   decoder,
-                                              medtronicPumpStatus,
-                                              pumpSync,
-                                              pumpSyncStorage)
-=======
         val unitToTest = MedtronicHistoryData(
             packetInjector, aapsLogger, sp, rh, rxBus, activePlugin,
-            medtronicUtil, medtronicPumpHistoryDecoder,
+            medtronicUtil, decoder,
             medtronicPumpStatus,
             pumpSync,
             pumpSyncStorage
         )
->>>>>>> a091b6c3
 
         val gson = Gson()
 
