package info.nightscout.androidaps.danar.comm

import dagger.android.HasAndroidInjector
import info.nightscout.androidaps.logging.LTag
import info.nightscout.androidaps.utils.T
import kotlin.math.abs
import kotlin.math.floor

class MsgStatusTempBasal(
    injector: HasAndroidInjector
) : MessageBase(injector) {

    init {
        SetCommand(0x0205)
        aapsLogger.debug(LTag.PUMPCOMM, "New message")
    }

    var isTempBasalInProgress = false

    override fun handleMessage(bytes: ByteArray) {
        isTempBasalInProgress = intFromBuff(bytes, 0, 1) and 0x01 == 0x01
        val isAPSTempBasalInProgress = intFromBuff(bytes, 0, 1) and 0x02 == 0x02
        var tempBasalPercent = intFromBuff(bytes, 1, 1)
        if (tempBasalPercent > 200) tempBasalPercent = (tempBasalPercent - 200) * 10
        var tempBasalTotalMin = intFromBuff(bytes, 2, 1) * 60
        tempBasalTotalMin = if (tempBasalTotalMin == 150) 15 else if (tempBasalTotalMin == 160) 30 else tempBasalTotalMin
        val tempBasalTotalSec = tempBasalTotalMin * 60
        val tempBasalRunningSeconds = intFromBuff(bytes, 3, 3)
        val tempBasalRemainingMin = (tempBasalTotalSec - tempBasalRunningSeconds) / 60
        val tempBasalStart = if (isTempBasalInProgress) getDateFromSecAgo(tempBasalRunningSeconds) else 0
        if (isTempBasalInProgress && !isWithin3Sec(tempBasalStart)) {
            danaPump.tempBasalStart = tempBasalStart
            danaPump.tempBasalPercent = tempBasalPercent
            danaPump.tempBasalDuration = T.mins(tempBasalTotalMin.toLong()).msecs()
            aapsLogger.debug(LTag.PUMPCOMM, "New temp basal detected")
        } else if (!isTempBasalInProgress) {
            aapsLogger.debug(LTag.PUMPCOMM, "Temp basal stopped. Previous state: ${danaPump.isTempBasalInProgress}")
            danaPump.isTempBasalInProgress = false
        } else {
            aapsLogger.debug(LTag.PUMPCOMM, "No change in temp basal. Current state: ${danaPump.isTempBasalInProgress}")
        }
        aapsLogger.debug(LTag.PUMPCOMM, "Is temp basal running: $isTempBasalInProgress")
        aapsLogger.debug(LTag.PUMPCOMM, "Is APS temp basal running: $isAPSTempBasalInProgress")
        aapsLogger.debug(LTag.PUMPCOMM, "Current temp basal percent: $tempBasalPercent")
        aapsLogger.debug(LTag.PUMPCOMM, "Current temp basal remaining min: $tempBasalRemainingMin")
        aapsLogger.debug(LTag.PUMPCOMM, "Current temp basal total min: $tempBasalTotalMin")
        aapsLogger.debug(LTag.PUMPCOMM, "Current temp basal start: " + dateUtil.dateAndTimeString(tempBasalStart))
    }

    private fun getDateFromSecAgo(tempBasalAgoSecs: Int): Long {
<<<<<<< HEAD
        return (floor(dateUtil._now() / 1000.0) - tempBasalAgoSecs).toLong() * 1000
=======
        return (floor(dateUtil.now() / 1000.0) - tempBasalAgoSecs).toLong() * 1000
>>>>>>> dcc0b040
    }

    // because there is no fixed timestamp of start allow update of tbr only if tbr start differs more
    private fun isWithin3Sec(newStart: Long) = abs(newStart - danaPump.tempBasalStart) < 3000
}<|MERGE_RESOLUTION|>--- conflicted
+++ resolved
@@ -48,11 +48,7 @@
     }
 
     private fun getDateFromSecAgo(tempBasalAgoSecs: Int): Long {
-<<<<<<< HEAD
-        return (floor(dateUtil._now() / 1000.0) - tempBasalAgoSecs).toLong() * 1000
-=======
         return (floor(dateUtil.now() / 1000.0) - tempBasalAgoSecs).toLong() * 1000
->>>>>>> dcc0b040
     }
 
     // because there is no fixed timestamp of start allow update of tbr only if tbr start differs more
