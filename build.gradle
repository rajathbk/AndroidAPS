// Top-level build file where you can add configuration options common to all sub-projects/modules.

buildscript {
    ext.kotlin_version = '1.3.50'
    repositories {
        google()
        jcenter()
        maven { url 'https://maven.fabric.io/public' }
    }
    dependencies {
        classpath 'com.android.tools.build:gradle:3.5.2'
<<<<<<< HEAD
        classpath 'com.google.gms:google-services:4.3.2'
        classpath 'io.fabric.tools:gradle:1.31.0'
=======
        classpath 'com.google.gms:google-services:4.3.3'
        classpath 'io.fabric.tools:gradle:1.31.2'
>>>>>>> b8ba94fa

        // NOTE: Do not place your application dependencies here; they belong
        // in the individual module build.gradle files

        classpath "org.jetbrains.kotlin:kotlin-gradle-plugin:$kotlin_version"
    }
}

allprojects {
    repositories {
        google()
        jcenter()

        maven {
            url "https://maven.google.com"
        }
        ivy {
            url 'https://github.com/'
            layout 'pattern', {
                artifact '/[organisation]/[module]/archive/[revision].[ext]'
            }
        }
    }
}

task clean(type: Delete) {
    delete rootProject.buildDir
}<|MERGE_RESOLUTION|>--- conflicted
+++ resolved
@@ -9,13 +9,8 @@
     }
     dependencies {
         classpath 'com.android.tools.build:gradle:3.5.2'
-<<<<<<< HEAD
-        classpath 'com.google.gms:google-services:4.3.2'
-        classpath 'io.fabric.tools:gradle:1.31.0'
-=======
         classpath 'com.google.gms:google-services:4.3.3'
         classpath 'io.fabric.tools:gradle:1.31.2'
->>>>>>> b8ba94fa
 
         // NOTE: Do not place your application dependencies here; they belong
         // in the individual module build.gradle files
