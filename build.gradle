// Top-level build file where you can add configuration options common to all sub-projects/modules.

buildscript {
    ext.kotlin_version = '1.3.41'
    ext.butterknifeVersion = '10.1.0'
    repositories {
        google()
        jcenter()
        //maven { url "https://oss.sonatype.org/content/repositories/snapshots/" }
        maven { url 'https://maven.fabric.io/public' }
    }
    dependencies {
        classpath 'com.android.tools.build:gradle:3.4.2'
<<<<<<< HEAD
        classpath 'com.google.gms:google-services:4.2.0'
        classpath 'io.fabric.tools:gradle:1.29.0'
=======
        classpath 'com.google.gms:google-services:4.3.0'
        classpath 'io.fabric.tools:gradle:1.30.0'
>>>>>>> adf1a0da

        // NOTE: Do not place your application dependencies here; they belong
        // in the individual module build.gradle files

        classpath "com.jakewharton:butterknife-gradle-plugin:$butterknifeVersion"
        classpath "org.jetbrains.kotlin:kotlin-gradle-plugin:$kotlin_version"
    }
}

allprojects {
    repositories {
        google()
        jcenter()

        maven {
            url "https://maven.google.com"
        }
        ivy {
            url 'https://github.com/'
            layout 'pattern', {
                artifact '/[organisation]/[module]/archive/[revision].[ext]'
            }
        }
    }
}

task clean(type: Delete) {
    delete rootProject.buildDir
}<|MERGE_RESOLUTION|>--- conflicted
+++ resolved
@@ -11,13 +11,8 @@
     }
     dependencies {
         classpath 'com.android.tools.build:gradle:3.4.2'
-<<<<<<< HEAD
-        classpath 'com.google.gms:google-services:4.2.0'
-        classpath 'io.fabric.tools:gradle:1.29.0'
-=======
         classpath 'com.google.gms:google-services:4.3.0'
         classpath 'io.fabric.tools:gradle:1.30.0'
->>>>>>> adf1a0da
 
         // NOTE: Do not place your application dependencies here; they belong
         // in the individual module build.gradle files
