package info.nightscout.androidaps.plugins.pump.omnipod.dash.driver.event

import info.nightscout.androidaps.plugins.pump.omnipod.dash.driver.comm.Id
import info.nightscout.androidaps.plugins.pump.omnipod.dash.driver.pod.command.base.Command
import info.nightscout.androidaps.plugins.pump.omnipod.dash.driver.pod.response.Response

sealed class PodEvent {

    /* BT connection events */
    class AlreadyConnected(val bluetoothAddress: String) : PodEvent() {

        override fun toString(): String {
            return "AlreadyConnected(bluetoothAddress='$bluetoothAddress')"
        }
    }

    object AlreadyPaired : PodEvent()
    object Scanning : PodEvent()
    object BluetoothConnecting : PodEvent()
    class BluetoothConnected(val bluetoothAddress: String) : PodEvent() {

        override fun toString(): String {
            return "BluetoothConnected(bluetoothAddress='$bluetoothAddress')"
        }
    }

    object Pairing : PodEvent()
    class Paired(val uniqueId: Id) : PodEvent() {

        override fun toString(): String {
            return "Paired(uniqueId=$uniqueId)"
        }
    }

    object EstablishingSession : PodEvent()
    object Connected : PodEvent()

    /* Message exchange events */
<<<<<<< HEAD
    class CommandSending(val command: Command) : PodEvent()
    class CommandSent(val command: Command) : PodEvent()
    class CommandSendNotConfirmed(val command: Command) : PodEvent()

    class ResponseReceived(val response: Response) : PodEvent()
=======
    class CommandSending(val command: Command) : PodEvent() {

        override fun toString(): String {
            return "CommandSending(command=$command)"
        }
    }

    class CommandSent(val command: Command) : PodEvent() {

        override fun toString(): String {
            return "CommandSent(command=$command)"
        }
    }

    class ResponseReceived(
        val command: Command,
        val response: Response
    ) : PodEvent() {

        override fun toString(): String {
            return "ResponseReceived(command=$command, response=$response)"
        }

    }
>>>>>>> a7ee6ed3
}<|MERGE_RESOLUTION|>--- conflicted
+++ resolved
@@ -36,13 +36,6 @@
     object Connected : PodEvent()
 
     /* Message exchange events */
-<<<<<<< HEAD
-    class CommandSending(val command: Command) : PodEvent()
-    class CommandSent(val command: Command) : PodEvent()
-    class CommandSendNotConfirmed(val command: Command) : PodEvent()
-
-    class ResponseReceived(val response: Response) : PodEvent()
-=======
     class CommandSending(val command: Command) : PodEvent() {
 
         override fun toString(): String {
@@ -57,6 +50,12 @@
         }
     }
 
+    class CommandSendNotConfirmed(val command: Command) : PodEvent() {
+        override fun toString(): String {
+            return "CommandSentNotConfirmed(command=$command)"
+        }
+    }
+
     class ResponseReceived(
         val command: Command,
         val response: Response
@@ -67,5 +66,4 @@
         }
 
     }
->>>>>>> a7ee6ed3
 }