--- conflicted
+++ resolved
@@ -68,11 +68,7 @@
         buildConfigField "String", "VERSION", '"' + version + '"'
         buildConfigField "String", "BUILDVERSION", '"' + generateGitBuild() + '-' + generateDate() + '"'
         buildConfigField "String", "HEAD", '"' + generateGitBuild() + '"'
-<<<<<<< HEAD
-        buildConfigField "String", "DEV_VERSION", '"2.2.1"'
-=======
         buildConfigField "String", "DEV_VERSION", '"2.2.1-dev"'
->>>>>>> 4b144f28
         buildConfigField "String", "DEV_DATE", '"30.3.2019"'
         buildConfigField "String", "DEV_CHECKIN", '"361ffa91c8c66d3901b1e8ae92b8b54bf0e2a4ce"'
         testInstrumentationRunner "android.support.test.runner.AndroidJUnitRunner"
@@ -86,7 +82,7 @@
         // TODO remove once wear dependency com.google.android.gms:play-services-wearable:7.3.0
         // has been upgraded (requiring significant code changes), which currently fails release
         // build with a deprecation warning
-        abortOnError false
+        // abortOnError false
         // (disabled entirely to avoid reports on the error, which would still be displayed
         //  and it's easy to overlook that it's ignored)
         checkReleaseBuilds false
@@ -108,7 +104,7 @@
             applicationId "info.nightscout.androidaps"
             dimension "standard"
             resValue "string", "app_name", "AndroidAPS"
-            versionName version + "-pumpcontrol"
+            versionName version
             manifestPlaceholders = [
                     appIcon: "@mipmap/ic_launcher",
                     appIconRound: "@mipmap/ic_launcher_round"
@@ -202,7 +198,7 @@
     implementation "org.slf4j:slf4j-api:1.7.21"
     implementation "com.jjoe64:graphview:4.0.1"
     implementation "com.joanzapata.iconify:android-iconify-fontawesome:2.1.1"
-    implementation "com.google.android.gms:play-services-wearable:7.5.0"
+    implementation 'com.google.android.gms:play-services-wearable:10.2.1'
     implementation(name: "android-edittext-validator-v1.3.4-mod", ext: "aar")
     implementation(name: "sightparser-release", ext: "aar")
     implementation 'com.madgag.spongycastle:core:1.58.0.0'
@@ -236,6 +232,8 @@
     testImplementation "com.google.truth:truth:0.39"
     testImplementation 'org.robolectric:robolectric:3.8'
     testImplementation "org.skyscreamer:jsonassert:1.5.0"
+    testImplementation "org.hamcrest:hamcrest-all:1.3"
+    testImplementation "uk.org.lidalia:slf4j-test:1.2.0"
 
     androidTestImplementation "org.mockito:mockito-core:2.8.47"
     androidTestImplementation "com.google.dexmaker:dexmaker:${dexmakerVersion}"
