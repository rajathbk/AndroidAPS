--- conflicted
+++ resolved
@@ -63,18 +63,14 @@
         targetSdkVersion 25
         multiDexEnabled true
         versionCode 1500
-<<<<<<< HEAD
-        // dev_version: 2.1
+        // dev_version: 2.2.1-dev
         version "medtronic-0.8.2-SNAPSHOT"
-=======
-        version "2.2.1-dev"
->>>>>>> 361ffa91
         buildConfigField "String", "VERSION", '"' + version + '"'
         buildConfigField "String", "BUILDVERSION", '"' + generateGitBuild() + '-' + generateDate() + '"'
         buildConfigField "String", "HEAD", '"' + generateGitBuild() + '"'
-        buildConfigField "String", "DEV_VERSION", '"2.1"'
-        buildConfigField "String", "DEV_DATE", '"2.3.2019"'
-        buildConfigField "String", "DEV_CHECKIN", '"f28d763ada9e6a8d7621b972e03edd980767e076"'
+        buildConfigField "String", "DEV_VERSION", '"2.2.1-dev"'
+        buildConfigField "String", "DEV_DATE", '"30.3.2019"'
+        buildConfigField "String", "DEV_CHECKIN", '"361ffa91c8c66d3901b1e8ae92b8b54bf0e2a4ce"'
         testInstrumentationRunner "android.support.test.runner.AndroidJUnitRunner"
         // if you change minSdkVersion to less than 11, you need to change executeTask for wear
 
@@ -110,7 +106,7 @@
             resValue "string", "app_name", "AndroidAPS"
             versionName version
             manifestPlaceholders = [
-                    appIcon     : "@mipmap/ic_launcher",
+                    appIcon: "@mipmap/ic_launcher",
                     appIconRound: "@mipmap/ic_launcher_round"
             ]
         }
@@ -120,7 +116,7 @@
             resValue "string", "app_name", "Pumpcontrol"
             versionName version + "-pumpcontrol"
             manifestPlaceholders = [
-                    appIcon     : "@mipmap/ic_pumpcontrol",
+                    appIcon: "@mipmap/ic_pumpcontrol",
                     appIconRound: "@null"
             ]
         }
@@ -130,7 +126,7 @@
             resValue "string", "app_name", "NSClient"
             versionName version + "-nsclient"
             manifestPlaceholders = [
-                    appIcon     : "@mipmap/yellowowl",
+                    appIcon: "@mipmap/ic_yellowowl",
                     appIconRound: "@null"
             ]
         }
@@ -140,7 +136,7 @@
             resValue "string", "app_name", "NSClient2"
             versionName version + "-nsclient"
             manifestPlaceholders = [
-                    appIcon     : "@mipmap/yellowowl",
+                    appIcon: "@mipmap/ic_yellowowl",
                     appIconRound: "@null"
             ]
         }
@@ -155,7 +151,7 @@
         unitTests.includeAndroidResources = true
     }
 
-    useLibrary "org.apache.http.legacy"
+    useLibrary  "org.apache.http.legacy"
 }
 
 allprojects {
@@ -236,8 +232,6 @@
     testImplementation "com.google.truth:truth:0.39"
     testImplementation 'org.robolectric:robolectric:3.8'
     testImplementation "org.skyscreamer:jsonassert:1.5.0"
-    testImplementation "org.hamcrest:hamcrest-all:1.3"
-    testImplementation "uk.org.lidalia:slf4j-test:1.2.0"
 
     androidTestImplementation "org.mockito:mockito-core:2.8.47"
     androidTestImplementation "com.google.dexmaker:dexmaker:${dexmakerVersion}"
