--- conflicted
+++ resolved
@@ -129,11 +129,7 @@
         targetSdkVersion 28
         multiDexEnabled true
         versionCode 1500
-<<<<<<< HEAD
-        version "2.6.1-dagger3"
-=======
-        version "2.6.1.2"
->>>>>>> 56b8e608
+        version "2.6.5"
         buildConfigField "String", "VERSION", '"' + version + '"'
         buildConfigField "String", "BUILDVERSION", '"' + generateGitBuild() + '-' + generateDate() + '"'
         buildConfigField "String", "REMOTE", '"' + generateGitRemote() + '"'
