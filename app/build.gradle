--- conflicted
+++ resolved
@@ -63,18 +63,14 @@
         targetSdkVersion 25
         multiDexEnabled true
         versionCode 1500
-<<<<<<< HEAD
         // dev_version: 2.1
         version "medtronic-0.8.0"
-=======
-        version "2.1.1"
->>>>>>> f28d763a
         buildConfigField "String", "VERSION", '"' + version + '"'
         buildConfigField "String", "BUILDVERSION", '"' + generateGitBuild() + '-' + generateDate() + '"'
         buildConfigField "String", "HEAD", '"' + generateGitBuild() + '"'
         buildConfigField "String", "DEV_VERSION", '"2.1"'
         buildConfigField "String", "DEV_DATE", '"2.3.2019"'
-        buildConfigField "String", "DEV_CHECKIN", '"2ad2b11541159cb1723a44c241c8d681a8548dc5"'
+        buildConfigField "String", "DEV_CHECKIN", '"f28d763ada9e6a8d7621b972e03edd980767e076"'
         testInstrumentationRunner "android.support.test.runner.AndroidJUnitRunner"
 
         ndk {
@@ -109,7 +105,7 @@
             resValue "string", "app_name", "AndroidAPS"
             versionName version + "-pumpcontrol"
             manifestPlaceholders = [
-                    appIcon     : "@mipmap/ic_launcher",
+                    appIcon: "@mipmap/ic_launcher",
                     appIconRound: "@mipmap/ic_launcher_round"
             ]
         }
@@ -119,7 +115,7 @@
             resValue "string", "app_name", "Pumpcontrol"
             versionName version
             manifestPlaceholders = [
-                    appIcon     : "@mipmap/ic_pumpcontrol",
+                    appIcon: "@mipmap/ic_pumpcontrol",
                     appIconRound: "@null"
             ]
         }
@@ -129,7 +125,7 @@
             resValue "string", "app_name", "NSClient"
             versionName version + "-nsclient"
             manifestPlaceholders = [
-                    appIcon     : "@mipmap/ic_yellowowl",
+                    appIcon: "@mipmap/ic_yellowowl",
                     appIconRound: "@null"
             ]
         }
@@ -139,7 +135,7 @@
             resValue "string", "app_name", "NSClient2"
             versionName version + "-nsclient"
             manifestPlaceholders = [
-                    appIcon     : "@mipmap/ic_yellowowl",
+                    appIcon: "@mipmap/ic_yellowowl",
                     appIconRound: "@null"
             ]
         }
@@ -154,7 +150,7 @@
         unitTests.includeAndroidResources = true
     }
 
-    useLibrary "org.apache.http.legacy"
+    useLibrary  "org.apache.http.legacy"
 }
 
 allprojects {
