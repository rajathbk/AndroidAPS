package info.nightscout.androidaps;

import java.io.File;
import java.util.ArrayList;

import net.danlew.android.joda.JodaTimeAndroid;

import org.slf4j.Logger;
import org.slf4j.LoggerFactory;

import android.app.Application;
import android.bluetooth.BluetoothAdapter;
import android.content.BroadcastReceiver;
import android.content.Context;
import android.content.Intent;
import android.content.IntentFilter;
import android.content.res.Resources;
import android.os.SystemClock;
import android.support.annotation.Nullable;
import android.support.annotation.PluralsRes;
import android.support.v4.content.LocalBroadcastManager;
import android.util.Log;

import com.crashlytics.android.Crashlytics;
import com.crashlytics.android.answers.Answers;
import com.j256.ormlite.android.apptools.OpenHelperManager;
import com.squareup.otto.Bus;
import com.squareup.otto.LoggingBus;
import com.squareup.otto.ThreadEnforcer;

import info.nightscout.androidaps.data.ConstraintChecker;
import info.nightscout.androidaps.db.DatabaseHelper;
import info.nightscout.androidaps.interfaces.PluginBase;
import info.nightscout.androidaps.interfaces.PluginType;
import info.nightscout.androidaps.interfaces.PumpInterface;
import info.nightscout.androidaps.logging.L;
import info.nightscout.androidaps.plugins.Actions.ActionsFragment;
import info.nightscout.androidaps.plugins.Careportal.CareportalPlugin;
import info.nightscout.androidaps.plugins.ConfigBuilder.ConfigBuilderPlugin;
import info.nightscout.androidaps.plugins.ConstraintsObjectives.ObjectivesPlugin;
import info.nightscout.androidaps.plugins.ConstraintsSafety.SafetyPlugin;
import info.nightscout.androidaps.plugins.Food.FoodPlugin;
import info.nightscout.androidaps.plugins.Insulin.InsulinOrefFreePeakPlugin;
import info.nightscout.androidaps.plugins.Insulin.InsulinOrefRapidActingPlugin;
import info.nightscout.androidaps.plugins.Insulin.InsulinOrefUltraRapidActingPlugin;
import info.nightscout.androidaps.plugins.IobCobCalculator.IobCobCalculatorPlugin;
import info.nightscout.androidaps.plugins.Loop.LoopPlugin;
import info.nightscout.androidaps.plugins.Maintenance.LoggerUtils;
import info.nightscout.androidaps.plugins.Maintenance.MaintenancePlugin;
import info.nightscout.androidaps.plugins.NSClientInternal.NSClientPlugin;
import info.nightscout.androidaps.plugins.NSClientInternal.NSUpload;
import info.nightscout.androidaps.plugins.NSClientInternal.receivers.AckAlarmReceiver;
import info.nightscout.androidaps.plugins.NSClientInternal.receivers.DBAccessReceiver;
import info.nightscout.androidaps.plugins.OpenAPSAMA.OpenAPSAMAPlugin;
import info.nightscout.androidaps.plugins.OpenAPSMA.OpenAPSMAPlugin;
import info.nightscout.androidaps.plugins.OpenAPSSMB.OpenAPSSMBPlugin;
import info.nightscout.androidaps.plugins.Overview.OverviewPlugin;
import info.nightscout.androidaps.plugins.Persistentnotification.PersistentNotificationPlugin;
import info.nightscout.androidaps.plugins.ProfileLocal.LocalProfilePlugin;
import info.nightscout.androidaps.plugins.ProfileNS.NSProfilePlugin;
import info.nightscout.androidaps.plugins.ProfileSimple.SimpleProfilePlugin;
import info.nightscout.androidaps.plugins.PumpCombo.ComboPlugin;
import info.nightscout.androidaps.plugins.PumpCommon.hw.rileylink.RileyLinkConst;
import info.nightscout.androidaps.plugins.PumpCommon.hw.rileylink.RileyLinkUtil;
import info.nightscout.androidaps.plugins.PumpDanaR.DanaRPlugin;
import info.nightscout.androidaps.plugins.PumpDanaRKorean.DanaRKoreanPlugin;
import info.nightscout.androidaps.plugins.PumpDanaRS.DanaRSPlugin;
import info.nightscout.androidaps.plugins.PumpDanaRv2.DanaRv2Plugin;
import info.nightscout.androidaps.plugins.PumpInsight.InsightPlugin;
import info.nightscout.androidaps.plugins.PumpInsightLocal.LocalInsightPlugin;
import info.nightscout.androidaps.plugins.PumpMDI.MDIPlugin;
import info.nightscout.androidaps.plugins.PumpMedtronic.MedtronicPumpPlugin;
import info.nightscout.androidaps.plugins.PumpMedtronic.util.MedtronicConst;
import info.nightscout.androidaps.plugins.PumpVirtual.VirtualPumpPlugin;
import info.nightscout.androidaps.plugins.Sensitivity.SensitivityAAPSPlugin;
import info.nightscout.androidaps.plugins.Sensitivity.SensitivityOref0Plugin;
import info.nightscout.androidaps.plugins.Sensitivity.SensitivityOref1Plugin;
import info.nightscout.androidaps.plugins.Sensitivity.SensitivityWeightedAveragePlugin;
import info.nightscout.androidaps.plugins.SmsCommunicator.SmsCommunicatorPlugin;
import info.nightscout.androidaps.plugins.Source.SourceDexcomG5Plugin;
import info.nightscout.androidaps.plugins.Source.SourceDexcomG6Plugin;
import info.nightscout.androidaps.plugins.Source.SourceEversensePlugin;
import info.nightscout.androidaps.plugins.Source.SourceGlimpPlugin;
import info.nightscout.androidaps.plugins.Source.SourceMM640gPlugin;
import info.nightscout.androidaps.plugins.Source.SourceNSClientPlugin;
import info.nightscout.androidaps.plugins.Source.SourcePoctechPlugin;
import info.nightscout.androidaps.plugins.Source.SourceXdripPlugin;
import info.nightscout.androidaps.plugins.Treatments.TreatmentsPlugin;
import info.nightscout.androidaps.plugins.Wear.WearPlugin;
import info.nightscout.androidaps.plugins.XDripStatusline.StatuslinePlugin;
import info.nightscout.androidaps.receivers.DataReceiver;
import info.nightscout.androidaps.receivers.KeepAliveReceiver;
import info.nightscout.androidaps.receivers.NSAlarmReceiver;
import info.nightscout.androidaps.services.Intents;
import info.nightscout.utils.FabricPrivacy;
import info.nightscout.utils.SP;
import io.fabric.sdk.android.Fabric;

public class MainApp extends Application {

    private static Logger log = LoggerFactory.getLogger(L.CORE);
    private static KeepAliveReceiver keepAliveReceiver;

    private static Bus sBus;
    private static MainApp sInstance;
    public static Resources sResources;

    private static DatabaseHelper sDatabaseHelper = null;
    private static ConstraintChecker sConstraintsChecker = null;

    private static ArrayList<PluginBase> pluginsList = null;

    private static DataReceiver dataReceiver = new DataReceiver();
    private static NSAlarmReceiver alarmReciever = new NSAlarmReceiver();
    private static AckAlarmReceiver ackAlarmReciever = new AckAlarmReceiver();
    private static DBAccessReceiver dbAccessReciever = new DBAccessReceiver();
    private LocalBroadcastManager lbm;
    private BroadcastReceiver btReceiver; // used for RileyLink (Medtronic and Omnipod)

    public static boolean devBranch;
    public static boolean engineeringMode;


    @Override
    public void onCreate() {
        super.onCreate();
        log.debug("onCreate");
        sInstance = this;
        sResources = getResources();
        sConstraintsChecker = new ConstraintChecker(this);
        sDatabaseHelper = OpenHelperManager.getHelper(sInstance, DatabaseHelper.class);

        try {
            if (FabricPrivacy.fabricEnabled()) {
                Fabric.with(this, new Crashlytics());
                Fabric.with(this, new Answers());
                Crashlytics.setString("BUILDVERSION", BuildConfig.BUILDVERSION);
            }
        } catch (Exception e) {
            log.error("Error with Fabric init! " + e);
        }

        JodaTimeAndroid.init(this);

        log.info("Version: " + BuildConfig.VERSION_NAME);
        log.info("BuildVersion: " + BuildConfig.BUILDVERSION);

        String extFilesDir = LoggerUtils.getLogDirectory();
        File engineeringModeSemaphore = new File(extFilesDir, "engineering_mode");

        engineeringMode = engineeringModeSemaphore.exists() && engineeringModeSemaphore.isFile();
        devBranch = BuildConfig.VERSION.contains("dev");

        sBus = L.isEnabled(L.EVENTS) && devBranch ? new LoggingBus(ThreadEnforcer.ANY) : new Bus(ThreadEnforcer.ANY);

        registerLocalBroadcastReceiver();

        setBTReceiver();

        if (pluginsList == null) {
            pluginsList = new ArrayList<>();
            // Register all tabs in app here
            pluginsList.add(OverviewPlugin.getPlugin());
            pluginsList.add(IobCobCalculatorPlugin.getPlugin());
            if (Config.ACTION)
                pluginsList.add(ActionsFragment.getPlugin());
            pluginsList.add(InsulinOrefRapidActingPlugin.getPlugin());
            pluginsList.add(InsulinOrefUltraRapidActingPlugin.getPlugin());
            pluginsList.add(InsulinOrefFreePeakPlugin.getPlugin());
            pluginsList.add(SensitivityOref0Plugin.getPlugin());
            pluginsList.add(SensitivityAAPSPlugin.getPlugin());
            pluginsList.add(SensitivityWeightedAveragePlugin.getPlugin());
            pluginsList.add(SensitivityOref1Plugin.getPlugin());
<<<<<<< HEAD
            if (Config.PUMPDRIVERS)
                pluginsList.add(DanaRPlugin.getPlugin());
            if (Config.PUMPDRIVERS)
                pluginsList.add(DanaRKoreanPlugin.getPlugin());
            if (Config.PUMPDRIVERS)
                pluginsList.add(DanaRv2Plugin.getPlugin());
            if (Config.PUMPDRIVERS)
                pluginsList.add(DanaRSPlugin.getPlugin());
            pluginsList.add(CareportalPlugin.getPlugin());
            if (Config.PUMPDRIVERS && engineeringMode) {
                pluginsList.add(InsightPlugin.getPlugin()); // <-- Enable Insight plugin here
                pluginsList.add(MedtronicPumpPlugin.getPlugin());
            }
            if (Config.PUMPDRIVERS)
                pluginsList.add(ComboPlugin.getPlugin());
            if (Config.MDI)
                pluginsList.add(MDIPlugin.getPlugin());
=======
            if (Config.PUMPDRIVERS) pluginsList.add(DanaRPlugin.getPlugin());
            if (Config.PUMPDRIVERS) pluginsList.add(DanaRKoreanPlugin.getPlugin());
            if (Config.PUMPDRIVERS) pluginsList.add(DanaRv2Plugin.getPlugin());
            if (Config.PUMPDRIVERS) pluginsList.add(DanaRSPlugin.getPlugin());
            if (Config.PUMPDRIVERS && engineeringMode) pluginsList.add(LocalInsightPlugin.getInstance());
            pluginsList.add(CareportalPlugin.getPlugin());
            /*if (Config.PUMPDRIVERS && engineeringMode)
                pluginsList.add(InsightPlugin.getPlugin());*/
            if (Config.PUMPDRIVERS) pluginsList.add(ComboPlugin.getPlugin());
            if (Config.MDI) pluginsList.add(MDIPlugin.getPlugin());
>>>>>>> 65c5aebb
            pluginsList.add(VirtualPumpPlugin.getPlugin());
            if (Config.APS)
                pluginsList.add(LoopPlugin.getPlugin());
            if (Config.APS)
                pluginsList.add(OpenAPSMAPlugin.getPlugin());
            if (Config.APS)
                pluginsList.add(OpenAPSAMAPlugin.getPlugin());
            if (Config.APS)
                pluginsList.add(OpenAPSSMBPlugin.getPlugin());
            pluginsList.add(NSProfilePlugin.getPlugin());
            if (Config.OTHERPROFILES)
                pluginsList.add(SimpleProfilePlugin.getPlugin());
            if (Config.OTHERPROFILES)
                pluginsList.add(LocalProfilePlugin.getPlugin());
            pluginsList.add(TreatmentsPlugin.getPlugin());
            if (Config.SAFETY)
                pluginsList.add(SafetyPlugin.getPlugin());
            if (Config.APS)
                pluginsList.add(ObjectivesPlugin.getPlugin());
            pluginsList.add(SourceXdripPlugin.getPlugin());
            pluginsList.add(SourceNSClientPlugin.getPlugin());
            pluginsList.add(SourceMM640gPlugin.getPlugin());
            pluginsList.add(SourceGlimpPlugin.getPlugin());
            pluginsList.add(SourceDexcomG5Plugin.getPlugin());
            pluginsList.add(SourceDexcomG6Plugin.getPlugin());
            pluginsList.add(SourcePoctechPlugin.getPlugin());
<<<<<<< HEAD
            if (Config.SMSCOMMUNICATORENABLED)
                pluginsList.add(SmsCommunicatorPlugin.getPlugin());
=======
            pluginsList.add(SourceEversensePlugin.getPlugin());
            if (Config.SMSCOMMUNICATORENABLED) pluginsList.add(SmsCommunicatorPlugin.getPlugin());
>>>>>>> 65c5aebb
            pluginsList.add(FoodPlugin.getPlugin());

            pluginsList.add(WearPlugin.initPlugin(this));
            pluginsList.add(StatuslinePlugin.initPlugin(this));
            pluginsList.add(PersistentNotificationPlugin.getPlugin());
            pluginsList.add(NSClientPlugin.getPlugin());
            pluginsList.add(MaintenancePlugin.initPlugin(this));

            pluginsList.add(ConfigBuilderPlugin.getPlugin());

            ConfigBuilderPlugin.getPlugin().initialize();
        }

        NSUpload.uploadAppStart();

        final PumpInterface pump = ConfigBuilderPlugin.getPlugin().getActivePump();
        if (pump != null) {
            new Thread(() -> {
                SystemClock.sleep(5000);
                ConfigBuilderPlugin.getPlugin().getCommandQueue().readStatus("Initialization", null);
                startKeepAliveService();
            }).start();
        }
    }


    private void registerLocalBroadcastReceiver() {
        lbm = LocalBroadcastManager.getInstance(this);
        lbm.registerReceiver(dataReceiver, new IntentFilter(Intents.ACTION_NEW_TREATMENT));
        lbm.registerReceiver(dataReceiver, new IntentFilter(Intents.ACTION_CHANGED_TREATMENT));
        lbm.registerReceiver(dataReceiver, new IntentFilter(Intents.ACTION_REMOVED_TREATMENT));
        lbm.registerReceiver(dataReceiver, new IntentFilter(Intents.ACTION_NEW_FOOD));
        lbm.registerReceiver(dataReceiver, new IntentFilter(Intents.ACTION_CHANGED_FOOD));
        lbm.registerReceiver(dataReceiver, new IntentFilter(Intents.ACTION_REMOVED_FOOD));
        lbm.registerReceiver(dataReceiver, new IntentFilter(Intents.ACTION_NEW_SGV));
        lbm.registerReceiver(dataReceiver, new IntentFilter(Intents.ACTION_NEW_PROFILE));
        lbm.registerReceiver(dataReceiver, new IntentFilter(Intents.ACTION_NEW_STATUS));
        lbm.registerReceiver(dataReceiver, new IntentFilter(Intents.ACTION_NEW_MBG));
        lbm.registerReceiver(dataReceiver, new IntentFilter(Intents.ACTION_NEW_DEVICESTATUS));
        lbm.registerReceiver(dataReceiver, new IntentFilter(Intents.ACTION_NEW_CAL));

        // register alarms
        lbm.registerReceiver(alarmReciever, new IntentFilter(Intents.ACTION_ALARM));
        lbm.registerReceiver(alarmReciever, new IntentFilter(Intents.ACTION_ANNOUNCEMENT));
        lbm.registerReceiver(alarmReciever, new IntentFilter(Intents.ACTION_CLEAR_ALARM));
        lbm.registerReceiver(alarmReciever, new IntentFilter(Intents.ACTION_URGENT_ALARM));

        // register ack alarm
        lbm.registerReceiver(ackAlarmReciever, new IntentFilter(Intents.ACTION_ACK_ALARM));

        // register dbaccess
        lbm.registerReceiver(dbAccessReciever, new IntentFilter(Intents.ACTION_DATABASE));
    }


    private void setBTReceiver() {

        // SP.putDouble(RileyLinkConst.Prefs.LastGoodDeviceFrequency, null);
        SP.remove(MedtronicConst.Statistics.LastPumpHistoryEntry); // FIXME remove

        //SP.putString(MedtronicConst.Prefs.PumpFrequency, "US (916 MHz)");

        // RileyLink framework needs to know, when BT was reconnected, so that we can reconnect to RL device
        btReceiver = new BroadcastReceiver() {

            @Override
            public void onReceive(Context context, Intent intent) {
                final String action = intent.getAction();

                if (action.equals(BluetoothAdapter.ACTION_STATE_CHANGED)) {
                    final int state = intent.getIntExtra(BluetoothAdapter.EXTRA_STATE, BluetoothAdapter.ERROR);
                    switch (state) {
                        case BluetoothAdapter.STATE_OFF:
                        case BluetoothAdapter.STATE_TURNING_OFF:
                        case BluetoothAdapter.STATE_TURNING_ON:
                            break;

                        case BluetoothAdapter.STATE_ON:
                            Log.v("MainApp", "Bluetooth on");
                            RileyLinkUtil.sendBroadcastMessage(RileyLinkConst.Intents.BluetoothReconnected);
                            break;
                    }
                }
            }
        };

        // Register for broadcasts on BluetoothAdapter state change
        IntentFilter filter = new IntentFilter(BluetoothAdapter.ACTION_STATE_CHANGED);
        registerReceiver(btReceiver, filter);

    }


    private void startKeepAliveService() {
        if (keepAliveReceiver == null) {
            keepAliveReceiver = new KeepAliveReceiver();
            keepAliveReceiver.setAlarm(this);
        }
    }


    public void stopKeepAliveService() {
        if (keepAliveReceiver != null)
            KeepAliveReceiver.cancelAlarm(this);
    }


    public static void subscribe(Object subscriber) {
        try {
            bus().register(subscriber);
        } catch (IllegalArgumentException e) {
            // already registered
        }
    }


    public static void unsubscribe(Object subscriber) {
        try {
            bus().unregister(subscriber);
        } catch (IllegalArgumentException e) {
            // already unregistered
        }
    }


    public static Bus bus() {
        return sBus;
    }


    public static String gs(int id) {
        return sResources.getString(id);
    }


    public static String gs(int id, Object... args) {
        return sResources.getString(id, args);
    }


    public static String gq(@PluralsRes int id, int quantity, Object... args) {
        return sResources.getQuantityString(id, quantity, args);
    }


    public static int gc(int id) {
        return sResources.getColor(id);
    }


    public static MainApp instance() {
        return sInstance;
    }


    public static DatabaseHelper getDbHelper() {
        return sDatabaseHelper;
    }


    public static void closeDbHelper() {
        if (sDatabaseHelper != null) {
            sDatabaseHelper.close();
            sDatabaseHelper = null;
        }
    }


    public static ConstraintChecker getConstraintChecker() {
        return sConstraintsChecker;
    }


    public static ArrayList<PluginBase> getPluginsList() {
        return pluginsList;
    }


    public static ArrayList<PluginBase> getSpecificPluginsList(PluginType type) {
        ArrayList<PluginBase> newList = new ArrayList<>();

        if (pluginsList != null) {
            for (PluginBase p : pluginsList) {
                if (p.getType() == type)
                    newList.add(p);
            }
        } else {
            log.error("pluginsList=null");
        }
        return newList;
    }


    public static ArrayList<PluginBase> getSpecificPluginsVisibleInList(PluginType type) {
        ArrayList<PluginBase> newList = new ArrayList<>();

        if (pluginsList != null) {
            for (PluginBase p : pluginsList) {
                if (p.getType() == type)
                    if (p.showInList(type))
                        newList.add(p);
            }
        } else {
            log.error("pluginsList=null");
        }
        return newList;
    }


    public static ArrayList<PluginBase> getSpecificPluginsListByInterface(Class interfaceClass) {
        ArrayList<PluginBase> newList = new ArrayList<>();

        if (pluginsList != null) {
            for (PluginBase p : pluginsList) {
                if (p.getClass() != ConfigBuilderPlugin.class && interfaceClass.isAssignableFrom(p.getClass()))
                    newList.add(p);
            }
        } else {
            log.error("pluginsList=null");
        }
        return newList;
    }


    public static ArrayList<PluginBase> getSpecificPluginsVisibleInListByInterface(Class interfaceClass, PluginType type) {
        ArrayList<PluginBase> newList = new ArrayList<>();

        if (pluginsList != null) {
            for (PluginBase p : pluginsList) {
                if (p.getClass() != ConfigBuilderPlugin.class && interfaceClass.isAssignableFrom(p.getClass()))
                    if (p.showInList(type))
                        newList.add(p);
            }
        } else {
            log.error("pluginsList=null");
        }
        return newList;
    }


    @Nullable
    public static <T extends PluginBase> T getSpecificPlugin(Class<T> pluginClass) {
        if (pluginsList != null) {
            for (PluginBase p : pluginsList) {
                if (pluginClass.isAssignableFrom(p.getClass()))
                    return (T)p;
            }
        } else {
            log.error("pluginsList=null");
        }
        return null;
    }


    public static boolean isEngineeringModeOrRelease() {
        if (!Config.APS)
            return true;
        return engineeringMode || !devBranch;
    }


    public static boolean isEngineeringMode() {
        return engineeringMode;
    }


    public static boolean isDev() {
        return devBranch;
    }


    @Override
    public void onTerminate() {
        if (L.isEnabled(L.CORE))
            log.debug("onTerminate");
        super.onTerminate();
        if (sDatabaseHelper != null) {
            sDatabaseHelper.close();
            sDatabaseHelper = null;
        }

        if (btReceiver != null) {
            unregisterReceiver(btReceiver);
        }
    }
}<|MERGE_RESOLUTION|>--- conflicted
+++ resolved
@@ -1,12 +1,4 @@
 package info.nightscout.androidaps;
-
-import java.io.File;
-import java.util.ArrayList;
-
-import net.danlew.android.joda.JodaTimeAndroid;
-
-import org.slf4j.Logger;
-import org.slf4j.LoggerFactory;
 
 import android.app.Application;
 import android.bluetooth.BluetoothAdapter;
@@ -27,6 +19,14 @@
 import com.squareup.otto.Bus;
 import com.squareup.otto.LoggingBus;
 import com.squareup.otto.ThreadEnforcer;
+
+import net.danlew.android.joda.JodaTimeAndroid;
+
+import org.slf4j.Logger;
+import org.slf4j.LoggerFactory;
+
+import java.io.File;
+import java.util.ArrayList;
 
 import info.nightscout.androidaps.data.ConstraintChecker;
 import info.nightscout.androidaps.db.DatabaseHelper;
@@ -44,9 +44,8 @@
 import info.nightscout.androidaps.plugins.Insulin.InsulinOrefRapidActingPlugin;
 import info.nightscout.androidaps.plugins.Insulin.InsulinOrefUltraRapidActingPlugin;
 import info.nightscout.androidaps.plugins.IobCobCalculator.IobCobCalculatorPlugin;
+import info.nightscout.androidaps.plugins.Maintenance.MaintenancePlugin;
 import info.nightscout.androidaps.plugins.Loop.LoopPlugin;
-import info.nightscout.androidaps.plugins.Maintenance.LoggerUtils;
-import info.nightscout.androidaps.plugins.Maintenance.MaintenancePlugin;
 import info.nightscout.androidaps.plugins.NSClientInternal.NSClientPlugin;
 import info.nightscout.androidaps.plugins.NSClientInternal.NSUpload;
 import info.nightscout.androidaps.plugins.NSClientInternal.receivers.AckAlarmReceiver;
@@ -69,7 +68,6 @@
 import info.nightscout.androidaps.plugins.PumpInsight.InsightPlugin;
 import info.nightscout.androidaps.plugins.PumpInsightLocal.LocalInsightPlugin;
 import info.nightscout.androidaps.plugins.PumpMDI.MDIPlugin;
-import info.nightscout.androidaps.plugins.PumpMedtronic.MedtronicPumpPlugin;
 import info.nightscout.androidaps.plugins.PumpMedtronic.util.MedtronicConst;
 import info.nightscout.androidaps.plugins.PumpVirtual.VirtualPumpPlugin;
 import info.nightscout.androidaps.plugins.Sensitivity.SensitivityAAPSPlugin;
@@ -93,11 +91,12 @@
 import info.nightscout.androidaps.receivers.NSAlarmReceiver;
 import info.nightscout.androidaps.services.Intents;
 import info.nightscout.utils.FabricPrivacy;
+import info.nightscout.androidaps.plugins.Maintenance.LoggerUtils;
 import info.nightscout.utils.SP;
 import io.fabric.sdk.android.Fabric;
 
+
 public class MainApp extends Application {
-
     private static Logger log = LoggerFactory.getLogger(L.CORE);
     private static KeepAliveReceiver keepAliveReceiver;
 
@@ -119,7 +118,6 @@
 
     public static boolean devBranch;
     public static boolean engineeringMode;
-
 
     @Override
     public void onCreate() {
@@ -162,8 +160,7 @@
             // Register all tabs in app here
             pluginsList.add(OverviewPlugin.getPlugin());
             pluginsList.add(IobCobCalculatorPlugin.getPlugin());
-            if (Config.ACTION)
-                pluginsList.add(ActionsFragment.getPlugin());
+            if (Config.ACTION) pluginsList.add(ActionsFragment.getPlugin());
             pluginsList.add(InsulinOrefRapidActingPlugin.getPlugin());
             pluginsList.add(InsulinOrefUltraRapidActingPlugin.getPlugin());
             pluginsList.add(InsulinOrefFreePeakPlugin.getPlugin());
@@ -171,25 +168,6 @@
             pluginsList.add(SensitivityAAPSPlugin.getPlugin());
             pluginsList.add(SensitivityWeightedAveragePlugin.getPlugin());
             pluginsList.add(SensitivityOref1Plugin.getPlugin());
-<<<<<<< HEAD
-            if (Config.PUMPDRIVERS)
-                pluginsList.add(DanaRPlugin.getPlugin());
-            if (Config.PUMPDRIVERS)
-                pluginsList.add(DanaRKoreanPlugin.getPlugin());
-            if (Config.PUMPDRIVERS)
-                pluginsList.add(DanaRv2Plugin.getPlugin());
-            if (Config.PUMPDRIVERS)
-                pluginsList.add(DanaRSPlugin.getPlugin());
-            pluginsList.add(CareportalPlugin.getPlugin());
-            if (Config.PUMPDRIVERS && engineeringMode) {
-                pluginsList.add(InsightPlugin.getPlugin()); // <-- Enable Insight plugin here
-                pluginsList.add(MedtronicPumpPlugin.getPlugin());
-            }
-            if (Config.PUMPDRIVERS)
-                pluginsList.add(ComboPlugin.getPlugin());
-            if (Config.MDI)
-                pluginsList.add(MDIPlugin.getPlugin());
-=======
             if (Config.PUMPDRIVERS) pluginsList.add(DanaRPlugin.getPlugin());
             if (Config.PUMPDRIVERS) pluginsList.add(DanaRKoreanPlugin.getPlugin());
             if (Config.PUMPDRIVERS) pluginsList.add(DanaRv2Plugin.getPlugin());
@@ -200,26 +178,17 @@
                 pluginsList.add(InsightPlugin.getPlugin());*/
             if (Config.PUMPDRIVERS) pluginsList.add(ComboPlugin.getPlugin());
             if (Config.MDI) pluginsList.add(MDIPlugin.getPlugin());
->>>>>>> 65c5aebb
             pluginsList.add(VirtualPumpPlugin.getPlugin());
-            if (Config.APS)
-                pluginsList.add(LoopPlugin.getPlugin());
-            if (Config.APS)
-                pluginsList.add(OpenAPSMAPlugin.getPlugin());
-            if (Config.APS)
-                pluginsList.add(OpenAPSAMAPlugin.getPlugin());
-            if (Config.APS)
-                pluginsList.add(OpenAPSSMBPlugin.getPlugin());
+            if (Config.APS) pluginsList.add(LoopPlugin.getPlugin());
+            if (Config.APS) pluginsList.add(OpenAPSMAPlugin.getPlugin());
+            if (Config.APS) pluginsList.add(OpenAPSAMAPlugin.getPlugin());
+            if (Config.APS) pluginsList.add(OpenAPSSMBPlugin.getPlugin());
             pluginsList.add(NSProfilePlugin.getPlugin());
-            if (Config.OTHERPROFILES)
-                pluginsList.add(SimpleProfilePlugin.getPlugin());
-            if (Config.OTHERPROFILES)
-                pluginsList.add(LocalProfilePlugin.getPlugin());
+            if (Config.OTHERPROFILES) pluginsList.add(SimpleProfilePlugin.getPlugin());
+            if (Config.OTHERPROFILES) pluginsList.add(LocalProfilePlugin.getPlugin());
             pluginsList.add(TreatmentsPlugin.getPlugin());
-            if (Config.SAFETY)
-                pluginsList.add(SafetyPlugin.getPlugin());
-            if (Config.APS)
-                pluginsList.add(ObjectivesPlugin.getPlugin());
+            if (Config.SAFETY) pluginsList.add(SafetyPlugin.getPlugin());
+            if (Config.APS) pluginsList.add(ObjectivesPlugin.getPlugin());
             pluginsList.add(SourceXdripPlugin.getPlugin());
             pluginsList.add(SourceNSClientPlugin.getPlugin());
             pluginsList.add(SourceMM640gPlugin.getPlugin());
@@ -227,13 +196,8 @@
             pluginsList.add(SourceDexcomG5Plugin.getPlugin());
             pluginsList.add(SourceDexcomG6Plugin.getPlugin());
             pluginsList.add(SourcePoctechPlugin.getPlugin());
-<<<<<<< HEAD
-            if (Config.SMSCOMMUNICATORENABLED)
-                pluginsList.add(SmsCommunicatorPlugin.getPlugin());
-=======
             pluginsList.add(SourceEversensePlugin.getPlugin());
             if (Config.SMSCOMMUNICATORENABLED) pluginsList.add(SmsCommunicatorPlugin.getPlugin());
->>>>>>> 65c5aebb
             pluginsList.add(FoodPlugin.getPlugin());
 
             pluginsList.add(WearPlugin.initPlugin(this));
@@ -275,16 +239,16 @@
         lbm.registerReceiver(dataReceiver, new IntentFilter(Intents.ACTION_NEW_DEVICESTATUS));
         lbm.registerReceiver(dataReceiver, new IntentFilter(Intents.ACTION_NEW_CAL));
 
-        // register alarms
+        //register alarms
         lbm.registerReceiver(alarmReciever, new IntentFilter(Intents.ACTION_ALARM));
         lbm.registerReceiver(alarmReciever, new IntentFilter(Intents.ACTION_ANNOUNCEMENT));
         lbm.registerReceiver(alarmReciever, new IntentFilter(Intents.ACTION_CLEAR_ALARM));
         lbm.registerReceiver(alarmReciever, new IntentFilter(Intents.ACTION_URGENT_ALARM));
 
-        // register ack alarm
+        //register ack alarm
         lbm.registerReceiver(ackAlarmReciever, new IntentFilter(Intents.ACTION_ACK_ALARM));
 
-        // register dbaccess
+        //register dbaccess
         lbm.registerReceiver(dbAccessReciever, new IntentFilter(Intents.ACTION_DATABASE));
     }
 
@@ -334,12 +298,10 @@
         }
     }
 
-
     public void stopKeepAliveService() {
         if (keepAliveReceiver != null)
             KeepAliveReceiver.cancelAlarm(this);
     }
-
 
     public static void subscribe(Object subscriber) {
         try {
@@ -349,7 +311,6 @@
         }
     }
 
-
     public static void unsubscribe(Object subscriber) {
         try {
             bus().unregister(subscriber);
@@ -358,41 +319,33 @@
         }
     }
 
-
     public static Bus bus() {
         return sBus;
     }
 
-
     public static String gs(int id) {
         return sResources.getString(id);
     }
 
-
     public static String gs(int id, Object... args) {
         return sResources.getString(id, args);
     }
 
-
     public static String gq(@PluralsRes int id, int quantity, Object... args) {
         return sResources.getQuantityString(id, quantity, args);
     }
 
-
     public static int gc(int id) {
         return sResources.getColor(id);
     }
 
-
     public static MainApp instance() {
         return sInstance;
     }
 
-
     public static DatabaseHelper getDbHelper() {
         return sDatabaseHelper;
     }
-
 
     public static void closeDbHelper() {
         if (sDatabaseHelper != null) {
@@ -401,16 +354,13 @@
         }
     }
 
-
     public static ConstraintChecker getConstraintChecker() {
         return sConstraintsChecker;
     }
 
-
     public static ArrayList<PluginBase> getPluginsList() {
         return pluginsList;
     }
-
 
     public static ArrayList<PluginBase> getSpecificPluginsList(PluginType type) {
         ArrayList<PluginBase> newList = new ArrayList<>();
@@ -425,7 +375,6 @@
         }
         return newList;
     }
-
 
     public static ArrayList<PluginBase> getSpecificPluginsVisibleInList(PluginType type) {
         ArrayList<PluginBase> newList = new ArrayList<>();
@@ -442,7 +391,6 @@
         return newList;
     }
 
-
     public static ArrayList<PluginBase> getSpecificPluginsListByInterface(Class interfaceClass) {
         ArrayList<PluginBase> newList = new ArrayList<>();
 
@@ -456,7 +404,6 @@
         }
         return newList;
     }
-
 
     public static ArrayList<PluginBase> getSpecificPluginsVisibleInListByInterface(Class interfaceClass, PluginType type) {
         ArrayList<PluginBase> newList = new ArrayList<>();
@@ -473,20 +420,18 @@
         return newList;
     }
 
-
     @Nullable
     public static <T extends PluginBase> T getSpecificPlugin(Class<T> pluginClass) {
         if (pluginsList != null) {
             for (PluginBase p : pluginsList) {
                 if (pluginClass.isAssignableFrom(p.getClass()))
-                    return (T)p;
+                    return (T) p;
             }
         } else {
             log.error("pluginsList=null");
         }
         return null;
     }
-
 
     public static boolean isEngineeringModeOrRelease() {
         if (!Config.APS)
@@ -503,7 +448,6 @@
     public static boolean isDev() {
         return devBranch;
     }
-
 
     @Override
     public void onTerminate() {
