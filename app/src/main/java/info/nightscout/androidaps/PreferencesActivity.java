--- conflicted
+++ resolved
@@ -19,14 +19,11 @@
 import info.nightscout.androidaps.plugins.Careportal.CareportalPlugin;
 import info.nightscout.androidaps.plugins.ConstraintsSafety.SafetyPlugin;
 import info.nightscout.androidaps.plugins.Insulin.InsulinOrefFreePeakPlugin;
-<<<<<<< HEAD
-import info.nightscout.androidaps.plugins.PumpCombo.ComboPlugin;
-=======
 import info.nightscout.androidaps.plugins.Loop.LoopPlugin;
 import info.nightscout.androidaps.plugins.NSClientInternal.NSClientInternalPlugin;
 import info.nightscout.androidaps.plugins.OpenAPSAMA.OpenAPSAMAPlugin;
 import info.nightscout.androidaps.plugins.OpenAPSMA.OpenAPSMAPlugin;
->>>>>>> a162343c
+import info.nightscout.androidaps.plugins.PumpCombo.ComboPlugin;
 import info.nightscout.androidaps.plugins.PumpDanaR.BluetoothDevicePreference;
 import info.nightscout.androidaps.plugins.PumpDanaR.DanaRPlugin;
 import info.nightscout.androidaps.plugins.PumpDanaRKorean.DanaRKoreanPlugin;
@@ -167,24 +164,6 @@
                         addPreferencesFromResource(R.xml.pref_danarprofile);
                     }
                 }
-<<<<<<< HEAD
-            }
-            if (Config.COMBO) {
-                ComboPlugin comboPlugin = MainApp.getSpecificPlugin(ComboPlugin.class);
-                if (comboPlugin.isEnabled(PluginBase.PUMP)) {
-                    addPreferencesFromResource(R.xml.pref_combo);
-                }
-            }
-            VirtualPumpPlugin virtualPumpPlugin = MainApp.getSpecificPlugin(VirtualPumpPlugin.class);
-            if (virtualPumpPlugin != null && virtualPumpPlugin.isEnabled(PluginBase.PUMP)) {
-                addPreferencesFromResource(R.xml.pref_virtualpump);
-            }
-            InsulinOrefFreePeakPlugin insulinOrefFreePeakPlugin = MainApp.getSpecificPlugin(InsulinOrefFreePeakPlugin.class);
-            if (insulinOrefFreePeakPlugin.isEnabled(PluginBase.INSULIN)) {
-                addPreferencesFromResource(R.xml.pref_insulinoreffreepeak);
-            }
-=======
->>>>>>> a162343c
 
                 addPreferencesFromResourceIfEnabled(VirtualPumpPlugin.getPlugin(), PluginBase.PUMP);
 
