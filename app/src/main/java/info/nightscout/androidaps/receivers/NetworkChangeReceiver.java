--- conflicted
+++ resolved
@@ -8,7 +8,6 @@
 import android.net.wifi.SupplicantState;
 import android.net.wifi.WifiInfo;
 import android.net.wifi.WifiManager;
-
 import androidx.annotation.Nullable;
 
 import org.slf4j.Logger;
@@ -84,13 +83,8 @@
         return lastEvent != null && lastEvent.getWifiConnected();
     }
 
-<<<<<<< HEAD
-   public static boolean isConnected() {
+    public static boolean isConnected() {
         return lastEvent != null && (lastEvent.getWifiConnected() || lastEvent.getMobileConnected());
-=======
-    public static boolean isConnected() {
-        return lastEvent != null && (lastEvent.wifiConnected || lastEvent.mobileConnected);
->>>>>>> 2c5597c5
     }
 
     public static EventNetworkChange getLastEvent() {
