--- conflicted
+++ resolved
@@ -10,12 +10,9 @@
 import info.nightscout.androidaps.activities.ErrorHelperActivity
 import info.nightscout.androidaps.data.DetailedBolusInfo
 import info.nightscout.androidaps.data.Profile
-<<<<<<< HEAD
 import info.nightscout.androidaps.database.AppRepository
 import info.nightscout.androidaps.database.entities.BolusCalculatorResult
-=======
 import info.nightscout.androidaps.database.entities.XXXValueWithUnit
->>>>>>> 6956a17b
 import info.nightscout.androidaps.database.entities.TemporaryTarget
 import info.nightscout.androidaps.database.entities.UserEntry.*
 import info.nightscout.androidaps.database.transactions.InsertOrUpdateBolusCalculatorResultTransaction
@@ -341,11 +338,7 @@
         val confirmMessage = confirmMessageAfterConstraints(advisor = true)
         OKDialog.showConfirmation(ctx, resourceHelper.gs(R.string.boluswizard), confirmMessage, {
             DetailedBolusInfo().apply {
-<<<<<<< HEAD
                 eventType = DetailedBolusInfo.EventType.CORRECTION_BOLUS
-=======
-                eventType = TherapyEvent.Type.CORRECTION_BOLUS
->>>>>>> 6956a17b
                 insulin = insulinAfterConstraints
                 carbs = 0.0
                 context = ctx
@@ -354,12 +347,8 @@
                 carbTime = 0
                 bolusCalculatorResult = createBolusCalculatorResult()
                 notes = this@BolusWizard.notes
-<<<<<<< HEAD
-                uel.log(Action.BOLUS_ADVISOR, notes, ValueWithUnit(eventType.toDBbEventType(), Units.TherapyEvent), ValueWithUnit(insulinAfterConstraints, Units.U))
-=======
                 //uel.log(Action.BOLUS_ADVISOR, notes, XXXValueWithUnit.TherapyEventType(eventType), XXXValueWithUnit.Insulin(insulinAfterConstraints))
-                uel.log(Action.BOLUS_ADVISOR, notes, ValueWithUnit(Sources.WizardDialog), ValueWithUnit(eventType.text, Units.TherapyEvent), ValueWithUnit(insulinAfterConstraints, Units.U))
->>>>>>> 6956a17b
+                uel.log(Action.BOLUS_ADVISOR, notes, ValueWithUnit(Sources.WizardDialog), ValueWithUnit(eventType.toDBbEventType(), Units.TherapyEvent), ValueWithUnit(insulinAfterConstraints, Units.U))
                 if (insulin > 0) {
                     commandQueue.bolus(this, object : Callback() {
                         override fun run() {
@@ -413,11 +402,7 @@
                     }
                 }
                 DetailedBolusInfo().apply {
-<<<<<<< HEAD
                     eventType = DetailedBolusInfo.EventType.BOLUS_WIZARD
-=======
-                    eventType = TherapyEvent.Type.BOLUS_WIZARD
->>>>>>> 6956a17b
                     insulin = insulinAfterConstraints
                     carbs = this@BolusWizard.carbs.toDouble()
                     context = ctx
@@ -426,24 +411,20 @@
                     carbTime = this@BolusWizard.carbTime
                     bolusCalculatorResult = createBolusCalculatorResult()
                     notes = this@BolusWizard.notes
-<<<<<<< HEAD
-                    uel.log(Action.BOLUS, notes,
-                        ValueWithUnit(eventType.toDBbEventType(), Units.TherapyEvent),
-                        ValueWithUnit(insulinAfterConstraints, Units.U),
-                        ValueWithUnit(this@BolusWizard.carbs, Units.G, this@BolusWizard.carbs != 0),
-                        ValueWithUnit(carbTime, Units.M, carbTime != 0)
-                    )
                     if (insulin > 0 || carbs > 0) {
-=======
-                    //uel.log(Action.BOLUS, notes, XXXValueWithUnit.TherapyEventType(eventType), XXXValueWithUnit.Insulin(insulinAfterConstraints), XXXValueWithUnit.Gram(this@BolusWizard.carbs).takeIf { this@BolusWizard.carbs != 0 }, XXXValueWithUnit.Minute(carbTime).takeIf { carbTime != 0 })
-                    val action = when {
-                        insulinAfterConstraints.equals(0.0) -> Action.CARBS
-                        carbs.equals(0.0)                   -> Action.BOLUS
-                        else                                -> Action.TREATMENT
-                    }
-                    uel.log(action, notes, ValueWithUnit(Sources.WizardDialog), ValueWithUnit(insulinAfterConstraints, Units.U), ValueWithUnit(this@BolusWizard.carbs, Units.G, this@BolusWizard.carbs != 0), ValueWithUnit(carbTime, Units.M, carbTime != 0))
-                    if (insulin > 0 || pump.pumpDescription.storesCarbInfo) {
->>>>>>> 6956a17b
+                        //uel.log(Action.BOLUS, notes, XXXValueWithUnit.TherapyEventType(eventType), XXXValueWithUnit.Insulin(insulinAfterConstraints), XXXValueWithUnit.Gram(this@BolusWizard.carbs).takeIf { this@BolusWizard.carbs != 0 }, XXXValueWithUnit.Minute(carbTime).takeIf { carbTime != 0 })
+                        val action = when {
+                            insulinAfterConstraints.equals(0.0) -> Action.CARBS
+                            carbs.equals(0.0)                   -> Action.BOLUS
+                            else                                -> Action.TREATMENT
+                        }
+                        uel.log(action, notes,
+                            ValueWithUnit(Sources.WizardDialog),
+                            ValueWithUnit(eventType.toDBbEventType(), Units.TherapyEvent),
+                            ValueWithUnit(insulinAfterConstraints, Units.U),
+                            ValueWithUnit(this@BolusWizard.carbs, Units.G, this@BolusWizard.carbs != 0),
+                            ValueWithUnit(carbTime, Units.M, carbTime != 0)
+                        )
                         commandQueue.bolus(this, object : Callback() {
                             override fun run() {
                                 if (!result.success) {
