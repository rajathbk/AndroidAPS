package info.nightscout.androidaps.plugins.pump.omnipod.defs;

import info.nightscout.androidaps.R;

/**
 * Created by andy on 4.8.2019
 */
<<<<<<< HEAD

// FIXME remove
=======
// TODO remove this class and use PumpDeviceState instead
>>>>>>> 65c8cc98
public enum PodDeviceState {

    // FIXME
    NeverContacted(R.string.medtronic_pump_status_never_contacted), //
    Sleeping(R.string.medtronic_pump_status_sleeping), //
    WakingUp(R.string.medtronic_pump_status_waking_up), //
    Active(R.string.medtronic_pump_status_active), //
    ErrorWhenCommunicating(R.string.medtronic_pump_status_error_comm), //
    TimeoutWhenCommunicating(R.string.medtronic_pump_status_timeout_comm), //
    // ProblemContacting(R.string.medtronic_pump_status_problem_contacting), //
    PumpUnreachable(R.string.medtronic_pump_status_pump_unreachable), //
    InvalidConfiguration(R.string.medtronic_pump_status_invalid_config);

    Integer resourceId = null;


    PodDeviceState() {

    }


    PodDeviceState(int resourceId) {
        this.resourceId = resourceId;
    }


    public Integer getResourceId() {
        return resourceId;
    }
}<|MERGE_RESOLUTION|>--- conflicted
+++ resolved
@@ -5,12 +5,9 @@
 /**
  * Created by andy on 4.8.2019
  */
-<<<<<<< HEAD
-
-// FIXME remove
-=======
 // TODO remove this class and use PumpDeviceState instead
->>>>>>> 65c8cc98
+//  BS: Actually, don't use PumpDeviceState in Omnipod driver at all; use PodStateManager
+//  If PumpDeviceState is Omnipod specific; also remove that
 public enum PodDeviceState {
 
     // FIXME
