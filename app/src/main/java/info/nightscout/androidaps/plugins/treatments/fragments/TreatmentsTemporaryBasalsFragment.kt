package info.nightscout.androidaps.plugins.treatments.fragments

import android.content.DialogInterface
import android.graphics.Paint
import android.os.Bundle
import android.view.LayoutInflater
import android.view.View
import android.view.ViewGroup
import androidx.recyclerview.widget.LinearLayoutManager
import androidx.recyclerview.widget.RecyclerView
import dagger.android.support.DaggerFragment
import info.nightscout.androidaps.R
import info.nightscout.androidaps.data.Intervals
import info.nightscout.androidaps.data.IobTotal
import info.nightscout.androidaps.database.entities.XXXValueWithUnit
import info.nightscout.androidaps.database.entities.UserEntry.*
import info.nightscout.androidaps.databinding.TreatmentsTempbasalsFragmentBinding
import info.nightscout.androidaps.databinding.TreatmentsTempbasalsItemBinding
import info.nightscout.androidaps.db.Source
import info.nightscout.androidaps.db.TemporaryBasal
import info.nightscout.androidaps.events.EventTempBasalChange
import info.nightscout.androidaps.interfaces.ActivePluginProvider
import info.nightscout.androidaps.interfaces.ProfileFunction
import info.nightscout.androidaps.logging.UserEntryLogger
import info.nightscout.androidaps.plugins.bus.RxBusWrapper
import info.nightscout.androidaps.plugins.general.nsclient.NSUpload
import info.nightscout.androidaps.events.EventAutosensCalculationFinished
import info.nightscout.androidaps.plugins.treatments.fragments.TreatmentsTemporaryBasalsFragment.RecyclerViewAdapter.TempBasalsViewHolder
import info.nightscout.androidaps.utils.DateUtil
import info.nightscout.androidaps.utils.FabricPrivacy
import info.nightscout.androidaps.utils.alertDialogs.OKDialog
import info.nightscout.androidaps.utils.resources.ResourceHelper
import info.nightscout.androidaps.utils.rx.AapsSchedulers
import io.reactivex.disposables.CompositeDisposable
import javax.inject.Inject

class TreatmentsTemporaryBasalsFragment : DaggerFragment() {

    private val disposable = CompositeDisposable()

    @Inject lateinit var rxBus: RxBusWrapper
    @Inject lateinit var resourceHelper: ResourceHelper
    @Inject lateinit var fabricPrivacy: FabricPrivacy
    @Inject lateinit var activePlugin: ActivePluginProvider
    @Inject lateinit var profileFunction: ProfileFunction
    @Inject lateinit var dateUtil: DateUtil
    @Inject lateinit var aapsSchedulers: AapsSchedulers
    @Inject lateinit var uel: UserEntryLogger

    private var _binding: TreatmentsTempbasalsFragmentBinding? = null

    // This property is only valid between onCreateView and
    // onDestroyView.
    private val binding get() = _binding!!

    override fun onCreateView(inflater: LayoutInflater, container: ViewGroup?, savedInstanceState: Bundle?): View =
        TreatmentsTempbasalsFragmentBinding.inflate(inflater, container, false).also { _binding = it }.root

    override fun onViewCreated(view: View, savedInstanceState: Bundle?) {
        super.onViewCreated(view, savedInstanceState)
        binding.recyclerview.setHasFixedSize(true)
        binding.recyclerview.layoutManager = LinearLayoutManager(view.context)
        binding.recyclerview.adapter = RecyclerViewAdapter(activePlugin.activeTreatments.temporaryBasalsFromHistory)
    }

    @Synchronized
    override fun onResume() {
        super.onResume()
        disposable.add(rxBus
            .toObservable(EventTempBasalChange::class.java)
            .observeOn(aapsSchedulers.main)
            .subscribe({ updateGui() }, fabricPrivacy::logException)
        )
        disposable.add(rxBus
            .toObservable(EventAutosensCalculationFinished::class.java)
            .observeOn(aapsSchedulers.main)
            .subscribe({ updateGui() }, fabricPrivacy::logException)
        )
        updateGui()
    }

    @Synchronized
    override fun onPause() {
        super.onPause()
        disposable.clear()
    }

    @Synchronized
    override fun onDestroyView() {
        super.onDestroyView()
        _binding = null
    }

    inner class RecyclerViewAdapter internal constructor(private var tempBasalList: Intervals<TemporaryBasal>) : RecyclerView.Adapter<TempBasalsViewHolder>() {

        override fun onCreateViewHolder(viewGroup: ViewGroup, viewType: Int): TempBasalsViewHolder =
            TempBasalsViewHolder(LayoutInflater.from(viewGroup.context).inflate(R.layout.treatments_tempbasals_item, viewGroup, false))

        override fun onBindViewHolder(holder: TempBasalsViewHolder, position: Int) {
            val tempBasal = tempBasalList.getReversed(position)
            holder.binding.ph.visibility = if (tempBasal.source == Source.PUMP) View.VISIBLE else View.GONE
            holder.binding.ns.visibility = if (NSUpload.isIdValid(tempBasal._id)) View.VISIBLE else View.GONE
            if (tempBasal.isEndingEvent) {
                holder.binding.date.text = dateUtil.dateAndTimeString(tempBasal.date)
                holder.binding.duration.text = resourceHelper.gs(R.string.cancel)
                holder.binding.absolute.text = ""
                holder.binding.percent.text = ""
                holder.binding.realDuration.text = ""
                holder.binding.iob.text = ""
                holder.binding.netInsulin.text = ""
                holder.binding.netRatio.text = ""
                holder.binding.extendedFlag.visibility = View.GONE
                holder.binding.iob.setTextColor(holder.binding.netRatio.currentTextColor)
            } else {
                if (tempBasal.isInProgress) {
                    holder.binding.date.text = dateUtil.dateAndTimeString(tempBasal.date)
                    holder.binding.date.setTextColor(resourceHelper.gc(R.color.colorActive))
                } else {
                    holder.binding.date.text = dateUtil.dateAndTimeRangeString(tempBasal.date, tempBasal.end())
                    holder.binding.date.setTextColor(holder.binding.netRatio.currentTextColor)
                }
                holder.binding.duration.text = resourceHelper.gs(R.string.format_mins, tempBasal.durationInMinutes)
                if (tempBasal.isAbsolute) {
                    val profile = profileFunction.getProfile(tempBasal.date)
                    if (profile != null) {
                        holder.binding.absolute.text = resourceHelper.gs(R.string.pump_basebasalrate, tempBasal.tempBasalConvertedToAbsolute(tempBasal.date, profile))
                        holder.binding.percent.text = ""
                    } else {
                        holder.binding.absolute.text = resourceHelper.gs(R.string.noprofile)
                        holder.binding.percent.text = ""
                    }
                } else {
                    holder.binding.absolute.text = ""
                    holder.binding.percent.text = resourceHelper.gs(R.string.format_percent, tempBasal.percentRate)
                }
                holder.binding.realDuration.text = resourceHelper.gs(R.string.format_mins, tempBasal.realDuration)
                val now = DateUtil.now()
                var iob = IobTotal(now)
                val profile = profileFunction.getProfile(now)
                if (profile != null) iob = tempBasal.iobCalc(now, profile)
                holder.binding.iob.text = resourceHelper.gs(R.string.formatinsulinunits, iob.basaliob)
                holder.binding.netInsulin.text = resourceHelper.gs(R.string.formatinsulinunits, iob.netInsulin)
                holder.binding.netRatio.text = resourceHelper.gs(R.string.pump_basebasalrate, iob.netRatio)
                holder.binding.extendedFlag.visibility = View.GONE
                if (iob.basaliob != 0.0) holder.binding.iob.setTextColor(resourceHelper.gc(R.color.colorActive)) else holder.binding.iob.setTextColor(holder.binding.netRatio.currentTextColor)
            }
            holder.binding.remove.tag = tempBasal
        }

        override fun getItemCount(): Int {
            return tempBasalList.size()
        }

        inner class TempBasalsViewHolder(itemView: View) : RecyclerView.ViewHolder(itemView) {

            val binding = TreatmentsTempbasalsItemBinding.bind(itemView)

            init {
                binding.remove.setOnClickListener { v: View ->
                    val tempBasal = v.tag as TemporaryBasal
                    context?.let {
                        OKDialog.showConfirmation(it, resourceHelper.gs(R.string.removerecord),
                            """
                ${resourceHelper.gs(R.string.tempbasal_label)}: ${tempBasal.toStringFull()}
                ${resourceHelper.gs(R.string.date)}: ${dateUtil.dateAndTimeString(tempBasal.date)}
                """.trimIndent(),
                            { _: DialogInterface?, _: Int ->
<<<<<<< HEAD
                                uel.log(Action.TT_REMOVED, XXXValueWithUnit.Timestamp(tempBasal.date))
=======
                                uel.log(Action.TT_REMOVED, ValueWithUnit(Sources.Treatments), ValueWithUnit(tempBasal.date, Units.Timestamp))
>>>>>>> 4e77902b
                                activePlugin.activeTreatments.removeTempBasal(tempBasal)
                            }, null)
                    }
                }
                binding.remove.paintFlags = binding.remove.paintFlags or Paint.UNDERLINE_TEXT_FLAG
            }
        }

    }

    private fun updateGui() {
        if (_binding == null) return
        binding.recyclerview.swapAdapter(RecyclerViewAdapter(activePlugin.activeTreatments.temporaryBasalsFromHistory), false)
        val tempBasalsCalculation = activePlugin.activeTreatments.lastCalculationTempBasals
        if (tempBasalsCalculation != null) binding.totalTempIob.text = resourceHelper.gs(R.string.formatinsulinunits, tempBasalsCalculation.basaliob)
    }
}<|MERGE_RESOLUTION|>--- conflicted
+++ resolved
@@ -165,11 +165,8 @@
                 ${resourceHelper.gs(R.string.date)}: ${dateUtil.dateAndTimeString(tempBasal.date)}
                 """.trimIndent(),
                             { _: DialogInterface?, _: Int ->
-<<<<<<< HEAD
-                                uel.log(Action.TT_REMOVED, XXXValueWithUnit.Timestamp(tempBasal.date))
-=======
+                                //uel.log(Action.TT_REMOVED, XXXValueWithUnit.Timestamp(tempBasal.date))
                                 uel.log(Action.TT_REMOVED, ValueWithUnit(Sources.Treatments), ValueWithUnit(tempBasal.date, Units.Timestamp))
->>>>>>> 4e77902b
                                 activePlugin.activeTreatments.removeTempBasal(tempBasal)
                             }, null)
                     }
