--- conflicted
+++ resolved
@@ -78,14 +78,10 @@
     public static final int USERMESSAGE = 53;
     public static final int OVER_24H_TIME_CHANGE_REQUESTED = 54;
     public static final int INVALID_VERSION = 55;
-<<<<<<< HEAD
-    public static final int OMNIPOD_PUMP_ALARM = 56;
-    public static final int TIME_OR_TIMEZONE_CHANGE = 57;
-    public static final int OMNIPOD_POD_NOT_ATTACHED = 58;
-=======
     public static final int PERMISSION_SYSTEM_WINDOW = 56;
-
->>>>>>> c3dbd1ec
+    public static final int OMNIPOD_PUMP_ALARM = 57;
+    public static final int TIME_OR_TIMEZONE_CHANGE = 58;
+    public static final int OMNIPOD_POD_NOT_ATTACHED = 59;
 
     public int id;
     public Date date;
