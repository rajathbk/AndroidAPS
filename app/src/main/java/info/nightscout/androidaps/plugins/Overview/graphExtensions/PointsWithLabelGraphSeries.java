--- conflicted
+++ resolved
@@ -199,20 +199,16 @@
                 if (value.getShape() == Shape.BG) {
                     mPaint.setStyle(Paint.Style.FILL);
                     mPaint.setStrokeWidth(0);
-<<<<<<< HEAD
-                    canvas.drawCircle(endX, endY, value.getSize(), mPaint);
+                    canvas.drawCircle(endX, endY, scaledPxSize, mPaint);
                 } else if (value.getShape() == Shape.PREDICTION) {
                     mPaint.setColor(value.getColor());
                     mPaint.setStyle(Paint.Style.FILL);
                     mPaint.setStrokeWidth(0);
-                    canvas.drawCircle(endX, endY, value.getSize(), mPaint);
+                    canvas.drawCircle(endX, endY, scaledPxSize, mPaint);
                     mPaint.setColor(value.getSecondColor());
                     mPaint.setStyle(Paint.Style.FILL);
                     mPaint.setStrokeWidth(0);
-                    canvas.drawCircle(endX, endY, value.getSize() / 3, mPaint);
-=======
-                    canvas.drawCircle(endX, endY, scaledPxSize, mPaint);
->>>>>>> 17867478
+                    canvas.drawCircle(endX, endY, scaledPxSize / 3, mPaint);
                 } else if (value.getShape() == Shape.RECTANGLE) {
                     canvas.drawRect(endX-scaledPxSize, endY-scaledPxSize, endX+scaledPxSize, endY+scaledPxSize, mPaint);
                 } else if (value.getShape() == Shape.TRIANGLE) {
@@ -272,12 +268,8 @@
                 } else if (value.getShape() == Shape.MBG) {
                     mPaint.setStyle(Paint.Style.STROKE);
                     mPaint.setStrokeWidth(5);
-<<<<<<< HEAD
-                    canvas.drawCircle(endX, endY, value.getSize(), mPaint);
-=======
                     float w = mPaint.getStrokeWidth();
                     canvas.drawCircle(endX, endY, scaledPxSize, mPaint);
->>>>>>> 17867478
                 } else if (value.getShape() == Shape.BGCHECK) {
                     mPaint.setStyle(Paint.Style.FILL_AND_STROKE);
                     mPaint.setStrokeWidth(0);
