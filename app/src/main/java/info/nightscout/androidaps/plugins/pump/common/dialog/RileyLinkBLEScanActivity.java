package info.nightscout.androidaps.plugins.pump.common.dialog;

import android.Manifest;
import android.bluetooth.BluetoothAdapter;
import android.bluetooth.BluetoothDevice;
import android.bluetooth.le.BluetoothLeScanner;
import android.bluetooth.le.ScanCallback;
import android.bluetooth.le.ScanFilter;
import android.bluetooth.le.ScanResult;
import android.bluetooth.le.ScanSettings;
import android.content.Context;
import android.content.Intent;
import android.content.pm.PackageManager;
import android.os.Bundle;
import android.os.Handler;
import android.os.ParcelUuid;
import android.util.Log;
import android.view.LayoutInflater;
import android.view.Menu;
import android.view.MenuItem;
import android.view.View;
import android.view.ViewGroup;
import android.widget.BaseAdapter;
import android.widget.ListView;
import android.widget.TextView;
import android.widget.Toast;

import androidx.appcompat.widget.Toolbar;
import androidx.core.app.ActivityCompat;
import androidx.core.content.ContextCompat;

import org.apache.commons.lang3.StringUtils;

import java.util.ArrayList;
import java.util.Arrays;
import java.util.HashMap;
import java.util.List;
import java.util.Map;

import javax.inject.Inject;

import info.nightscout.androidaps.R;
import info.nightscout.androidaps.activities.NoSplashAppCompatActivity;
import info.nightscout.androidaps.interfaces.ActivePluginProvider;
import info.nightscout.androidaps.logging.AAPSLogger;
import info.nightscout.androidaps.plugins.bus.RxBusWrapper;
import info.nightscout.androidaps.plugins.common.ManufacturerType;
import info.nightscout.androidaps.plugins.pump.common.hw.rileylink.RileyLinkConst;
import info.nightscout.androidaps.plugins.pump.common.hw.rileylink.RileyLinkUtil;
import info.nightscout.androidaps.plugins.pump.common.hw.rileylink.ble.data.GattAttributes;
import info.nightscout.androidaps.plugins.pump.common.utils.LocationHelper;
import info.nightscout.androidaps.plugins.pump.medtronic.MedtronicPumpPlugin;
import info.nightscout.androidaps.plugins.pump.medtronic.events.EventMedtronicPumpConfigurationChanged;
<<<<<<< HEAD
import info.nightscout.androidaps.plugins.pump.medtronic.util.MedtronicUtil;
import info.nightscout.androidaps.plugins.pump.omnipod.driver.OmnipodPumpStatus;
import info.nightscout.androidaps.plugins.pump.omnipod.events.EventOmnipodPumpValuesChanged;
import info.nightscout.androidaps.plugins.pump.omnipod.util.OmnipodUtil;
=======
>>>>>>> 99f6741f
import info.nightscout.androidaps.utils.resources.ResourceHelper;
import info.nightscout.androidaps.utils.sharedPreferences.SP;

// IMPORTANT: This activity needs to be called from RileyLinkSelectPreference (see pref_medtronic.xml as example)
public class RileyLinkBLEScanActivity extends NoSplashAppCompatActivity {

    @Inject AAPSLogger aapsLogger;
    @Inject SP sp;
    @Inject RxBusWrapper rxBus;
    @Inject ResourceHelper resourceHelper;
<<<<<<< HEAD
    @Inject ActivePluginProvider activePlugin;
=======
    @Inject RileyLinkUtil rileyLinkUtil;
    // TODO change this. Currently verifyConfiguration uses MDT data not only RL
    @Inject MedtronicPumpPlugin medtronicPumpPlugin;
>>>>>>> 99f6741f

    private static final int PERMISSION_REQUEST_COARSE_LOCATION = 30241; // arbitrary.
    private static final int REQUEST_ENABLE_BT = 30242; // arbitrary

    private static String TAG = "RileyLinkBLEScanActivity";

    // Stops scanning after 30 seconds.
    private static final long SCAN_PERIOD = 30000;
    public boolean mScanning;
    public ScanSettings settings;
    public List<ScanFilter> filters;
    public ListView listBTScan;
    public Toolbar toolbarBTScan;
    public Context mContext = this;
    private BluetoothAdapter mBluetoothAdapter;
    private BluetoothLeScanner mLEScanner;
    private LeDeviceListAdapter mLeDeviceListAdapter;
    private Handler mHandler;

    private String actionTitleStart, actionTitleStop;
    private MenuItem menuItem;


    @Override
    public void onCreate(Bundle savedInstanceState) {
        super.onCreate(savedInstanceState);
        setContentView(R.layout.rileylink_scan_activity);

        // Initializes Bluetooth adapter.
        mBluetoothAdapter = BluetoothAdapter.getDefaultAdapter();
        mHandler = new Handler();

        mLeDeviceListAdapter = new LeDeviceListAdapter();
        listBTScan = findViewById(R.id.rileylink_listBTScan);
        listBTScan.setAdapter(mLeDeviceListAdapter);
        listBTScan.setOnItemClickListener((parent, view, position, id) -> {

            // stop scanning if still active
            if (mScanning) {
                mScanning = false;
                mLEScanner.stopScan(mScanCallback2);
            }

            TextView textview = view.findViewById(R.id.rileylink_device_address);
            String bleAddress = textview.getText().toString();

            sp.putString(RileyLinkConst.Prefs.RileyLinkAddress, bleAddress);

<<<<<<< HEAD
            RileyLinkUtil.getRileyLinkSelectPreference().setSummary(bleAddress);

            if (activePlugin.getActivePump().manufacturer()== ManufacturerType.Medtronic) {
                MedtronicPumpStatus pumpStatus = MedtronicUtil.getPumpStatus();
                pumpStatus.verifyConfiguration(); // force reloading of address
=======
            medtronicPumpPlugin.getRileyLinkService().verifyConfiguration(); // force reloading of address
>>>>>>> 99f6741f

                rxBus.send(new EventMedtronicPumpConfigurationChanged());
            } else if (activePlugin.getActivePump().manufacturer()== ManufacturerType.Insulet) {
                OmnipodPumpStatus pumpStatus = OmnipodUtil.getPumpStatus();
                pumpStatus.verifyConfiguration();

                rxBus.send(new EventOmnipodPumpValuesChanged());
            }

            finish();
        });

        toolbarBTScan = findViewById(R.id.rileylink_toolbarBTScan);
        toolbarBTScan.setTitle(R.string.rileylink_scanner_title);
        setSupportActionBar(toolbarBTScan);

        prepareForScanning();
    }


    @Override
    public boolean onCreateOptionsMenu(Menu menu) {
        getMenuInflater().inflate(R.menu.menu_rileylink_ble_scan, menu);

        actionTitleStart = resourceHelper.gs(R.string.rileylink_scanner_scan_scan);
        actionTitleStop = resourceHelper.gs(R.string.rileylink_scanner_scan_stop);

        menuItem = menu.getItem(0);

        menuItem.setTitle(actionTitleStart);

        return true;
    }


    @Override
    public boolean onOptionsItemSelected(MenuItem item) {
        switch (item.getItemId()) {
            case R.id.rileylink_miScan: {
                scanLeDevice(menuItem.getTitle().equals(actionTitleStart));
                return true;
            }

            default:
                return super.onOptionsItemSelected(item);
        }
    }


    public void prepareForScanning() {
        // https://developer.android.com/training/permissions/requesting.html
        // http://developer.radiusnetworks.com/2015/09/29/is-your-beacon-app-ready-for-android-6.html
        if (!getPackageManager().hasSystemFeature(PackageManager.FEATURE_BLUETOOTH_LE)) {
            Toast.makeText(this, R.string.rileylink_scanner_ble_not_supported, Toast.LENGTH_SHORT).show();
        } else {
            // Use this check to determine whether BLE is supported on the device. Then
            // you can selectively disable BLE-related features.
            if (ContextCompat.checkSelfPermission(mContext, Manifest.permission.ACCESS_COARSE_LOCATION) != PackageManager.PERMISSION_GRANTED) {
                // your code that requires permission
                ActivityCompat.requestPermissions(this, new String[]{Manifest.permission.ACCESS_COARSE_LOCATION},
                        PERMISSION_REQUEST_COARSE_LOCATION);
            }

            // Ensures Bluetooth is available on the device and it is enabled. If not,
            // displays a dialog requesting user permission to enable Bluetooth.
            if (mBluetoothAdapter == null || !mBluetoothAdapter.isEnabled()) {
                Toast.makeText(this, R.string.rileylink_scanner_ble_not_enabled, Toast.LENGTH_SHORT).show();
            } else {

                // Will request that GPS be enabled for devices running Marshmallow or newer.
                if (!LocationHelper.isLocationEnabled(this)) {
                    LocationHelper.requestLocationForBluetooth(this);
                }

                mLEScanner = mBluetoothAdapter.getBluetoothLeScanner();
                settings = new ScanSettings.Builder().setScanMode(ScanSettings.SCAN_MODE_LOW_LATENCY).build();
                filters = Arrays.asList(new ScanFilter.Builder().setServiceUuid(
                        ParcelUuid.fromString(GattAttributes.SERVICE_RADIO)).build());

            }
        }

        // disable currently selected RL, so that we can discover it
        rileyLinkUtil.sendBroadcastMessage(RileyLinkConst.Intents.RileyLinkDisconnect, this);
    }


    @Override
    protected void onActivityResult(int requestCode, int resultCode, Intent data) {
        super.onActivityResult(requestCode, resultCode, data);
        if (requestCode == REQUEST_ENABLE_BT) {
            if (resultCode == RESULT_OK) {
                // User allowed Bluetooth to turn on
            } else if (resultCode == RESULT_CANCELED) {
                // Error, or user said "NO"
                finish();
            }
        }
    }

    private ScanCallback mScanCallback2 = new ScanCallback() {

        @Override
        public void onScanResult(int callbackType, final ScanResult scanRecord) {

            Log.d(TAG, scanRecord.toString());

            runOnUiThread(() -> {
                if (addDevice(scanRecord))
                    mLeDeviceListAdapter.notifyDataSetChanged();
            });
        }


        @Override
        public void onBatchScanResults(final List<ScanResult> results) {

            runOnUiThread(() -> {

                boolean added = false;

                for (ScanResult result : results) {
                    if (addDevice(result))
                        added = true;
                }

                if (added)
                    mLeDeviceListAdapter.notifyDataSetChanged();
            });
        }


        private boolean addDevice(ScanResult result) {

            BluetoothDevice device = result.getDevice();

            List<ParcelUuid> serviceUuids = result.getScanRecord().getServiceUuids();

            if (serviceUuids == null || serviceUuids.size() == 0) {
                Log.v(TAG, "Device " + device.getAddress() + " has no serviceUuids (Not RileyLink).");
            } else if (serviceUuids.size() > 1) {
                Log.v(TAG, "Device " + device.getAddress() + " has too many serviceUuids (Not RileyLink).");
            } else {

                String uuid = serviceUuids.get(0).getUuid().toString().toLowerCase();

                if (uuid.equals(GattAttributes.SERVICE_RADIO)) {
                    Log.i(TAG, "Found RileyLink with address: " + device.getAddress());
                    mLeDeviceListAdapter.addDevice(result);
                    return true;
                } else {
                    Log.v(TAG, "Device " + device.getAddress() + " has incorrect uuid (Not RileyLink).");
                }
            }

            return false;
        }


        private String getDeviceDebug(BluetoothDevice device) {
            return "BluetoothDevice [name=" + device.getName() + ", address=" + device.getAddress() + //
                    ", type=" + device.getType(); // + ", alias=" + device.getAlias();
        }


        @Override
        public void onScanFailed(int errorCode) {
            Log.e("Scan Failed", "Error Code: " + errorCode);
            Toast.makeText(mContext, resourceHelper.gs(R.string.rileylink_scanner_scanning_error, errorCode),
                    Toast.LENGTH_LONG).show();
        }

    };


    private void scanLeDevice(final boolean enable) {

        if (mLEScanner == null)
            return;

        if (enable) {

            mLeDeviceListAdapter.clear();
            mLeDeviceListAdapter.notifyDataSetChanged();

            // Stops scanning after a pre-defined scan period.
            mHandler.postDelayed(() -> {

                if (mScanning) {
                    mScanning = false;
                    mLEScanner.stopScan(mScanCallback2);
                    aapsLogger.debug("scanLeDevice: Scanning Stop");
                    Toast.makeText(mContext, R.string.rileylink_scanner_scanning_finished, Toast.LENGTH_SHORT).show();
                    menuItem.setTitle(actionTitleStart);
                }
            }, SCAN_PERIOD);

            mScanning = true;
            mLEScanner.startScan(filters, settings, mScanCallback2);
            aapsLogger.debug("scanLeDevice: Scanning Start");
            Toast.makeText(this, R.string.rileylink_scanner_scanning, Toast.LENGTH_SHORT).show();

            menuItem.setTitle(actionTitleStop);

        } else {
            if (mScanning) {
                mScanning = false;
                mLEScanner.stopScan(mScanCallback2);

                aapsLogger.debug("scanLeDevice: Scanning Stop");
                Toast.makeText(this, R.string.rileylink_scanner_scanning_finished, Toast.LENGTH_SHORT).show();

                menuItem.setTitle(actionTitleStart);
            }
        }
    }

    private class LeDeviceListAdapter extends BaseAdapter {

        private ArrayList<BluetoothDevice> mLeDevices;
        private Map<BluetoothDevice, Integer> rileyLinkDevices;
        private LayoutInflater mInflator;
        String currentlySelectedAddress;


        public LeDeviceListAdapter() {
            super();
            mLeDevices = new ArrayList<>();
            rileyLinkDevices = new HashMap<>();
            mInflator = RileyLinkBLEScanActivity.this.getLayoutInflater();
            currentlySelectedAddress = sp.getString(RileyLinkConst.Prefs.RileyLinkAddress, "");
        }


        public void addDevice(ScanResult result) {

            if (!mLeDevices.contains(result.getDevice())) {
                mLeDevices.add(result.getDevice());
            }
            rileyLinkDevices.put(result.getDevice(), result.getRssi());
            notifyDataSetChanged();
        }


        public void clear() {
            mLeDevices.clear();
            rileyLinkDevices.clear();
            notifyDataSetChanged();
        }


        @Override
        public int getCount() {
            return mLeDevices.size();
        }


        @Override
        public Object getItem(int i) {
            return mLeDevices.get(i);
        }


        @Override
        public long getItemId(int i) {
            return i;
        }


        @Override
        public View getView(int i, View view, ViewGroup viewGroup) {

            ViewHolder viewHolder;
            // General ListView optimization code.
            if (view == null) {
                view = mInflator.inflate(R.layout.rileylink_scan_item, null);
                viewHolder = new ViewHolder();
                viewHolder.deviceAddress = view.findViewById(R.id.rileylink_device_address);
                viewHolder.deviceName = view.findViewById(R.id.rileylink_device_name);
                view.setTag(viewHolder);
            } else {
                viewHolder = (ViewHolder) view.getTag();
            }

            BluetoothDevice device = mLeDevices.get(i);
            String deviceName = device.getName();

            if (StringUtils.isBlank(deviceName)) {
                deviceName = "RileyLink";
            }

            deviceName += " [" + rileyLinkDevices.get(device).intValue() + "]";

            if (currentlySelectedAddress.equals(device.getAddress())) {
                // viewHolder.deviceName.setTextColor(getColor(R.color.secondary_text_light));
                // viewHolder.deviceAddress.setTextColor(getColor(R.color.secondary_text_light));
                deviceName += " (" + getResources().getString(R.string.rileylink_scanner_selected_device) + ")";
            }

            viewHolder.deviceName.setText(deviceName);
            viewHolder.deviceAddress.setText(device.getAddress());

            return view;
        }

    }

    static class ViewHolder {

        TextView deviceName;
        TextView deviceAddress;
    }

}<|MERGE_RESOLUTION|>--- conflicted
+++ resolved
@@ -41,23 +41,14 @@
 
 import info.nightscout.androidaps.R;
 import info.nightscout.androidaps.activities.NoSplashAppCompatActivity;
-import info.nightscout.androidaps.interfaces.ActivePluginProvider;
 import info.nightscout.androidaps.logging.AAPSLogger;
 import info.nightscout.androidaps.plugins.bus.RxBusWrapper;
-import info.nightscout.androidaps.plugins.common.ManufacturerType;
 import info.nightscout.androidaps.plugins.pump.common.hw.rileylink.RileyLinkConst;
 import info.nightscout.androidaps.plugins.pump.common.hw.rileylink.RileyLinkUtil;
 import info.nightscout.androidaps.plugins.pump.common.hw.rileylink.ble.data.GattAttributes;
 import info.nightscout.androidaps.plugins.pump.common.utils.LocationHelper;
 import info.nightscout.androidaps.plugins.pump.medtronic.MedtronicPumpPlugin;
 import info.nightscout.androidaps.plugins.pump.medtronic.events.EventMedtronicPumpConfigurationChanged;
-<<<<<<< HEAD
-import info.nightscout.androidaps.plugins.pump.medtronic.util.MedtronicUtil;
-import info.nightscout.androidaps.plugins.pump.omnipod.driver.OmnipodPumpStatus;
-import info.nightscout.androidaps.plugins.pump.omnipod.events.EventOmnipodPumpValuesChanged;
-import info.nightscout.androidaps.plugins.pump.omnipod.util.OmnipodUtil;
-=======
->>>>>>> 99f6741f
 import info.nightscout.androidaps.utils.resources.ResourceHelper;
 import info.nightscout.androidaps.utils.sharedPreferences.SP;
 
@@ -68,13 +59,10 @@
     @Inject SP sp;
     @Inject RxBusWrapper rxBus;
     @Inject ResourceHelper resourceHelper;
-<<<<<<< HEAD
-    @Inject ActivePluginProvider activePlugin;
-=======
     @Inject RileyLinkUtil rileyLinkUtil;
     // TODO change this. Currently verifyConfiguration uses MDT data not only RL
     @Inject MedtronicPumpPlugin medtronicPumpPlugin;
->>>>>>> 99f6741f
+    @Inject ActivePluginProvider activePlugin;
 
     private static final int PERMISSION_REQUEST_COARSE_LOCATION = 30241; // arbitrary.
     private static final int REQUEST_ENABLE_BT = 30242; // arbitrary
@@ -123,17 +111,13 @@
 
             sp.putString(RileyLinkConst.Prefs.RileyLinkAddress, bleAddress);
 
-<<<<<<< HEAD
-            RileyLinkUtil.getRileyLinkSelectPreference().setSummary(bleAddress);
+            //RileyLinkUtil.getRileyLinkSelectPreference().setSummary(bleAddress);
 
             if (activePlugin.getActivePump().manufacturer()== ManufacturerType.Medtronic) {
-                MedtronicPumpStatus pumpStatus = MedtronicUtil.getPumpStatus();
-                pumpStatus.verifyConfiguration(); // force reloading of address
-=======
-            medtronicPumpPlugin.getRileyLinkService().verifyConfiguration(); // force reloading of address
->>>>>>> 99f6741f
-
-                rxBus.send(new EventMedtronicPumpConfigurationChanged());
+            	medtronicPumpPlugin.getRileyLinkService().verifyConfiguration(); // force reloading of address
+
+            	rxBus.send(new EventMedtronicPumpConfigurationChanged());
+
             } else if (activePlugin.getActivePump().manufacturer()== ManufacturerType.Insulet) {
                 OmnipodPumpStatus pumpStatus = OmnipodUtil.getPumpStatus();
                 pumpStatus.verifyConfiguration();
