--- conflicted
+++ resolved
@@ -1,19 +1,15 @@
 package info.nightscout.androidaps.plugins.pump.virtual;
 
-import java.util.List;
+import android.os.SystemClock;
+
+import com.squareup.otto.Subscribe;
 
 import org.json.JSONException;
 import org.json.JSONObject;
 import org.slf4j.Logger;
 import org.slf4j.LoggerFactory;
 
-<<<<<<< HEAD
-import android.os.SystemClock;
-
-import com.squareup.otto.Subscribe;
-=======
 import java.util.List;
->>>>>>> 361ffa91
 
 import info.nightscout.androidaps.BuildConfig;
 import info.nightscout.androidaps.Config;
@@ -50,7 +46,6 @@
  * Created by mike on 05.08.2016.
  */
 public class VirtualPumpPlugin extends PluginBase implements PumpInterface {
-
     private Logger log = LoggerFactory.getLogger(L.PUMP);
 
     Integer batteryPercent = 50;
@@ -61,12 +56,16 @@
     private long lastDataTime = 0;
     private PumpDescription pumpDescription = new PumpDescription();
 
-
     public VirtualPumpPlugin() {
-        super(new PluginDescription().mainType(PluginType.PUMP).fragmentClass(VirtualPumpFragment.class.getName())
-            .pluginName(R.string.virtualpump).shortName(R.string.virtualpump_shortname)
-            .preferencesId(R.xml.pref_virtualpump).neverVisible(Config.NSCLIENT)
-            .description(R.string.description_pump_virtual));
+        super(new PluginDescription()
+                .mainType(PluginType.PUMP)
+                .fragmentClass(VirtualPumpFragment.class.getName())
+                .pluginName(R.string.virtualpump)
+                .shortName(R.string.virtualpump_shortname)
+                .preferencesId(R.xml.pref_virtualpump)
+                .neverVisible(Config.NSCLIENT)
+                .description(R.string.description_pump_virtual)
+        );
         pumpDescription.isBolusCapable = true;
         pumpDescription.bolusStep = 0.1d;
 
@@ -86,6 +85,7 @@
         pumpDescription.tempDurationStep30mAllowed = true;
         pumpDescription.tempMaxDuration = 24 * 60;
 
+
         pumpDescription.isSetBasalProfileCapable = true;
         pumpDescription.basalStep = 0.01d;
         pumpDescription.basalMinimumRate = 0.01d;
@@ -95,7 +95,6 @@
         pumpDescription.storesCarbInfo = false;
         pumpDescription.is30minBasalRatesCapable = true;
     }
-
 
     public static VirtualPumpPlugin getPlugin() {
         if (plugin == null)
@@ -104,22 +103,18 @@
         return plugin;
     }
 
-
     private void loadFakingStatus() {
         fromNSAreCommingFakedExtendedBoluses = SP.getBoolean(R.string.key_fromNSAreCommingFakedExtendedBoluses, false);
     }
 
-
     public boolean getFakingStatus() {
         return fromNSAreCommingFakedExtendedBoluses;
     }
-
 
     public void setFakingStatus(boolean newStatus) {
         fromNSAreCommingFakedExtendedBoluses = newStatus;
         SP.putBoolean(R.string.key_fromNSAreCommingFakedExtendedBoluses, fromNSAreCommingFakedExtendedBoluses);
     }
-
 
     @Override
     protected void onStart() {
@@ -128,12 +123,10 @@
         refreshConfiguration();
     }
 
-
     @Override
     protected void onStop() {
         MainApp.bus().unregister(this);
     }
-
 
     @Subscribe
     public void onStatusEvent(final EventPreferenceChange s) {
@@ -141,19 +134,16 @@
             refreshConfiguration();
     }
 
-
     @Override
     public boolean isFakingTempsByExtendedBoluses() {
         return (Config.NSCLIENT) && fromNSAreCommingFakedExtendedBoluses;
     }
 
-
     @Override
     public PumpEnactResult loadTDDs() {
-        // no result, could read DB in the future?
+        //no result, could read DB in the future?
         return new PumpEnactResult();
     }
-
 
     @Override
     public List<CustomAction> getCustomActions() {
@@ -170,41 +160,34 @@
         return true;
     }
 
-
     @Override
     public boolean isSuspended() {
         return false;
     }
 
-
     @Override
     public boolean isBusy() {
         return false;
     }
 
-
     @Override
     public boolean isConnected() {
         return true;
     }
 
-
     @Override
     public boolean isConnecting() {
         return false;
     }
 
-
     @Override
     public boolean isHandshakeInProgress() {
         return false;
     }
 
-
     @Override
     public void finishHandshaking() {
     }
-
 
     @Override
     public void connect(String reason) {
@@ -213,47 +196,39 @@
         lastDataTime = System.currentTimeMillis();
     }
 
-
     @Override
     public void disconnect(String reason) {
     }
 
-
     @Override
     public void stopConnecting() {
     }
 
-
     @Override
     public void getPumpStatus() {
         lastDataTime = System.currentTimeMillis();
     }
 
-
     @Override
     public PumpEnactResult setNewBasalProfile(Profile profile) {
         lastDataTime = System.currentTimeMillis();
         // Do nothing here. we are using ConfigBuilderPlugin.getPlugin().getActiveProfile().getProfile();
         PumpEnactResult result = new PumpEnactResult();
         result.success = true;
-        Notification notification = new Notification(Notification.PROFILE_SET_OK, MainApp.gs(R.string.profile_set_ok),
-            Notification.INFO, 60);
+        Notification notification = new Notification(Notification.PROFILE_SET_OK, MainApp.gs(R.string.profile_set_ok), Notification.INFO, 60);
         MainApp.bus().post(new EventNewNotification(notification));
         return result;
     }
-
 
     @Override
     public boolean isThisProfileSet(Profile profile) {
         return true;
     }
 
-
     @Override
     public long lastDataTime() {
         return lastDataTime;
     }
-
 
     @Override
     public double getBaseBasalRate() {
@@ -266,16 +241,10 @@
 
 
     @Override
-    public double getReservoirLevel() {
-        return reservoirInUnits;
-    }
-
-
-    @Override
-    public int getBatteryLevel() {
-        return batteryPercent;
-    }
-
+    public double getReservoirLevel() { return reservoirInUnits; }
+
+    @Override
+    public int getBatteryLevel() { return batteryPercent; }
 
     @Override
     public PumpEnactResult deliverTreatment(DetailedBolusInfo detailedBolusInfo) {
@@ -293,7 +262,7 @@
             SystemClock.sleep(200);
             EventOverviewBolusProgress bolusingEvent = EventOverviewBolusProgress.getInstance();
             bolusingEvent.status = String.format(MainApp.gs(R.string.bolusdelivering), delivering);
-            bolusingEvent.percent = Math.min((int)(delivering / detailedBolusInfo.insulin * 100), 100);
+            bolusingEvent.percent = Math.min((int) (delivering / detailedBolusInfo.insulin * 100), 100);
             MainApp.bus().post(bolusingEvent);
             delivering += 0.1d;
         }
@@ -304,26 +273,25 @@
         MainApp.bus().post(bolusingEvent);
         SystemClock.sleep(1000);
         if (L.isEnabled(L.PUMPCOMM))
-            log.debug("Delivering treatment insulin: " + detailedBolusInfo.insulin + "U carbs: "
-                + detailedBolusInfo.carbs + "g " + result);
+            log.debug("Delivering treatment insulin: " + detailedBolusInfo.insulin + "U carbs: " + detailedBolusInfo.carbs + "g " + result);
         MainApp.bus().post(new EventVirtualPumpUpdateGui());
         lastDataTime = System.currentTimeMillis();
         TreatmentsPlugin.getPlugin().addToHistoryTreatment(detailedBolusInfo, false);
         return result;
     }
 
-
     @Override
     public void stopBolusDelivering() {
     }
 
-
-    @Override
-    public PumpEnactResult setTempBasalAbsolute(Double absoluteRate, Integer durationInMinutes, Profile profile,
-            boolean enforceNew) {
-
-        TemporaryBasal tempBasal = new TemporaryBasal().date(System.currentTimeMillis()).absolute(absoluteRate)
-            .duration(durationInMinutes).source(Source.USER);
+    @Override
+    public PumpEnactResult setTempBasalAbsolute(Double absoluteRate, Integer durationInMinutes, Profile profile, boolean enforceNew) {
+
+        TemporaryBasal tempBasal = new TemporaryBasal()
+                .date(System.currentTimeMillis())
+                .absolute(absoluteRate)
+                .duration(durationInMinutes)
+                .source(Source.USER);
         PumpEnactResult result = new PumpEnactResult();
         result.success = true;
         result.enacted = true;
@@ -339,12 +307,13 @@
         return result;
     }
 
-
-    @Override
-    public PumpEnactResult setTempBasalPercent(Integer percent, Integer durationInMinutes, Profile profile,
-            boolean enforceNew) {
-        TemporaryBasal tempBasal = new TemporaryBasal().date(System.currentTimeMillis()).percent(percent)
-            .duration(durationInMinutes).source(Source.USER);
+    @Override
+    public PumpEnactResult setTempBasalPercent(Integer percent, Integer durationInMinutes, Profile profile, boolean enforceNew) {
+        TemporaryBasal tempBasal = new TemporaryBasal()
+                .date(System.currentTimeMillis())
+                .percent(percent)
+                .duration(durationInMinutes)
+                .source(Source.USER);
         PumpEnactResult result = new PumpEnactResult();
         result.success = true;
         result.enacted = true;
@@ -361,15 +330,17 @@
         return result;
     }
 
-
     @Override
     public PumpEnactResult setExtendedBolus(Double insulin, Integer durationInMinutes) {
         PumpEnactResult result = cancelExtendedBolus();
         if (!result.success)
             return result;
 
-        ExtendedBolus extendedBolus = new ExtendedBolus().date(System.currentTimeMillis()).insulin(insulin)
-            .durationInMinutes(durationInMinutes).source(Source.USER);
+        ExtendedBolus extendedBolus = new ExtendedBolus()
+                .date(System.currentTimeMillis())
+                .insulin(insulin)
+                .durationInMinutes(durationInMinutes)
+                .source(Source.USER);
         result.success = true;
         result.enacted = true;
         result.bolusDelivered = insulin;
@@ -384,7 +355,6 @@
         return result;
     }
 
-
     @Override
     public PumpEnactResult cancelTempBasal(boolean force) {
         PumpEnactResult result = new PumpEnactResult();
@@ -395,7 +365,7 @@
             result.enacted = true;
             TemporaryBasal tempStop = new TemporaryBasal().date(System.currentTimeMillis()).source(Source.USER);
             TreatmentsPlugin.getPlugin().addToHistoryTempBasal(tempStop);
-            // tempBasal = null;
+            //tempBasal = null;
             if (L.isEnabled(L.PUMPCOMM))
                 log.debug("Canceling temp basal: " + result);
             MainApp.bus().post(new EventVirtualPumpUpdateGui());
@@ -403,7 +373,6 @@
         lastDataTime = System.currentTimeMillis();
         return result;
     }
-
 
     @Override
     public PumpEnactResult cancelExtendedBolus() {
@@ -423,7 +392,6 @@
         lastDataTime = System.currentTimeMillis();
         return result;
     }
-
 
     @Override
     public JSONObject getJSONStatus(Profile profile, String profileName) {
@@ -468,25 +436,21 @@
         return pump;
     }
 
-
     @Override
     public String deviceID() {
         return "VirtualPump";
     }
 
-
     @Override
     public PumpDescription getPumpDescription() {
         return pumpDescription;
     }
 
-
     @Override
     public String shortStatus(boolean veryShort) {
         return "Virtual Pump";
     }
 
-
     public PumpType getPumpType() {
         return pumpType;
     }
@@ -525,7 +489,7 @@
 
 
     @Override
-    public PumpEnactResult executeCustomAction(CustomActionType customActionType) {
+    public void executeCustomAction(CustomActionType customActionType) {
         return null;
     }
 }