package info.nightscout.androidaps.plugins.pump.medtronic

import android.content.Intent
import android.graphics.Color
import android.os.Bundle
import android.os.Handler
import android.view.LayoutInflater
import android.view.View
import android.view.ViewGroup
import dagger.android.support.DaggerFragment
import info.nightscout.androidaps.MainApp
import info.nightscout.androidaps.R
import info.nightscout.androidaps.events.EventExtendedBolusChange
import info.nightscout.androidaps.events.EventPumpStatusChanged
import info.nightscout.androidaps.events.EventTempBasalChange
import info.nightscout.androidaps.interfaces.ActivePluginProvider
import info.nightscout.androidaps.interfaces.CommandQueueProvider
import info.nightscout.androidaps.logging.AAPSLogger
import info.nightscout.androidaps.logging.LTag
import info.nightscout.androidaps.plugins.bus.RxBusWrapper
import info.nightscout.androidaps.plugins.pump.common.hw.rileylink.RileyLinkUtil
import info.nightscout.androidaps.plugins.pump.common.hw.rileylink.defs.RileyLinkError
import info.nightscout.androidaps.plugins.pump.common.hw.rileylink.defs.RileyLinkServiceState
import info.nightscout.androidaps.plugins.pump.common.hw.rileylink.defs.RileyLinkTargetDevice
import info.nightscout.androidaps.plugins.pump.common.hw.rileylink.dialog.RileyLinkStatusActivity
import info.nightscout.androidaps.plugins.pump.medtronic.defs.BatteryType
import info.nightscout.androidaps.plugins.pump.medtronic.defs.MedtronicCommandType
import info.nightscout.androidaps.plugins.pump.medtronic.defs.PumpDeviceState
import info.nightscout.androidaps.plugins.pump.medtronic.dialog.MedtronicHistoryActivity
import info.nightscout.androidaps.plugins.pump.medtronic.driver.MedtronicPumpStatus
import info.nightscout.androidaps.plugins.pump.medtronic.events.EventMedtronicDeviceStatusChange
import info.nightscout.androidaps.plugins.pump.medtronic.events.EventMedtronicPumpConfigurationChanged
import info.nightscout.androidaps.plugins.pump.medtronic.events.EventMedtronicPumpValuesChanged
import info.nightscout.androidaps.plugins.pump.medtronic.events.EventRefreshButtonState
import info.nightscout.androidaps.plugins.pump.medtronic.util.MedtronicUtil
import info.nightscout.androidaps.queue.Callback
import info.nightscout.androidaps.queue.events.EventQueueChanged
import info.nightscout.androidaps.utils.DateUtil
import info.nightscout.androidaps.utils.FabricPrivacy
import info.nightscout.androidaps.utils.alertDialogs.OKDialog
<<<<<<< HEAD
import info.nightscout.androidaps.utils.SetWarnColor
import info.nightscout.androidaps.utils.T
=======
import info.nightscout.androidaps.utils.T
import info.nightscout.androidaps.utils.WarnColors
>>>>>>> 1c0ba4ae
import info.nightscout.androidaps.utils.extensions.plusAssign
import info.nightscout.androidaps.utils.resources.ResourceHelper
import io.reactivex.android.schedulers.AndroidSchedulers
import io.reactivex.disposables.CompositeDisposable
import kotlinx.android.synthetic.main.medtronic_fragment.*
import javax.inject.Inject

class MedtronicFragment : DaggerFragment() {
    @Inject lateinit var aapsLogger: AAPSLogger
    @Inject lateinit var mainApp: MainApp
    @Inject lateinit var fabricPrivacy: FabricPrivacy
    @Inject lateinit var resourceHelper: ResourceHelper
    @Inject lateinit var rxBus: RxBusWrapper
    @Inject lateinit var commandQueue: CommandQueueProvider
    @Inject lateinit var activePlugin: ActivePluginProvider
    @Inject lateinit var medtronicPumpPlugin: MedtronicPumpPlugin
<<<<<<< HEAD
=======
    @Inject lateinit var warnColors: WarnColors
>>>>>>> 1c0ba4ae

    private var disposable: CompositeDisposable = CompositeDisposable()

    private val loopHandler = Handler()
    private lateinit var refreshLoop: Runnable

    init {
        refreshLoop = Runnable {
            activity?.runOnUiThread { updateGUI() }
            loopHandler.postDelayed(refreshLoop, T.mins(1).msecs())
        }
    }

    override fun onCreateView(inflater: LayoutInflater, container: ViewGroup?, savedInstanceState: Bundle?): View? {
        return inflater.inflate(R.layout.medtronic_fragment, container, false)
    }

    override fun onViewCreated(view: View, savedInstanceState: Bundle?) {
        super.onViewCreated(view, savedInstanceState)

        medtronic_pumpstatus.setBackgroundColor(resourceHelper.gc(R.color.colorInitializingBorder))

        medtronic_rl_status.text = resourceHelper.gs(RileyLinkServiceState.NotStarted.getResourceId(RileyLinkTargetDevice.MedtronicPump))

        medtronic_pump_status.setTextColor(Color.WHITE)
        medtronic_pump_status.text = "{fa-bed}"

        medtronic_history.setOnClickListener {
            if (MedtronicUtil.getPumpStatus().verifyConfiguration()) {
                startActivity(Intent(context, MedtronicHistoryActivity::class.java))
            } else {
                displayNotConfiguredDialog()
            }
        }

        medtronic_refresh.setOnClickListener {
            if (!MedtronicUtil.getPumpStatus().verifyConfiguration()) {
                displayNotConfiguredDialog()
            } else {
                medtronic_refresh.isEnabled = false
                medtronicPumpPlugin.resetStatusState()
                commandQueue.readStatus("Clicked refresh", object : Callback() {
                    override fun run() {
                        activity?.runOnUiThread { medtronic_refresh?.isEnabled = true }
                    }
                })
            }
        }

        medtronic_stats.setOnClickListener {
            if (MedtronicUtil.getPumpStatus().verifyConfiguration()) {
                startActivity(Intent(context, RileyLinkStatusActivity::class.java))
            } else {
                displayNotConfiguredDialog()
            }
        }
    }

    @Synchronized
    override fun onResume() {
        super.onResume()
        loopHandler.postDelayed(refreshLoop, T.mins(1).msecs())
        disposable += rxBus
            .toObservable(EventRefreshButtonState::class.java)
            .observeOn(AndroidSchedulers.mainThread())
            .subscribe({ medtronic_refresh.isEnabled = it.newState }, { fabricPrivacy.logException(it) })
        disposable += rxBus
            .toObservable(EventMedtronicDeviceStatusChange::class.java)
            .observeOn(AndroidSchedulers.mainThread())
            .subscribe({
                aapsLogger.debug(LTag.PUMP, "onStatusEvent(EventMedtronicDeviceStatusChange): $it")
                setDeviceStatus()
            }, { fabricPrivacy.logException(it) })
        disposable += rxBus
            .toObservable(EventMedtronicPumpValuesChanged::class.java)
            .observeOn(AndroidSchedulers.mainThread())
            .subscribe({ updateGUI() }, { fabricPrivacy.logException(it) })
        disposable += rxBus
            .toObservable(EventExtendedBolusChange::class.java)
            .observeOn(AndroidSchedulers.mainThread())
            .subscribe({ updateGUI() }, { fabricPrivacy.logException(it) })
        disposable += rxBus
            .toObservable(EventTempBasalChange::class.java)
            .observeOn(AndroidSchedulers.mainThread())
            .subscribe({ updateGUI() }, { fabricPrivacy.logException(it) })
        disposable += rxBus
            .toObservable(EventMedtronicPumpConfigurationChanged::class.java)
            .observeOn(AndroidSchedulers.mainThread())
            .subscribe({
                aapsLogger.debug(LTag.PUMP, "EventMedtronicPumpConfigurationChanged triggered")
                MedtronicUtil.getPumpStatus().verifyConfiguration()
                updateGUI()
            }, { fabricPrivacy.logException(it) })
        disposable += rxBus
            .toObservable(EventPumpStatusChanged::class.java)
            .observeOn(AndroidSchedulers.mainThread())
            .subscribe({ updateGUI() }, { fabricPrivacy.logException(it) })
        disposable += rxBus
            .toObservable(EventQueueChanged::class.java)
            .observeOn(AndroidSchedulers.mainThread())
            .subscribe({ updateGUI() }, { fabricPrivacy.logException(it) })

        updateGUI()
    }

    @Synchronized
    override fun onPause() {
        super.onPause()
        disposable.clear()
        loopHandler.removeCallbacks(refreshLoop)
    }

    @Synchronized
    private fun setDeviceStatus() {
        val pumpStatus: MedtronicPumpStatus = MedtronicUtil.getPumpStatus()
        pumpStatus.rileyLinkServiceState = checkStatusSet(pumpStatus.rileyLinkServiceState,
            RileyLinkUtil.getServiceState()) as RileyLinkServiceState?

        val resourceId = pumpStatus.rileyLinkServiceState.getResourceId(RileyLinkTargetDevice.MedtronicPump)
        val rileyLinkError = RileyLinkUtil.getError()
        medtronic_rl_status.text =
            when {
                pumpStatus.rileyLinkServiceState == RileyLinkServiceState.NotStarted -> resourceHelper.gs(resourceId)
                pumpStatus.rileyLinkServiceState.isConnecting                        -> "{fa-bluetooth-b spin}   " + resourceHelper.gs(resourceId)
                pumpStatus.rileyLinkServiceState.isError && rileyLinkError == null   -> "{fa-bluetooth-b}   " + resourceHelper.gs(resourceId)
                pumpStatus.rileyLinkServiceState.isError && rileyLinkError != null   -> "{fa-bluetooth-b}   " + resourceHelper.gs(rileyLinkError.getResourceId(RileyLinkTargetDevice.MedtronicPump))
                else                                                                 -> "{fa-bluetooth-b}   " + resourceHelper.gs(resourceId)
            }
        medtronic_rl_status.setTextColor(if (rileyLinkError != null) Color.RED else Color.WHITE)

        pumpStatus.rileyLinkError = checkStatusSet(pumpStatus.rileyLinkError, RileyLinkUtil.getError()) as RileyLinkError?

        medtronic_errors.text =
            pumpStatus.rileyLinkError?.let {
                resourceHelper.gs(it.getResourceId(RileyLinkTargetDevice.MedtronicPump))
            } ?: "-"

        pumpStatus.pumpDeviceState = checkStatusSet(pumpStatus.pumpDeviceState,
            MedtronicUtil.getPumpDeviceState()) as PumpDeviceState?

        when (pumpStatus.pumpDeviceState) {
            null,
            PumpDeviceState.Sleeping             -> medtronic_pump_status.text = "{fa-bed}   " // + pumpStatus.pumpDeviceState.name());
            PumpDeviceState.NeverContacted,
            PumpDeviceState.WakingUp,
            PumpDeviceState.PumpUnreachable,
            PumpDeviceState.ErrorWhenCommunicating,
            PumpDeviceState.TimeoutWhenCommunicating,
            PumpDeviceState.InvalidConfiguration -> medtronic_pump_status.text = " " + resourceHelper.gs(pumpStatus.pumpDeviceState.resourceId)

            PumpDeviceState.Active               -> {
                val cmd = MedtronicUtil.getCurrentCommand()
                if (cmd == null)
                    medtronic_pump_status.text = " " + resourceHelper.gs(pumpStatus.pumpDeviceState.resourceId)
                else {
                    aapsLogger.debug(LTag.PUMP, "Command: " + cmd)
                    val cmdResourceId = cmd.resourceId
                    if (cmd == MedtronicCommandType.GetHistoryData) {
                        medtronic_pump_status.text = MedtronicUtil.frameNumber?.let {
                            resourceHelper.gs(cmdResourceId, MedtronicUtil.pageNumber, MedtronicUtil.frameNumber)
                        }
                            ?: resourceHelper.gs(R.string.medtronic_cmd_desc_get_history_request, MedtronicUtil.pageNumber)
                    } else {
                        medtronic_pump_status.text = " " + (cmdResourceId?.let { resourceHelper.gs(it) }
                            ?: cmd.getCommandDescription())
                    }
                }
            }

            else                                 -> aapsLogger.warn(LTag.PUMP, "Unknown pump state: " + pumpStatus.pumpDeviceState)
        }

        val status = commandQueue.spannedStatus()
        if (status.toString() == "") {
            medtronic_queue.visibility = View.GONE
        } else {
            medtronic_queue.visibility = View.VISIBLE
            medtronic_queue.text = status
        }
    }

    private fun checkStatusSet(object1: Any?, object2: Any?): Any? {
        return if (object1 == null) {
            object2
        } else {
            if (object1 != object2) {
                object2
            } else
                object1
        }
    }

    private fun displayNotConfiguredDialog() {
        context?.let {
            OKDialog.show(it, resourceHelper.gs(R.string.combo_warning),
                resourceHelper.gs(R.string.medtronic_error_operation_not_possible_no_configuration), null)
        }
    }

    // GUI functions
    @Synchronized
    fun updateGUI() {
        if (medtronic_rl_status == null) return
        val pumpStatus = MedtronicUtil.getPumpStatus()

        setDeviceStatus()

        // last connection
        if (pumpStatus.lastConnection != 0L) {
            val minAgo = DateUtil.minAgo(resourceHelper, pumpStatus.lastConnection)
            val min = (System.currentTimeMillis() - pumpStatus.lastConnection) / 1000 / 60
            if (pumpStatus.lastConnection + 60 * 1000 > System.currentTimeMillis()) {
                medtronic_lastconnection.setText(R.string.combo_pump_connected_now)
                medtronic_lastconnection.setTextColor(Color.WHITE)
            } else if (pumpStatus.lastConnection + 30 * 60 * 1000 < System.currentTimeMillis()) {

                if (min < 60) {
                    medtronic_lastconnection.text = resourceHelper.gs(R.string.minago, min)
                } else if (min < 1440) {
                    val h = (min / 60).toInt()
                    medtronic_lastconnection.text = (resourceHelper.gq(R.plurals.objective_hours, h, h) + " "
                        + resourceHelper.gs(R.string.ago))
                } else {
                    val h = (min / 60).toInt()
                    val d = h / 24
                    // h = h - (d * 24);
                    medtronic_lastconnection.text = (resourceHelper.gq(R.plurals.objective_days, d, d) + " "
                        + resourceHelper.gs(R.string.ago))
                }
                medtronic_lastconnection.setTextColor(Color.RED)
            } else {
                medtronic_lastconnection.text = minAgo
                medtronic_lastconnection.setTextColor(Color.WHITE)
            }
        }

        // last bolus
        val bolus = pumpStatus.lastBolusAmount
        val bolusTime = pumpStatus.lastBolusTime
        if (bolus != null && bolusTime != null) {
            val agoMsc = System.currentTimeMillis() - pumpStatus.lastBolusTime.time
            val bolusMinAgo = agoMsc.toDouble() / 60.0 / 1000.0
            val unit = resourceHelper.gs(R.string.insulin_unit_shortname)
            val ago: String
            if (agoMsc < 60 * 1000) {
                ago = resourceHelper.gs(R.string.combo_pump_connected_now)
            } else if (bolusMinAgo < 60) {
                ago = DateUtil.minAgo(resourceHelper, pumpStatus.lastBolusTime.time)
            } else {
                ago = DateUtil.hourAgo(pumpStatus.lastBolusTime.time, resourceHelper)
            }
            medtronic_lastbolus.text = resourceHelper.gs(R.string.combo_last_bolus, bolus, unit, ago)
        } else {
            medtronic_lastbolus.text = ""
        }

        // base basal rate
        medtronic_basabasalrate.text = ("(" + pumpStatus.activeProfileName + ")  "
            + resourceHelper.gs(R.string.pump_basebasalrate, medtronicPumpPlugin.baseBasalRate))

        medtronic_tempbasal.text = activePlugin.activeTreatments.getTempBasalFromHistory(System.currentTimeMillis())?.toStringFull()
            ?: ""

        // battery
        if (MedtronicUtil.getBatteryType() == BatteryType.None || pumpStatus.batteryVoltage == null) {
            medtronic_pumpstate_battery.text = "{fa-battery-" + pumpStatus.batteryRemaining / 25 + "}  "
        } else {
            medtronic_pumpstate_battery.text = "{fa-battery-" + pumpStatus.batteryRemaining / 25 + "}  " + pumpStatus.batteryRemaining + "%" + String.format("  (%.2f V)", pumpStatus.batteryVoltage)
        }
        warnColors.setColorInverse(medtronic_pumpstate_battery, pumpStatus.batteryRemaining.toDouble(), 25.0, 10.0)

        // reservoir
        medtronic_reservoir.text = resourceHelper.gs(R.string.reservoirvalue, pumpStatus.reservoirRemainingUnits, pumpStatus.reservoirFullUnits)
<<<<<<< HEAD
        SetWarnColor.setColorInverse(medtronic_reservoir, pumpStatus.reservoirRemainingUnits, 50.0, 20.0)
=======
        warnColors.setColorInverse(medtronic_reservoir, pumpStatus.reservoirRemainingUnits, 50.0, 20.0)
>>>>>>> 1c0ba4ae

        medtronic_errors.text = pumpStatus.errorInfo
    }
}<|MERGE_RESOLUTION|>--- conflicted
+++ resolved
@@ -38,13 +38,8 @@
 import info.nightscout.androidaps.utils.DateUtil
 import info.nightscout.androidaps.utils.FabricPrivacy
 import info.nightscout.androidaps.utils.alertDialogs.OKDialog
-<<<<<<< HEAD
-import info.nightscout.androidaps.utils.SetWarnColor
-import info.nightscout.androidaps.utils.T
-=======
 import info.nightscout.androidaps.utils.T
 import info.nightscout.androidaps.utils.WarnColors
->>>>>>> 1c0ba4ae
 import info.nightscout.androidaps.utils.extensions.plusAssign
 import info.nightscout.androidaps.utils.resources.ResourceHelper
 import io.reactivex.android.schedulers.AndroidSchedulers
@@ -61,10 +56,7 @@
     @Inject lateinit var commandQueue: CommandQueueProvider
     @Inject lateinit var activePlugin: ActivePluginProvider
     @Inject lateinit var medtronicPumpPlugin: MedtronicPumpPlugin
-<<<<<<< HEAD
-=======
     @Inject lateinit var warnColors: WarnColors
->>>>>>> 1c0ba4ae
 
     private var disposable: CompositeDisposable = CompositeDisposable()
 
@@ -338,11 +330,7 @@
 
         // reservoir
         medtronic_reservoir.text = resourceHelper.gs(R.string.reservoirvalue, pumpStatus.reservoirRemainingUnits, pumpStatus.reservoirFullUnits)
-<<<<<<< HEAD
-        SetWarnColor.setColorInverse(medtronic_reservoir, pumpStatus.reservoirRemainingUnits, 50.0, 20.0)
-=======
         warnColors.setColorInverse(medtronic_reservoir, pumpStatus.reservoirRemainingUnits, 50.0, 20.0)
->>>>>>> 1c0ba4ae
 
         medtronic_errors.text = pumpStatus.errorInfo
     }
