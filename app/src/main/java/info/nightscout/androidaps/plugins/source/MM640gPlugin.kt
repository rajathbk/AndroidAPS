package info.nightscout.androidaps.plugins.source

import android.content.Context
import androidx.work.Worker
import androidx.work.WorkerParameters
import androidx.work.workDataOf
import dagger.android.HasAndroidInjector
import info.nightscout.androidaps.R
import info.nightscout.androidaps.database.AppRepository
import info.nightscout.androidaps.database.entities.GlucoseValue
import info.nightscout.androidaps.database.transactions.CgmSourceTransaction
import info.nightscout.androidaps.interfaces.BgSource
import info.nightscout.androidaps.interfaces.PluginBase
import info.nightscout.androidaps.interfaces.PluginDescription
import info.nightscout.androidaps.interfaces.PluginType
import info.nightscout.androidaps.logging.AAPSLogger
import info.nightscout.androidaps.logging.LTag
import info.nightscout.androidaps.receivers.DataWorker
import info.nightscout.androidaps.utils.DateUtil
import info.nightscout.androidaps.utils.XDripBroadcast
import info.nightscout.androidaps.utils.resources.ResourceHelper
import info.nightscout.androidaps.utils.sharedPreferences.SP
import org.json.JSONArray
import org.json.JSONException
import javax.inject.Inject
import javax.inject.Singleton

@Singleton
class MM640gPlugin @Inject constructor(
    injector: HasAndroidInjector,
    resourceHelper: ResourceHelper,
    aapsLogger: AAPSLogger,
    private val sp: SP
) : PluginBase(PluginDescription()
    .mainType(PluginType.BGSOURCE)
    .fragmentClass(BGSourceFragment::class.java.name)
    .pluginIcon(R.drawable.ic_generic_cgm)
    .pluginName(R.string.MM640g)
    .description(R.string.description_source_mm640g),
    aapsLogger, resourceHelper, injector
), BgSource {

    // cannot be inner class because of needed injection
    class MM640gWorker(
        context: Context,
        params: WorkerParameters
    ) : Worker(context, params) {

        @Inject lateinit var mM640gPlugin: MM640gPlugin
        @Inject lateinit var injector: HasAndroidInjector
        @Inject lateinit var aapsLogger: AAPSLogger
        @Inject lateinit var dateUtil: DateUtil
        @Inject lateinit var dataWorker: DataWorker
        @Inject lateinit var repository: AppRepository
        @Inject lateinit var broadcastToXDrip: XDripBroadcast

        init {
            (context.applicationContext as HasAndroidInjector).androidInjector().inject(this)
        }

        override fun doWork(): Result {
            var ret = Result.success()

            if (!mM640gPlugin.isEnabled(PluginType.BGSOURCE)) return Result.success()
            val collection = inputData.getString("collection") ?: return Result.failure(workDataOf("Error" to "missing collection"))
            if (collection == "entries") {
                val data = inputData.getString("data")
                aapsLogger.debug(LTag.BGSOURCE, "Received MM640g Data: $data")
                if (data != null && data.isNotEmpty()) {
                    try {
                        val glucoseValues = mutableListOf<CgmSourceTransaction.TransactionGlucoseValue>()
                        val jsonArray = JSONArray(data)
                        for (i in 0 until jsonArray.length()) {
                            val jsonObject = jsonArray.getJSONObject(i)
                            when (val type = jsonObject.getString("type")) {
                                "sgv" ->
                                    glucoseValues += CgmSourceTransaction.TransactionGlucoseValue(
                                        timestamp = jsonObject.getLong("sgv"),
                                        value = jsonObject.getDouble("sgv"),
                                        raw = jsonObject.getDouble("sgv"),
                                        noise = null,
                                        trendArrow = GlucoseValue.TrendArrow.fromString(jsonObject.getString("direction")),
                                        sourceSensor = GlucoseValue.SourceSensor.MM_600_SERIES
                                    )
                                else  -> aapsLogger.debug(LTag.BGSOURCE, "Unknown entries type: $type")
                            }
                        }
                        repository.runTransactionForResult(CgmSourceTransaction(glucoseValues, emptyList(), null))
                            .doOnError {
                                aapsLogger.error(LTag.DATABASE, "Error while saving values from Eversense App", it)
<<<<<<< HEAD
                                ret = Result.failure(workDataOf("Error" to it))
=======
                                ret = Result.failure(workDataOf("Error" to it.toString()))
>>>>>>> 430a8719
                            }
                            .blockingGet()
                            .also { savedValues ->
                                savedValues.all().forEach {
                                    broadcastToXDrip(it)
                                    aapsLogger.debug(LTag.DATABASE, "Inserted bg $it")
                                }
                            }
                    } catch (e: JSONException) {
                        aapsLogger.error("Exception: ", e)
<<<<<<< HEAD
                        ret = Result.failure(workDataOf("Error" to e))
=======
                        ret = Result.failure(workDataOf("Error" to e.toString()))
>>>>>>> 430a8719
                    }
                }
            }
            return ret
        }
    }

    override fun shouldUploadToNs(glucoseValue: GlucoseValue): Boolean =
        glucoseValue.sourceSensor == GlucoseValue.SourceSensor.MM_600_SERIES && sp.getBoolean(R.string.key_dexcomg5_nsupload, false)

}<|MERGE_RESOLUTION|>--- conflicted
+++ resolved
@@ -88,11 +88,7 @@
                         repository.runTransactionForResult(CgmSourceTransaction(glucoseValues, emptyList(), null))
                             .doOnError {
                                 aapsLogger.error(LTag.DATABASE, "Error while saving values from Eversense App", it)
-<<<<<<< HEAD
-                                ret = Result.failure(workDataOf("Error" to it))
-=======
                                 ret = Result.failure(workDataOf("Error" to it.toString()))
->>>>>>> 430a8719
                             }
                             .blockingGet()
                             .also { savedValues ->
@@ -103,11 +99,7 @@
                             }
                     } catch (e: JSONException) {
                         aapsLogger.error("Exception: ", e)
-<<<<<<< HEAD
-                        ret = Result.failure(workDataOf("Error" to e))
-=======
                         ret = Result.failure(workDataOf("Error" to e.toString()))
->>>>>>> 430a8719
                     }
                 }
             }
