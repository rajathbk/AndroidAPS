package info.nightscout.androidaps.plugins.pump.danaRv2.comm

<<<<<<< HEAD
=======
import dagger.android.HasAndroidInjector
>>>>>>> 1c0ba4ae
import info.nightscout.androidaps.interfaces.ActivePluginProvider
import info.nightscout.androidaps.interfaces.CommandQueueProvider
import info.nightscout.androidaps.logging.AAPSLogger
import info.nightscout.androidaps.plugins.bus.RxBusWrapper
import info.nightscout.androidaps.plugins.configBuilder.ConfigBuilderPlugin
import info.nightscout.androidaps.plugins.configBuilder.ConstraintChecker
import info.nightscout.androidaps.plugins.pump.common.bolusInfo.DetailedBolusInfoStorage
import info.nightscout.androidaps.plugins.pump.danaR.DanaRPlugin
import info.nightscout.androidaps.plugins.pump.danaR.DanaRPump
import info.nightscout.androidaps.plugins.pump.danaR.comm.*
import info.nightscout.androidaps.plugins.pump.danaRKorean.DanaRKoreanPlugin
import info.nightscout.androidaps.plugins.pump.danaRv2.DanaRv2Plugin
import info.nightscout.androidaps.plugins.treatments.TreatmentsPlugin
import info.nightscout.androidaps.utils.resources.ResourceHelper
import java.util.*
import javax.inject.Inject
import javax.inject.Singleton

@Singleton
class MessageHashTableRv2 @Inject constructor(
    aapsLogger: AAPSLogger,
    rxBus: RxBusWrapper,
    resourceHelper: ResourceHelper,
    constraintChecker: ConstraintChecker,
    danaRPump: DanaRPump,
    danaRPlugin: DanaRPlugin,
    danaRKoreanPlugin: DanaRKoreanPlugin,
    danaRv2Plugin: DanaRv2Plugin,
    configBuilderPlugin: ConfigBuilderPlugin,
    commandQueue: CommandQueueProvider,
    activePlugin: ActivePluginProvider,
    detailedBolusInfoStorage: DetailedBolusInfoStorage,
<<<<<<< HEAD
    treatmentsPlugin: TreatmentsPlugin
=======
    treatmentsPlugin: TreatmentsPlugin,
    injector: HasAndroidInjector
>>>>>>> 1c0ba4ae
) : MessageHashTableBase {

    var messages: HashMap<Int, MessageBase> = HashMap()

    init {
        put(MsgBolusStop(aapsLogger, rxBus, resourceHelper, danaRPump))                 // 0x0101 CMD_MEALINS_STOP
        put(MsgBolusStart(aapsLogger, constraintChecker, danaRPump, 0.0))                // 0x0102 CMD_MEALINS_START_DATA
        put(MsgBolusStartWithSpeed(aapsLogger, constraintChecker, danaRPump, 0.0, 0))       // 0x0104 CMD_MEALINS_START_DATA_SPEED
        put(MsgBolusProgress(aapsLogger, resourceHelper, rxBus, danaRPump))             // 0x0202 CMD_PUMP_THIS_REMAINDER_MEAL_INS
        put(MsgStatusProfile(aapsLogger, danaRPump))             // 0x0204 CMD_PUMP_CALCULATION_SETTING
        put(MsgStatusTempBasal_v2(aapsLogger, danaRPump))        // 0x0205 CMD_PUMP_EXERCISE_MODE
        put(MsgStatusBolusExtended_v2(aapsLogger, danaRPump))    // 0x0207 CMD_PUMP_EXPANS_INS_I
        put(MsgStatusBasic(aapsLogger, danaRPump))               // 0x020A CMD_PUMP_INITVIEW_I
        put(MsgStatus(aapsLogger, danaRPump))                    // 0x020B CMD_PUMP_STATUS
        put(MsgInitConnStatusTime(aapsLogger, rxBus, resourceHelper, danaRPump, danaRPlugin, danaRKoreanPlugin, configBuilderPlugin, commandQueue))        // 0x0301 CMD_PUMPINIT_TIME_INFO
        put(MsgInitConnStatusBolus(aapsLogger, rxBus, resourceHelper, danaRPump))       // 0x0302 CMD_PUMPINIT_BOLUS_INFO
        put(MsgInitConnStatusBasic(aapsLogger, danaRPump))       // 0x0303 CMD_PUMPINIT_INIT_INFO
        put(MsgInitConnStatusOption(aapsLogger, rxBus, resourceHelper, danaRPump, activePlugin))      // 0x0304 CMD_PUMPINIT_OPTION
        put(MsgSetTempBasalStart(aapsLogger, 0, 0))         // 0x0401 CMD_PUMPSET_EXERCISE_S
        put(MsgSetCarbsEntry(aapsLogger, 0, 0))             // 0x0402 CMD_PUMPSET_HIS_S
        put(MsgSetTempBasalStop(aapsLogger))          // 0x0403 CMD_PUMPSET_EXERCISE_STOP
        put(MsgSetExtendedBolusStop(aapsLogger))      // 0x0406 CMD_PUMPSET_EXPANS_INS_STOP
        put(MsgSetExtendedBolusStart(aapsLogger, constraintChecker, 0.0, 0))     // 0x0407 CMD_PUMPSET_EXPANS_INS_S
        put(MsgError(aapsLogger, rxBus, resourceHelper, danaRPump))                     // 0x0601 CMD_PUMPOWAY_SYSTEM_STATUS
        put(MsgPCCommStart(aapsLogger))               // 0x3001 CMD_CONNECT
        put(MsgPCCommStop(aapsLogger))                // 0x3002 CMD_DISCONNECT
        put(MsgHistoryBolus(aapsLogger, rxBus))              // 0x3101 CMD_HISTORY_MEAL_INS
        put(MsgHistoryDailyInsulin(aapsLogger, rxBus))       // 0x3102 CMD_HISTORY_DAY_INS
        put(MsgHistoryGlucose(aapsLogger, rxBus))            // 0x3104 CMD_HISTORY_GLUCOSE
        put(MsgHistoryAlarm(aapsLogger, rxBus))              // 0x3105 CMD_HISTORY_ALARM
        put(MsgHistoryError(aapsLogger, rxBus))              // 0x3106 CMD_HISTORY_ERROR
        put(MsgHistoryCarbo(aapsLogger, rxBus))              // 0x3107 CMD_HISTORY_CARBOHY
        put(MsgHistoryRefill(aapsLogger, rxBus))             // 0x3108 CMD_HISTORY_REFILL
        put(MsgHistorySuspend(aapsLogger, rxBus))            // 0x3109 CMD_HISTORY_SUSPEND
        put(MsgHistoryBasalHour(aapsLogger, rxBus))          // 0x310A CMD_HISTORY_BASAL_HOUR
        put(MsgHistoryDone(aapsLogger, danaRPump))               // 0x31F1 CMD_HISTORY_DONT_USED
        put(MsgSettingBasal(aapsLogger, danaRPump, danaRPlugin))        // 0x3202 CMD_SETTING_V_BASAL_INS_I
        put(MsgSettingMeal(aapsLogger, rxBus, resourceHelper, danaRPump, danaRKoreanPlugin))        // 0x3203 CMD_SETTING_V_MEAL_SETTING_I
        put(MsgSettingProfileRatios(aapsLogger, danaRPump))      // 0x3204 CMD_SETTING_V_CCC_I
        put(MsgSettingMaxValues(aapsLogger, danaRPump))          // 0x3205 CMD_SETTING_V_MAX_VALUE_I
        put(MsgSettingBasalProfileAll(aapsLogger, danaRPump))    // 0x3206 CMD_SETTING_V_BASAL_PROFILE_ALL
        put(MsgSettingShippingInfo(aapsLogger, danaRPump))       // 0x3207 CMD_SETTING_V_SHIPPING_I
        put(MsgSettingGlucose(aapsLogger, danaRPump))            // 0x3209 CMD_SETTING_V_GLUCOSEandEASY
        put(MsgSettingPumpTime(aapsLogger, danaRPump))           // 0x320A CMD_SETTING_V_TIME_I
        put(MsgSettingUserOptions(aapsLogger, danaRPump))        // 0x320B CMD_SETTING_V_USER_OPTIONS
        put(MsgSettingActiveProfile(aapsLogger, danaRPump))      // 0x320C CMD_SETTING_V_PROFILE_NUMBER
        put(MsgSettingProfileRatiosAll(aapsLogger, danaRPump))   // 0x320D CMD_SETTING_V_CIR_CF_VALUE
        put(MsgSetSingleBasalProfile(aapsLogger, rxBus, resourceHelper, Array(24) { 0.0 }))     // 0x3302 CMD_SETTING_BASAL_INS_S
        put(MsgSetBasalProfile(aapsLogger, rxBus, resourceHelper, 0.toByte(), Array(24) { 0.0 }))           // 0x3306 CMD_SETTING_BASAL_PROFILE_S
        put(MsgSetUserOptions(aapsLogger, danaRPump))            // 0x330B CMD_SETTING_USER_OPTIONS_S
        put(MsgSetActivateBasalProfile(aapsLogger, 0.toByte()))   // 0x330C CMD_SETTING_PROFILE_NUMBER_S
        put(MsgHistoryAllDone(aapsLogger, danaRPump))            // 0x41F1 CMD_HISTORY_ALL_DONE
        put(MsgHistoryAll(aapsLogger, rxBus))                // 0x41F2 CMD_HISTORY_ALL
        put(MsgHistoryNewDone(aapsLogger, danaRPump))            // 0x42F1 CMD_HISTORY_NEW_DONE
        put(MsgHistoryNew(aapsLogger, rxBus))                // 0x42F2 CMD_HISTORY_NEW
        put(MsgCheckValue_v2(aapsLogger, rxBus, resourceHelper, danaRPump, danaRPlugin, danaRKoreanPlugin, danaRv2Plugin, configBuilderPlugin, commandQueue))        // 0xF0F1 CMD_PUMP_CHECK_VALUE
        put(MsgStatusAPS_v2(aapsLogger, danaRPump))              // 0xE001 CMD_PUMPSTATUS_APS
        put(MsgSetAPSTempBasalStart_v2(aapsLogger, 0, false, false))   // 0xE002 CMD_PUMPSET_APSTEMP
<<<<<<< HEAD
        put(MsgHistoryEvents_v2(aapsLogger, resourceHelper, detailedBolusInfoStorage, danaRv2Plugin, rxBus, treatmentsPlugin))          // 0xE003 CMD_GET_HISTORY
=======
        put(MsgHistoryEvents_v2(aapsLogger, resourceHelper, detailedBolusInfoStorage, danaRv2Plugin, rxBus, treatmentsPlugin, injector))          // 0xE003 CMD_GET_HISTORY
>>>>>>> 1c0ba4ae
        put(MsgSetHistoryEntry_v2(aapsLogger, 0, 0, 0, 0))        // 0xE004 CMD_SET_HISTORY_ENTRY
    }

    override fun put(message: MessageBase) {
        messages[message.command] = message
    }

    override fun findMessage(command: Int): MessageBase {
        return messages[command] ?: MessageBase()
    }
}<|MERGE_RESOLUTION|>--- conflicted
+++ resolved
@@ -1,9 +1,6 @@
 package info.nightscout.androidaps.plugins.pump.danaRv2.comm
 
-<<<<<<< HEAD
-=======
 import dagger.android.HasAndroidInjector
->>>>>>> 1c0ba4ae
 import info.nightscout.androidaps.interfaces.ActivePluginProvider
 import info.nightscout.androidaps.interfaces.CommandQueueProvider
 import info.nightscout.androidaps.logging.AAPSLogger
@@ -36,12 +33,8 @@
     commandQueue: CommandQueueProvider,
     activePlugin: ActivePluginProvider,
     detailedBolusInfoStorage: DetailedBolusInfoStorage,
-<<<<<<< HEAD
-    treatmentsPlugin: TreatmentsPlugin
-=======
     treatmentsPlugin: TreatmentsPlugin,
     injector: HasAndroidInjector
->>>>>>> 1c0ba4ae
 ) : MessageHashTableBase {
 
     var messages: HashMap<Int, MessageBase> = HashMap()
@@ -100,11 +93,7 @@
         put(MsgCheckValue_v2(aapsLogger, rxBus, resourceHelper, danaRPump, danaRPlugin, danaRKoreanPlugin, danaRv2Plugin, configBuilderPlugin, commandQueue))        // 0xF0F1 CMD_PUMP_CHECK_VALUE
         put(MsgStatusAPS_v2(aapsLogger, danaRPump))              // 0xE001 CMD_PUMPSTATUS_APS
         put(MsgSetAPSTempBasalStart_v2(aapsLogger, 0, false, false))   // 0xE002 CMD_PUMPSET_APSTEMP
-<<<<<<< HEAD
-        put(MsgHistoryEvents_v2(aapsLogger, resourceHelper, detailedBolusInfoStorage, danaRv2Plugin, rxBus, treatmentsPlugin))          // 0xE003 CMD_GET_HISTORY
-=======
         put(MsgHistoryEvents_v2(aapsLogger, resourceHelper, detailedBolusInfoStorage, danaRv2Plugin, rxBus, treatmentsPlugin, injector))          // 0xE003 CMD_GET_HISTORY
->>>>>>> 1c0ba4ae
         put(MsgSetHistoryEntry_v2(aapsLogger, 0, 0, 0, 0))        // 0xE004 CMD_SET_HISTORY_ENTRY
     }
 
