--- conflicted
+++ resolved
@@ -61,11 +61,6 @@
     }
 
 
-<<<<<<< HEAD
-    public static MedtronicCommunicationManager getCommunicationManager() {
-        return instance.medtronicCommunicationManager;
-    }
-
     @Override public void onCreate() {
         super.onCreate();
         aapsLogger.debug(LTag.PUMPCOMM, "RileyLinkMedtronicService newly created");
@@ -73,8 +68,6 @@
         pumpStatus = (MedtronicPumpStatus) medtronicPumpPlugin.getPumpStatusData();
     }
 
-=======
->>>>>>> ff67c44e
     @Override
     public void onConfigurationChanged(Configuration newConfig) {
         aapsLogger.warn(LTag.PUMPCOMM, "onConfigurationChanged");
