--- conflicted
+++ resolved
@@ -88,7 +88,6 @@
     @Override
     public View onCreateView(LayoutInflater inflater, ViewGroup container,
                              Bundle savedInstanceState) {
-<<<<<<< HEAD
         try {
             View view = inflater.inflate(R.layout.danar_fragment, container, false);
             btConnectionView = (TextView) view.findViewById(R.id.danar_btconnection);
@@ -107,6 +106,7 @@
             statsButton = (Button) view.findViewById(R.id.danar_stats);
             basalStepView = (TextView) view.findViewById(R.id.danar_basalstep);
             bolusStepView = (TextView) view.findViewById(R.id.danar_bolusstep);
+            serialNumberView = (TextView) view.findViewById(R.id.danar_serialnumber);
 
 
             viewProfileButton.setOnClickListener(new View.OnClickListener() {
@@ -140,58 +140,6 @@
                                       public void run() {
                                           MainApp.getConfigBuilder().refreshDataFromPump("Connect request from GUI");
                                       }
-=======
-        View view = inflater.inflate(R.layout.danar_fragment, container, false);
-        btConnectionView = (TextView) view.findViewById(R.id.danar_btconnection);
-        lastConnectionView = (TextView) view.findViewById(R.id.danar_lastconnection);
-        lastBolusView = (TextView) view.findViewById(R.id.danar_lastbolus);
-        dailyUnitsView = (TextView) view.findViewById(R.id.danar_dailyunits);
-        basaBasalRateView = (TextView) view.findViewById(R.id.danar_basabasalrate);
-        tempBasalView = (TextView) view.findViewById(R.id.danar_tempbasal);
-        extendedBolusView = (TextView) view.findViewById(R.id.danar_extendedbolus);
-        batteryView = (TextView) view.findViewById(R.id.danar_battery);
-        reservoirView = (TextView) view.findViewById(R.id.danar_reservoir);
-        iobView = (TextView) view.findViewById(R.id.danar_iob);
-        firmwareView = (TextView) view.findViewById(R.id.danar_firmware);
-        viewProfileButton = (Button) view.findViewById(R.id.danar_viewprofile);
-        historyButton = (Button) view.findViewById(R.id.danar_history);
-        statsButton = (Button) view.findViewById(R.id.danar_stats);
-        basalStepView = (TextView) view.findViewById(R.id.danar_basalstep);
-        bolusStepView = (TextView) view.findViewById(R.id.danar_bolusstep);
-        serialNumberView = (TextView) view.findViewById(R.id.danar_serialnumber);
-
-
-        viewProfileButton.setOnClickListener(new View.OnClickListener() {
-            @Override
-            public void onClick(View v) {
-                FragmentManager manager = getFragmentManager();
-                ProfileViewDialog profileViewDialog = new ProfileViewDialog();
-                profileViewDialog.show(manager, "ProfileViewDialog");
-            }
-        });
-
-        historyButton.setOnClickListener(new View.OnClickListener() {
-            @Override
-            public void onClick(View v) {
-                startActivity(new Intent(getContext(), DanaRHistoryActivity.class));
-            }
-        });
-
-        statsButton.setOnClickListener(new View.OnClickListener() {
-            @Override
-            public void onClick(View v) {
-                startActivity(new Intent(getContext(), DanaRStatsActivity.class));
-            }
-        });
-
-        btConnectionView.setOnClickListener(new View.OnClickListener() {
-            @Override
-            public void onClick(View v) {
-                sHandler.post(new Runnable() {
-                                  @Override
-                                  public void run() {
-                                      MainApp.getConfigBuilder().refreshDataFromPump("Connect request from GUI");
->>>>>>> 6d08a608
                                   }
                     );
                 }
