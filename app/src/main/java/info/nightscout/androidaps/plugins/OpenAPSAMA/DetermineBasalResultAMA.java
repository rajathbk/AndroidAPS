--- conflicted
+++ resolved
@@ -18,12 +18,8 @@
     public double eventualBG;
     public double snoozeBG;
 
-<<<<<<< HEAD
-    public DetermineBasalResultAMA(V8Object result, JSONObject j) {
+    public DetermineBasalResultAMA(NativeObject result, JSONObject j) {
         this();
-=======
-    public DetermineBasalResultAMA(NativeObject result, JSONObject j) {
->>>>>>> 01d6f159
         date = new Date();
         json = j;
         if (result.containsKey("error")) {
