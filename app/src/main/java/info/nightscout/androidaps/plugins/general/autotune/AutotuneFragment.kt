package info.nightscout.androidaps.plugins.general.autotune

import android.graphics.Paint
import android.graphics.Typeface
import android.os.Bundle
import android.text.Editable
import android.text.TextWatcher
import android.view.Gravity
import android.view.LayoutInflater
import android.view.View
import android.view.ViewGroup
import android.widget.AdapterView
import android.widget.ArrayAdapter
import android.widget.TableLayout
import android.widget.TableRow
import android.widget.TextView
import dagger.android.HasAndroidInjector
import dagger.android.support.DaggerFragment
import info.nightscout.androidaps.Constants
import info.nightscout.androidaps.R
import info.nightscout.androidaps.databinding.AutotuneFragmentBinding
import info.nightscout.androidaps.dialogs.ProfileViewerDialog
import info.nightscout.androidaps.plugins.bus.RxBus
import info.nightscout.androidaps.plugins.general.autotune.data.ATProfile
import info.nightscout.androidaps.plugins.general.autotune.events.EventAutotuneUpdateGui
import info.nightscout.androidaps.plugins.profile.local.LocalProfilePlugin
import info.nightscout.androidaps.plugins.profile.local.events.EventLocalProfileChanged
import info.nightscout.androidaps.data.LocalInsulin
import info.nightscout.androidaps.data.ProfileSealed
import info.nightscout.androidaps.database.entities.UserEntry
import info.nightscout.androidaps.database.entities.ValueWithUnit
import info.nightscout.androidaps.extensions.runOnUiThread
import info.nightscout.androidaps.extensions.toVisibility
import info.nightscout.androidaps.interfaces.*
import info.nightscout.androidaps.logging.UserEntryLogger
import info.nightscout.androidaps.plugins.general.automation.elements.InputWeekDay
import info.nightscout.androidaps.utils.DateUtil
import info.nightscout.androidaps.utils.FabricPrivacy
import info.nightscout.androidaps.utils.MidnightTime
import info.nightscout.androidaps.utils.Round
import info.nightscout.androidaps.utils.alertDialogs.OKDialog.showConfirmation
import info.nightscout.shared.SafeParse
import info.nightscout.shared.sharedPreferences.SP
import io.reactivex.rxjava3.android.schedulers.AndroidSchedulers
import io.reactivex.rxjava3.disposables.CompositeDisposable
import io.reactivex.rxjava3.kotlin.plusAssign
import org.json.JSONObject
//import org.slf4j.LoggerFactory
import java.text.DecimalFormat
import java.util.*
import javax.inject.Inject

class AutotuneFragment : DaggerFragment() {
    @Inject lateinit var profileFunction: ProfileFunction
    @Inject lateinit var autotunePlugin: AutotunePlugin
    @Inject lateinit var autotuneFS: AutotuneFS
    @Inject lateinit var sp: SP
    @Inject lateinit var dateUtil: DateUtil
    @Inject lateinit var activePlugin: ActivePlugin
    @Inject lateinit var localProfilePlugin: LocalProfilePlugin
    @Inject lateinit var fabricPrivacy: FabricPrivacy
    @Inject lateinit var uel: UserEntryLogger
    @Inject lateinit var rh: ResourceHelper
    @Inject lateinit var rxBus: RxBus
    @Inject lateinit var injector: HasAndroidInjector

    private var disposable: CompositeDisposable = CompositeDisposable()
    //private val log = LoggerFactory.getLogger(AutotunePlugin::class.java)
    private var _binding: AutotuneFragmentBinding? = null
    private lateinit var profileStore: ProfileStore
    private var profileName = ""
    private lateinit var profile: ATProfile
    private val days get() = autotunePlugin.days
    private val daysBack get() = SafeParse.stringToInt(binding.tuneDays.text)
    private val calcDays get() = autotunePlugin.calcDays(daysBack)

    // This property is only valid between onCreateView and
    // onDestroyView.
    private val binding get() = _binding!!

    override fun onCreateView(inflater: LayoutInflater, container: ViewGroup?, savedInstanceState: Bundle?): View {
        _binding = AutotuneFragmentBinding.inflate(inflater, container, false)
        return binding.root
    }

    override fun onViewCreated(view: View, savedInstanceState: Bundle?) {
        super.onViewCreated(view, savedInstanceState)
        sp.putBoolean(R.string.key_autotune_tune_insulin_curve, false)  // put to false tune insulin curve
        sp.putBoolean(R.string.key_autotune_additional_log, false)      // put to false additional log
<<<<<<< HEAD
        autotunePlugin.lastRun = sp.getLong(R.string.key_autotune_last_run, 0)
=======
>>>>>>> b0891ef2
        autotunePlugin.loadLastRun()
        if (autotunePlugin.lastNbDays.isEmpty())
            autotunePlugin.lastNbDays = sp.getInt(R.string.key_autotune_default_tune_days, 5).toString()
        val defaultValue = sp.getInt(R.string.key_autotune_default_tune_days, 5).toDouble()
        profileStore = activePlugin.activeProfileSource.profile ?: ProfileStore(injector, JSONObject(), dateUtil)
        profileName = if (binding.profileList.text.toString() == rh.gs(R.string.active)) "" else binding.profileList.text.toString()
        profileFunction.getProfile()?.let { currentProfile ->
            profile = ATProfile(profileStore.getSpecificProfile(profileName)?.let { ProfileSealed.Pure(it) } ?:currentProfile, LocalInsulin(""), injector)
        }
        days.addToLayout(binding.selectWeekDays)
        days.view?.setOnWeekdaysChangeListener { i: Int, selected: Boolean ->
            if (autotunePlugin.calculationRunning)
                days.view?.setSelectedDays(days.getSelectedDays())
            else {
                days.set(InputWeekDay.DayOfWeek.fromCalendarInt(i), selected)
                resetParam()
                updateGui()
            }
        }

        binding.tuneDays.setParams(
            savedInstanceState?.getDouble("tunedays")
                ?: defaultValue, 1.0, 30.0, 1.0, DecimalFormat("0"), false, null, textWatcher)

        binding.autotuneRun.setOnClickListener {
            autotunePlugin.calculationRunning = true
            autotunePlugin.lastNbDays = daysBack.toString()
            log("Run Autotune $profileName, $daysBack days")
            Thread {
                autotunePlugin.aapsAutotune(daysBack, false, profileName)
            }.start()
            updateGui()
        }

        binding.showWeekDaysCheckbox.setOnCheckedChangeListener { _, isChecked ->
            run {
                binding.selectWeekDays.visibility = isChecked.toVisibility()
            }
        }

        binding.profileList.onItemClickListener = AdapterView.OnItemClickListener { _, _, _, _ ->
            if (!autotunePlugin.calculationRunning)
            {
                profileName = if (binding.profileList.text.toString() == rh.gs(R.string.active)) "" else binding.profileList.text.toString()
                profileFunction.getProfile()?.let { currentProfile ->
                    profile = ATProfile(profileStore.getSpecificProfile(profileName)?.let { ProfileSealed.Pure(it) } ?:currentProfile, LocalInsulin(""), injector)
                }
                autotunePlugin.selectedProfile = profileName
                resetParam()
            }
            updateGui()
        }

        binding.autotuneCopylocal.setOnClickListener {
            val localName = rh.gs(R.string.autotune_tunedprofile_name) + " " + dateUtil.dateAndTimeString(autotunePlugin.lastRun)
            val circadian = sp.getBoolean(R.string.key_autotune_circadian_ic_isf, false)
            autotunePlugin.tunedProfile?.let {  tunedProfile ->
                showConfirmation(requireContext(),
                                 rh.gs(R.string.autotune_copy_localprofile_button),
                                 rh.gs(R.string.autotune_copy_local_profile_message) + "\n" + localName + " " + dateUtil.dateAndTimeString(autotunePlugin.lastRun),
                                 Runnable {
                                     localProfilePlugin.addProfile(localProfilePlugin.copyFrom(tunedProfile.getProfile(circadian), localName))
                                     rxBus.send(EventLocalProfileChanged())
                                     uel.log(
                                         UserEntry.Action.NEW_PROFILE,
                                         UserEntry.Sources.Autotune,
                                         ValueWithUnit.SimpleString(localName)
                                     )
                                     updateGui()
                                 })
            }
        }

        binding.autotuneUpdateProfile.setOnClickListener {
            val localName = autotunePlugin.pumpProfile.profilename
            showConfirmation(requireContext(),
                             rh.gs(R.string.autotune_update_input_profile_button),
                             rh.gs(R.string.autotune_update_local_profile_message, localName),
                             Runnable {
                                 autotunePlugin.tunedProfile?.profilename = localName
                                 autotunePlugin.updateProfile(autotunePlugin.tunedProfile)
                                 autotunePlugin.updateButtonVisibility = View.GONE
                                 autotunePlugin.saveLastRun()
                                 uel.log(
                                     UserEntry.Action.STORE_PROFILE,
                                     UserEntry.Sources.Autotune,
                                     ValueWithUnit.SimpleString(localName)
                                 )
                                 updateGui()
                             }
            )
        }

        binding.autotuneRevertProfile.setOnClickListener {
            val localName = autotunePlugin.pumpProfile.profilename
            showConfirmation(requireContext(),
                             rh.gs(R.string.autotune_revert_input_profile_button),
                             rh.gs(R.string.autotune_revert_local_profile_message, localName),
                             Runnable {
                                 autotunePlugin.tunedProfile?.profilename = ""
                                 autotunePlugin.updateProfile(autotunePlugin.pumpProfile)
                                 autotunePlugin.updateButtonVisibility = View.VISIBLE
                                 autotunePlugin.saveLastRun()
                                 uel.log(
                                     UserEntry.Action.STORE_PROFILE,
                                     UserEntry.Sources.Autotune,
                                     ValueWithUnit.SimpleString(localName)
                                 )
                                 updateGui()
                             }
            )
        }

        binding.autotuneCheckInputProfile.setOnClickListener {
            val pumpProfile = profileFunction.getProfile()?.let { currentProfile ->
                profileStore.getSpecificProfile(profileName)?.let { specificProfile ->
                    ATProfile(ProfileSealed.Pure(specificProfile), LocalInsulin(""), injector).also {
                        it.profilename = profileName
                    }
                }
                    ?: ATProfile(currentProfile, LocalInsulin(""), injector).also {
                        it.profilename = profileFunction.getProfileName()
                    }
            }
            pumpProfile?.let {
                ProfileViewerDialog().also { pvd ->
                    pvd.arguments = Bundle().also {
                        it.putLong("time", dateUtil.now())
                        it.putInt("mode", ProfileViewerDialog.Mode.CUSTOM_PROFILE.ordinal)
                        it.putString("customProfile", pumpProfile.profile.toPureNsJson(dateUtil).toString())
                        it.putString("customProfileUnits", profileFunction.getUnits().asText)
                        it.putString("customProfileName", pumpProfile.profilename)
                    }
                }.show(childFragmentManager, "ProfileViewDialog")
            }
        }

        binding.autotuneCompare.setOnClickListener {
            val pumpProfile = autotunePlugin.pumpProfile
            val circadian = sp.getBoolean(R.string.key_autotune_circadian_ic_isf, false)
            val tunedprofile = if (circadian) autotunePlugin.tunedProfile?.circadianProfile else autotunePlugin.tunedProfile?.profile
            ProfileViewerDialog().also { pvd ->
                pvd.arguments = Bundle().also {
                    it.putLong("time", dateUtil.now())
                    it.putInt("mode", ProfileViewerDialog.Mode.PROFILE_COMPARE.ordinal)
                    it.putString("customProfile", pumpProfile.profile.toPureNsJson(dateUtil).toString())
                    it.putString("customProfile2", tunedprofile?.toPureNsJson(dateUtil).toString())
                    it.putString("customProfileUnits", profileFunction.getUnits().asText)
                    it.putString("customProfileName", pumpProfile.profilename + "\n" + rh.gs(R.string.autotune_tunedprofile_name))
                }
            }.show(childFragmentManager, "ProfileViewDialog")
        }

        binding.autotuneProfileswitch.setOnClickListener {
            val tunedProfile = autotunePlugin.tunedProfile
            autotunePlugin.updateProfile(tunedProfile)
            val circadian = sp.getBoolean(R.string.key_autotune_circadian_ic_isf, false)
            tunedProfile?.let { tunedP ->
                tunedP.profileStore(circadian)?.let {
                    showConfirmation(requireContext(),
                                     rh.gs(R.string.activate_profile) + ": " + tunedP.profilename + " ?",
                                     Runnable {
                                         uel.log(
                                             UserEntry.Action.STORE_PROFILE,
                                             UserEntry.Sources.Autotune,
                                             ValueWithUnit.SimpleString(tunedP.profilename)
                                         )
                                         val now = dateUtil.now()
                                         if (profileFunction.createProfileSwitch(
                                                 it,
                                                 profileName = tunedP.profilename,
                                                 durationInMinutes = 0,
                                                 percentage = 100,
                                                 timeShiftInHours = 0,
                                                 timestamp = now
                                             )
                                         ) {
                                             uel.log(
                                                 UserEntry.Action.PROFILE_SWITCH,
                                                 UserEntry.Sources.Autotune,
                                                 "Autotune AutoSwitch",
                                                 ValueWithUnit.SimpleString(autotunePlugin.tunedProfile!!.profilename)
                                             )
                                         }
                                         rxBus.send(EventLocalProfileChanged())
                                         updateGui()
                                     }
                    )
                }
            }
        }

        binding.tuneLastrun.setOnClickListener {
            if (!autotunePlugin.calculationRunning) {
                autotunePlugin.loadLastRun()
                updateGui()
            }
        }
        binding.tuneLastrun.paintFlags = binding.tuneLastrun.paintFlags or Paint.UNDERLINE_TEXT_FLAG
    }

    @Synchronized
    override fun onResume() {
        super.onResume()
        disposable += rxBus
            .toObservable(EventAutotuneUpdateGui::class.java)
            .observeOn(AndroidSchedulers.mainThread())
            .subscribe({
                updateGui()
            }, { fabricPrivacy.logException(it) })
        checkNewDay()
<<<<<<< HEAD
        binding.selectWeekDays.visibility = binding.showWeekDaysCheckbox.isChecked.toVisibility()
=======
>>>>>>> b0891ef2
        updateGui()
    }

    @Synchronized
    override fun onPause() {
        super.onPause()
        disposable.clear()
    }

    @Synchronized
    private fun updateGui() {
        _binding ?: return
        binding.tuneDays.value = autotunePlugin.lastNbDays.toDouble()
        profileStore = activePlugin.activeProfileSource.profile ?: ProfileStore(injector, JSONObject(), dateUtil)
        profileName = if (binding.profileList.text.toString() == rh.gs(R.string.active)) "" else binding.profileList.text.toString()
        profileFunction.getProfile()?.let { currentProfile ->
            profile = ATProfile(profileStore.getSpecificProfile(profileName)?.let { ProfileSealed.Pure(it) } ?:currentProfile, LocalInsulin(""), injector)
        }
        val profileList: ArrayList<CharSequence> = profileStore.getProfileList()
        profileList.add(0, rh.gs(R.string.active))
        context?.let { context ->
            binding.profileList.setAdapter(ArrayAdapter(context, R.layout.spinner_centered, profileList))
        } ?: return
        // set selected to actual profile
        if (autotunePlugin.selectedProfile.isNotEmpty())
            binding.profileList.setText(autotunePlugin.selectedProfile, false)
        else {
            binding.profileList.setText(profileList[0], false)
        }
        days.view?.setSelectedDays(days.getSelectedDays())
        binding.autotuneRun.visibility = View.GONE
        binding.autotuneCheckInputProfile.visibility = View.GONE
        binding.autotuneCopylocal.visibility = View.GONE
        binding.autotuneUpdateProfile.visibility = View.GONE
        binding.autotuneRevertProfile.visibility = View.GONE
        binding.autotuneProfileswitch.visibility = View.GONE
        binding.autotuneCompare.visibility = View.GONE
        when {
            autotunePlugin.calculationRunning -> {
                binding.tuneWarning.text = rh.gs(R.string.autotune_warning_during_run)
            }
            autotunePlugin.lastRunSuccess     -> {
                    binding.autotuneCopylocal.visibility = View.VISIBLE
                    binding.autotuneUpdateProfile.visibility = autotunePlugin.updateButtonVisibility
                    binding.autotuneRevertProfile.visibility = if (autotunePlugin.updateButtonVisibility == View.VISIBLE) View.GONE else View.VISIBLE
                    binding.autotuneProfileswitch.visibility = View.VISIBLE
                    binding.tuneWarning.text = rh.gs(R.string.autotune_warning_after_run)
                binding.autotuneCompare.visibility = View.VISIBLE
            }
            else                              -> {
                if (profile.isValid && calcDays > 0)
                    binding.autotuneRun.visibility = View.VISIBLE
                binding.autotuneCheckInputProfile.visibility = View.VISIBLE
            }
        }
        binding.calcDays.text = calcDays.toString()
        binding.calcDays.visibility = (daysBack != calcDays).toVisibility()
        binding.tuneLastrun.text = dateUtil.dateAndTimeString(autotunePlugin.lastRun)
        showResults()
    }

    private fun checkNewDay() {
        val runToday = autotunePlugin.lastRun > MidnightTime.calc(dateUtil.now() - autotunePlugin.autotuneStartHour * 3600 * 1000L) + autotunePlugin.autotuneStartHour * 3600 * 1000L
        if (runToday && autotunePlugin.result != "")
        {
            binding.tuneWarning.text = rh.gs(R.string.autotune_warning_after_run)
        } else if (!runToday || autotunePlugin.result.isEmpty()) { //if new day reinit result, default days, warning and button's visibility
            resetParam(!runToday)
            days.setAll(true)
        }
    }

    private fun addWarnings(): String {
        var warning = ""
        var nl = ""
        if (profileFunction.getProfile() == null) {
            warning = rh.gs(R.string.profileswitch_ismissing)
                return warning
        }
        profileFunction.getProfile()?.let { currentProfile ->
            profile = ATProfile(profileStore.getSpecificProfile(profileName)?.let { ProfileSealed.Pure(it) } ?:currentProfile, LocalInsulin(""), injector)
            if (!profile.isValid) return rh.gs(R.string.autotune_profile_invalid)
            if (profile.icSize > 1) {
                warning += nl + rh.gs(R.string.autotune_ic_warning, profile.icSize, profile.ic)
                nl = "\n"
            }
            if (profile.isfSize > 1) {
                warning += nl + rh.gs(R.string.autotune_isf_warning, profile.isfSize, Profile.fromMgdlToUnits(profile.isf, profileFunction.getUnits()), profileFunction.getUnits().asText)
            }
        }
        return warning
    }

    private fun resetParam(resetDay: Boolean = true) {
        binding.tuneWarning.text = addWarnings()
        if (resetDay)
            autotunePlugin.lastNbDays = sp.getInt(R.string.key_autotune_default_tune_days, 5).toString()
        autotunePlugin.result = ""
        binding.autotuneResults.removeAllViews()
        autotunePlugin.tunedProfile = null
        autotunePlugin.lastRunSuccess = false
        autotunePlugin.updateButtonVisibility = View.GONE
    }

    private val textWatcher = object : TextWatcher {
        override fun afterTextChanged(s: Editable) { updateGui() }
        override fun beforeTextChanged(s: CharSequence, start: Int, count: Int, after: Int) {}
        override fun onTextChanged(s: CharSequence, start: Int, before: Int, count: Int) {
            if (binding.tuneDays.text.isNotEmpty()) {
                try {
                    if (autotunePlugin.calculationRunning)
                        binding.tuneDays.value = autotunePlugin.lastNbDays.toDouble()
                    if (binding.tuneDays.value != autotunePlugin.lastNbDays.toDouble()) {
                        autotunePlugin.lastNbDays = binding.tuneDays.text
                        resetParam(false)
                    }
                } catch (e:Exception) { }
            }
        }
    }

    private fun showResults() {
        context?.let { context ->
            runOnUiThread {
                _binding?.let {
                    binding.autotuneResults.removeAllViews()
                    if (autotunePlugin.result.isNotBlank()) {
                        var toMgDl = 1.0
                        if (profileFunction.getUnits() == GlucoseUnit.MMOL) toMgDl = Constants.MMOLL_TO_MGDL
                        val isfFormat = if (profileFunction.getUnits() == GlucoseUnit.MMOL) "%.2f" else "%.1f"
                        binding.autotuneResults.addView(
                            TableLayout(context).also { layout ->
                                layout.addView(
                                    TextView(context).apply {
                                        text = autotunePlugin.result
                                        setTypeface(typeface, Typeface.BOLD)
                                        gravity = Gravity.CENTER_HORIZONTAL
                                        setTextAppearance(android.R.style.TextAppearance_Material_Medium)
                                    })
                                autotunePlugin.tunedProfile?.let { tuned ->
                                    layout.addView(toTableRowHeader())
                                    val tuneInsulin = sp.getBoolean(R.string.key_autotune_tune_insulin_curve, false)
                                    if (tuneInsulin) {
                                        layout.addView(
                                            toTableRowValue(
                                                rh.gs(R.string.insulin_peak),
                                                autotunePlugin.pumpProfile.localInsulin.peak.toDouble(),
                                                tuned.localInsulin.peak.toDouble(),
                                                "%.0f"
                                            )
                                        )
                                        layout.addView(
                                            toTableRowValue(
                                                rh.gs(R.string.dia),
                                                Round.roundTo(autotunePlugin.pumpProfile.localInsulin.dia, 0.1),
                                                Round.roundTo(tuned.localInsulin.dia, 0.1),
                                                "%.1f"
                                            )
                                        )
                                    }
                                    layout.addView(
                                        toTableRowValue(
                                            rh.gs(R.string.isf_short),
                                            Round.roundTo(autotunePlugin.pumpProfile.isf / toMgDl, 0.001),
                                            Round.roundTo(tuned.isf / toMgDl, 0.001),
                                            isfFormat
                                        )
                                    )
                                    layout.addView(toTableRowValue(rh.gs(R.string.ic_short), Round.roundTo(autotunePlugin.pumpProfile.ic, 0.001), Round.roundTo(tuned.ic, 0.001), "%.2f"))
                                    layout.addView(
                                        TextView(context).apply {
                                            text = rh.gs(R.string.basal)
                                            setTypeface(typeface, Typeface.BOLD)
                                            gravity = Gravity.CENTER_HORIZONTAL
                                            setTextAppearance(android.R.style.TextAppearance_Material_Medium)
                                        }
                                    )
                                    layout.addView(toTableRowHeader(true))
                                    var totalPump = 0.0
                                    var totalTuned = 0.0
                                    for (h in 0 until tuned.basal.size) {
                                        val df = DecimalFormat("00")
                                        val time = df.format(h.toLong()) + ":00"
                                        totalPump += autotunePlugin.pumpProfile.basal[h]
                                        totalTuned += tuned.basal[h]
                                        layout.addView(toTableRowValue(time, autotunePlugin.pumpProfile.basal[h], tuned.basal[h], "%.3f", tuned.basalUntuned[h].toString()))
                                    }
                                    layout.addView(toTableRowValue("∑", totalPump, totalTuned, "%.3f", " "))
                                }
                            }
                        )
                    }
                    binding.autotuneResultsCard.visibility = if (autotunePlugin.calculationRunning && autotunePlugin.result.isEmpty()) View.GONE else View.VISIBLE
                }
            }
        }
    }

    private fun toTableRowHeader(basal:Boolean = false): TableRow =
        TableRow(context).also { header ->
            val lp = TableRow.LayoutParams(TableRow.LayoutParams.WRAP_CONTENT, TableRow.LayoutParams.WRAP_CONTENT).apply { weight = 1f }
            header.layoutParams = TableRow.LayoutParams(TableRow.LayoutParams.MATCH_PARENT, TableRow.LayoutParams.WRAP_CONTENT).apply { gravity = Gravity.CENTER_HORIZONTAL }
            header.addView(TextView(context).apply {
                layoutParams = lp.apply { column = 0 }
                textAlignment = TextView.TEXT_ALIGNMENT_CENTER
                text = if (basal) rh.gs(R.string.time) else rh.gs(R.string.autotune_param)
            })
            header.addView(TextView(context).apply {
                layoutParams = lp.apply { column = 1 }
                textAlignment = TextView.TEXT_ALIGNMENT_CENTER
                text = rh.gs(R.string.profile)
            })
            header.addView(TextView(context).apply {
                layoutParams = lp.apply { column = 2 }
                textAlignment = TextView.TEXT_ALIGNMENT_CENTER
                text = rh.gs(R.string.autotune_tunedprofile_name)
            })
            header.addView(TextView(context).apply {
                layoutParams = lp.apply { column = 3 }
                textAlignment = TextView.TEXT_ALIGNMENT_CENTER
                text = rh.gs(R.string.autotune_percent)
            })
            header.addView(TextView(context).apply {
                layoutParams = lp.apply { column = 4 }
                textAlignment = TextView.TEXT_ALIGNMENT_CENTER
                text = if (basal) rh.gs(R.string.autotune_missing) else " "
            })
        }

    private fun toTableRowValue(hour: String, inputValue: Double, tunedValue: Double, format:String = "%.3f", missing: String = ""): TableRow =
        TableRow(context).also { row ->
            val percentValue = Round.roundTo(tunedValue / inputValue * 100 - 100, 1.0).toInt().toString() + "%"
            val lp = TableRow.LayoutParams(TableRow.LayoutParams.WRAP_CONTENT, TableRow.LayoutParams.WRAP_CONTENT).apply { weight = 1f }
            row.layoutParams = TableRow.LayoutParams(TableRow.LayoutParams.MATCH_PARENT, TableRow.LayoutParams.WRAP_CONTENT).apply { gravity = Gravity.CENTER_HORIZONTAL }
            row.addView(TextView(context).apply {
                layoutParams = lp.apply { column = 0 }
                textAlignment = TextView.TEXT_ALIGNMENT_CENTER
                text = hour
            })
            row.addView(TextView(context).apply {
                layoutParams = lp.apply { column = 1 }
                textAlignment = TextView.TEXT_ALIGNMENT_CENTER
                text = String.format(format, inputValue)
            })
            row.addView(TextView(context).apply {
                layoutParams = lp.apply { column = 2 }
                textAlignment = TextView.TEXT_ALIGNMENT_CENTER
                text = String.format(format, tunedValue)
            })
            row.addView(TextView(context).apply {
                layoutParams = lp.apply { column = 3 }
                textAlignment = TextView.TEXT_ALIGNMENT_CENTER
                text = percentValue
            })
            row.addView(TextView(context).apply {
                layoutParams = lp.apply { column = 4 }
                textAlignment = TextView.TEXT_ALIGNMENT_CENTER
                text = missing
            })
        }

    private fun log(message: String) {
        autotuneFS.atLog("[Fragment] $message")
    }
}<|MERGE_RESOLUTION|>--- conflicted
+++ resolved
@@ -87,10 +87,6 @@
         super.onViewCreated(view, savedInstanceState)
         sp.putBoolean(R.string.key_autotune_tune_insulin_curve, false)  // put to false tune insulin curve
         sp.putBoolean(R.string.key_autotune_additional_log, false)      // put to false additional log
-<<<<<<< HEAD
-        autotunePlugin.lastRun = sp.getLong(R.string.key_autotune_last_run, 0)
-=======
->>>>>>> b0891ef2
         autotunePlugin.loadLastRun()
         if (autotunePlugin.lastNbDays.isEmpty())
             autotunePlugin.lastNbDays = sp.getInt(R.string.key_autotune_default_tune_days, 5).toString()
@@ -302,10 +298,7 @@
                 updateGui()
             }, { fabricPrivacy.logException(it) })
         checkNewDay()
-<<<<<<< HEAD
         binding.selectWeekDays.visibility = binding.showWeekDaysCheckbox.isChecked.toVisibility()
-=======
->>>>>>> b0891ef2
         updateGui()
     }
 
