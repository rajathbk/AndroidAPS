--- conflicted
+++ resolved
@@ -96,13 +96,8 @@
             case R.id.overview_bolusprogress_stop:
                 log.debug("Stop bolus delivery button pressed");
                 stopPressedView.setVisibility(View.VISIBLE);
-<<<<<<< HEAD
+                stopButton.setVisibility(View.INVISIBLE);
                 ConfigBuilderPlugin.getActivePump().stopBolusDelivering();
-=======
-                stopButton.setVisibility(View.INVISIBLE);
-                PumpInterface pump = MainApp.getConfigBuilder();
-                pump.stopBolusDelivering();
->>>>>>> a9f1acf7
                 break;
         }
     }
