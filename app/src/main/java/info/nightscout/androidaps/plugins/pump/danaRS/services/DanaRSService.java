package info.nightscout.androidaps.plugins.pump.danaRS.services;

import android.content.Context;
import android.content.Intent;
import android.os.Binder;
import android.os.IBinder;
import android.os.SystemClock;

import javax.inject.Inject;

import dagger.android.DaggerService;
import dagger.android.HasAndroidInjector;
import info.nightscout.androidaps.Constants;
import info.nightscout.androidaps.R;
import info.nightscout.androidaps.activities.ErrorHelperActivity;
import info.nightscout.androidaps.data.Profile;
import info.nightscout.androidaps.data.PumpEnactResult;
import info.nightscout.androidaps.dialogs.BolusProgressDialog;
import info.nightscout.androidaps.events.EventAppExit;
import info.nightscout.androidaps.events.EventInitializationChanged;
import info.nightscout.androidaps.events.EventProfileNeedsUpdate;
import info.nightscout.androidaps.events.EventPumpStatusChanged;
import info.nightscout.androidaps.interfaces.ActivePluginProvider;
import info.nightscout.androidaps.interfaces.CommandQueueProvider;
import info.nightscout.androidaps.interfaces.PumpInterface;
import info.nightscout.androidaps.logging.AAPSLogger;
import info.nightscout.androidaps.logging.LTag;
import info.nightscout.androidaps.plugins.bus.RxBusWrapper;
import info.nightscout.androidaps.plugins.configBuilder.ConstraintChecker;
import info.nightscout.androidaps.plugins.configBuilder.ProfileFunction;
import info.nightscout.androidaps.plugins.general.nsclient.NSUpload;
import info.nightscout.androidaps.plugins.general.overview.events.EventNewNotification;
import info.nightscout.androidaps.plugins.general.overview.events.EventOverviewBolusProgress;
import info.nightscout.androidaps.plugins.general.overview.notifications.Notification;
import info.nightscout.androidaps.plugins.pump.common.bolusInfo.DetailedBolusInfoStorage;
import info.nightscout.androidaps.plugins.pump.danaR.DanaRPump;
import info.nightscout.androidaps.plugins.pump.danaR.comm.RecordTypes;
import info.nightscout.androidaps.plugins.pump.danaR.events.EventDanaRNewStatus;
import info.nightscout.androidaps.plugins.pump.danaRS.DanaRSPlugin;
import info.nightscout.androidaps.plugins.pump.danaRS.comm.DanaRSMessageHashTable;
import info.nightscout.androidaps.plugins.pump.danaRS.comm.DanaRS_Packet;
import info.nightscout.androidaps.plugins.pump.danaRS.comm.DanaRS_Packet_APS_Basal_Set_Temporary_Basal;
import info.nightscout.androidaps.plugins.pump.danaRS.comm.DanaRS_Packet_APS_History_Events;
import info.nightscout.androidaps.plugins.pump.danaRS.comm.DanaRS_Packet_APS_Set_Event_History;
import info.nightscout.androidaps.plugins.pump.danaRS.comm.DanaRS_Packet_Basal_Get_Basal_Rate;
import info.nightscout.androidaps.plugins.pump.danaRS.comm.DanaRS_Packet_Basal_Get_Profile_Number;
import info.nightscout.androidaps.plugins.pump.danaRS.comm.DanaRS_Packet_Basal_Get_Temporary_Basal_State;
import info.nightscout.androidaps.plugins.pump.danaRS.comm.DanaRS_Packet_Basal_Set_Cancel_Temporary_Basal;
import info.nightscout.androidaps.plugins.pump.danaRS.comm.DanaRS_Packet_Basal_Set_Profile_Basal_Rate;
import info.nightscout.androidaps.plugins.pump.danaRS.comm.DanaRS_Packet_Basal_Set_Profile_Number;
import info.nightscout.androidaps.plugins.pump.danaRS.comm.DanaRS_Packet_Basal_Set_Temporary_Basal;
import info.nightscout.androidaps.plugins.pump.danaRS.comm.DanaRS_Packet_Bolus_Get_Bolus_Option;
import info.nightscout.androidaps.plugins.pump.danaRS.comm.DanaRS_Packet_Bolus_Get_CIR_CF_Array;
import info.nightscout.androidaps.plugins.pump.danaRS.comm.DanaRS_Packet_Bolus_Get_Calculation_Information;
import info.nightscout.androidaps.plugins.pump.danaRS.comm.DanaRS_Packet_Bolus_Get_Extended_Bolus_State;
import info.nightscout.androidaps.plugins.pump.danaRS.comm.DanaRS_Packet_Bolus_Get_Step_Bolus_Information;
import info.nightscout.androidaps.plugins.pump.danaRS.comm.DanaRS_Packet_Bolus_Set_Extended_Bolus;
import info.nightscout.androidaps.plugins.pump.danaRS.comm.DanaRS_Packet_Bolus_Set_Extended_Bolus_Cancel;
import info.nightscout.androidaps.plugins.pump.danaRS.comm.DanaRS_Packet_Bolus_Set_Step_Bolus_Start;
import info.nightscout.androidaps.plugins.pump.danaRS.comm.DanaRS_Packet_Bolus_Set_Step_Bolus_Stop;
import info.nightscout.androidaps.plugins.pump.danaRS.comm.DanaRS_Packet_General_Get_Pump_Check;
import info.nightscout.androidaps.plugins.pump.danaRS.comm.DanaRS_Packet_General_Get_Shipping_Information;
import info.nightscout.androidaps.plugins.pump.danaRS.comm.DanaRS_Packet_General_Initial_Screen_Information;
import info.nightscout.androidaps.plugins.pump.danaRS.comm.DanaRS_Packet_General_Set_History_Upload_Mode;
import info.nightscout.androidaps.plugins.pump.danaRS.comm.DanaRS_Packet_History_;
import info.nightscout.androidaps.plugins.pump.danaRS.comm.DanaRS_Packet_History_Alarm;
import info.nightscout.androidaps.plugins.pump.danaRS.comm.DanaRS_Packet_History_Basal;
import info.nightscout.androidaps.plugins.pump.danaRS.comm.DanaRS_Packet_History_Blood_Glucose;
import info.nightscout.androidaps.plugins.pump.danaRS.comm.DanaRS_Packet_History_Bolus;
import info.nightscout.androidaps.plugins.pump.danaRS.comm.DanaRS_Packet_History_Carbohydrate;
import info.nightscout.androidaps.plugins.pump.danaRS.comm.DanaRS_Packet_History_Daily;
import info.nightscout.androidaps.plugins.pump.danaRS.comm.DanaRS_Packet_History_Prime;
import info.nightscout.androidaps.plugins.pump.danaRS.comm.DanaRS_Packet_History_Refill;
import info.nightscout.androidaps.plugins.pump.danaRS.comm.DanaRS_Packet_History_Suspend;
import info.nightscout.androidaps.plugins.pump.danaRS.comm.DanaRS_Packet_Option_Get_Pump_Time;
import info.nightscout.androidaps.plugins.pump.danaRS.comm.DanaRS_Packet_Option_Get_User_Option;
import info.nightscout.androidaps.plugins.pump.danaRS.comm.DanaRS_Packet_Option_Set_Pump_Time;
import info.nightscout.androidaps.plugins.treatments.Treatment;
import info.nightscout.androidaps.queue.Callback;
import info.nightscout.androidaps.queue.commands.Command;
import info.nightscout.androidaps.utils.DateUtil;
import info.nightscout.androidaps.utils.FabricPrivacy;
import info.nightscout.androidaps.utils.T;
import info.nightscout.androidaps.utils.resources.ResourceHelper;
import info.nightscout.androidaps.utils.sharedPreferences.SP;
import io.reactivex.disposables.CompositeDisposable;
import io.reactivex.schedulers.Schedulers;

public class DanaRSService extends DaggerService {
    @Inject HasAndroidInjector injector;
    @Inject AAPSLogger aapsLogger;
    @Inject RxBusWrapper rxBus;
    @Inject SP sp;
    @Inject ResourceHelper resourceHelper;
    @Inject ProfileFunction profileFunction;
    @Inject CommandQueueProvider commandQueue;
    @Inject Context context;
    @Inject DanaRSPlugin danaRSPlugin;
    @Inject DanaRPump danaRPump;
    @Inject DanaRSMessageHashTable danaRSMessageHashTable;
    @Inject ActivePluginProvider activePlugin;
    @Inject ConstraintChecker constraintChecker;
    @Inject DetailedBolusInfoStorage detailedBolusInfoStorage;

    private CompositeDisposable disposable = new CompositeDisposable();

    private BLEComm bleComm;

    private IBinder mBinder = new LocalBinder();

    private Treatment bolusingTreatment = null;

    private long lastHistoryFetched = 0;
    private long lastApproachingDailyLimit = 0;

    @Override
    public void onCreate() {
        super.onCreate();
        bleComm = new BLEComm(this, danaRSMessageHashTable, danaRPump);
        disposable.add(rxBus
                .toObservable(EventAppExit.class)
                .observeOn(Schedulers.io())
                .subscribe(event -> {
                    aapsLogger.debug(LTag.PUMPCOMM, "EventAppExit received");
                    stopSelf();
                }, exception -> FabricPrivacy.getInstance().logException(exception))
        );
    }

    @Override
    public void onDestroy() {
        disposable.clear();
        super.onDestroy();
    }

    public boolean isConnected() {
        return bleComm.isConnected;
    }

    public boolean isConnecting() {
        return bleComm.isConnecting;
    }

    public boolean connect(String from, String address, Object confirmConnect) {
        return bleComm.connect(from, address, confirmConnect);
    }

    public void stopConnecting() {
        bleComm.stopConnecting();
    }

    public void disconnect(String from) {
        bleComm.disconnect(from);
    }

    @SuppressWarnings("unused")
    public void sendMessage(DanaRS_Packet message) {
        bleComm.sendMessage(message);
    }

    public void getPumpStatus() {
        try {
            rxBus.send(new EventPumpStatusChanged(resourceHelper.gs(R.string.gettingpumpstatus)));

            bleComm.sendMessage(new DanaRS_Packet_General_Initial_Screen_Information(aapsLogger, danaRPump));
            rxBus.send(new EventPumpStatusChanged(resourceHelper.gs(R.string.gettingextendedbolusstatus)));
            bleComm.sendMessage(new DanaRS_Packet_Bolus_Get_Extended_Bolus_State(aapsLogger, danaRPump));
            rxBus.send(new EventPumpStatusChanged(resourceHelper.gs(R.string.gettingbolusstatus)));
            bleComm.sendMessage(new DanaRS_Packet_Bolus_Get_Step_Bolus_Information(aapsLogger, danaRPump)); // last bolus, bolusStep, maxBolus
            rxBus.send(new EventPumpStatusChanged(resourceHelper.gs(R.string.gettingtempbasalstatus)));
            bleComm.sendMessage(new DanaRS_Packet_Basal_Get_Temporary_Basal_State(aapsLogger, danaRPump));

            danaRPump.setLastConnection(System.currentTimeMillis());

            Profile profile = profileFunction.getProfile();
            PumpInterface pump = activePlugin.getActivePump();
            if (profile != null && Math.abs(danaRPump.getCurrentBasal() - profile.getBasal()) >= pump.getPumpDescription().basalStep) {
                rxBus.send(new EventPumpStatusChanged(resourceHelper.gs(R.string.gettingpumpsettings)));
                bleComm.sendMessage(new DanaRS_Packet_Basal_Get_Basal_Rate(aapsLogger, rxBus, resourceHelper, danaRPump)); // basal profile, basalStep, maxBasal
                if (!pump.isThisProfileSet(profile) && !commandQueue.isRunning(Command.CommandType.BASAL_PROFILE)) {
                    rxBus.send(new EventProfileNeedsUpdate());
                }
            }

            rxBus.send(new EventPumpStatusChanged(resourceHelper.gs(R.string.gettingpumptime)));
            bleComm.sendMessage(new DanaRS_Packet_Option_Get_Pump_Time(aapsLogger, danaRPump));

            long timeDiff = (danaRPump.getPumpTime() - System.currentTimeMillis()) / 1000L;
            if (danaRPump.getPumpTime() == 0) {
                // initial handshake was not successfull
                // deinitialize pump
                danaRPump.setLastConnection(0);
                rxBus.send(new EventDanaRNewStatus());
                rxBus.send(new EventInitializationChanged());
                return;
            }
            long now = System.currentTimeMillis();
            if (danaRPump.getLastSettingsRead() + 60 * 60 * 1000L < now || !pump.isInitialized()) {
                rxBus.send(new EventPumpStatusChanged(resourceHelper.gs(R.string.gettingpumpsettings)));
                bleComm.sendMessage(new DanaRS_Packet_General_Get_Shipping_Information(aapsLogger, danaRPump)); // serial no
                bleComm.sendMessage(new DanaRS_Packet_General_Get_Pump_Check(aapsLogger, danaRPump, rxBus, resourceHelper)); // firmware
                bleComm.sendMessage(new DanaRS_Packet_Basal_Get_Profile_Number(aapsLogger, danaRPump));
                bleComm.sendMessage(new DanaRS_Packet_Bolus_Get_Bolus_Option(aapsLogger, rxBus, resourceHelper, danaRPump)); // isExtendedEnabled
                bleComm.sendMessage(new DanaRS_Packet_Basal_Get_Basal_Rate(aapsLogger, rxBus, resourceHelper, danaRPump)); // basal profile, basalStep, maxBasal
                bleComm.sendMessage(new DanaRS_Packet_Bolus_Get_Calculation_Information(aapsLogger, danaRPump)); // target
                bleComm.sendMessage(new DanaRS_Packet_Bolus_Get_CIR_CF_Array(aapsLogger, danaRPump));
                bleComm.sendMessage(new DanaRS_Packet_Option_Get_User_Option(aapsLogger, danaRPump)); // Getting user options
                danaRPump.setLastSettingsRead(now);
            }

            aapsLogger.debug(LTag.PUMPCOMM, "Pump time difference: " + timeDiff + " seconds");
            if (Math.abs(timeDiff) > 3) {
                if (Math.abs(timeDiff) > 60 * 60 * 1.5) {
                    aapsLogger.debug(LTag.PUMPCOMM, "Pump time difference: " + timeDiff + " seconds - large difference");
                    //If time-diff is very large, warn user until we can synchronize history readings properly
                    Intent i = new Intent(context, ErrorHelperActivity.class);
                    i.putExtra("soundid", R.raw.error);
                    i.putExtra("status", resourceHelper.gs(R.string.largetimediff));
                    i.putExtra("title", resourceHelper.gs(R.string.largetimedifftitle));
                    i.addFlags(Intent.FLAG_ACTIVITY_NEW_TASK);
                    context.startActivity(i);

                    //deinitialize pump
                    danaRPump.setLastConnection(0);
                    rxBus.send(new EventDanaRNewStatus());
                    rxBus.send(new EventInitializationChanged());
                    return;
                } else {
                    if (danaRPump.getProtocol() >= 6) {
                        bleComm.sendMessage(new DanaRS_Packet_Option_Set_Pump_Time(aapsLogger, DateUtil.now()));
                    } else {
                        waitForWholeMinute(); // Dana can set only whole minute
                        // add 10sec to be sure we are over minute (will be cutted off anyway)
                        bleComm.sendMessage(new DanaRS_Packet_Option_Set_Pump_Time(aapsLogger, DateUtil.now() + T.secs(10).msecs()));
                    }
                    bleComm.sendMessage(new DanaRS_Packet_Option_Get_Pump_Time(aapsLogger, danaRPump));
                    timeDiff = (danaRPump.getPumpTime() - System.currentTimeMillis()) / 1000L;
                    aapsLogger.debug(LTag.PUMPCOMM, "Pump time difference: " + timeDiff + " seconds");
                }
            }

            loadEvents();

            rxBus.send(new EventDanaRNewStatus());
            rxBus.send(new EventInitializationChanged());
            //NSUpload.uploadDeviceStatus();
            if (danaRPump.getDailyTotalUnits() > danaRPump.getMaxDailyTotalUnits() * Constants.dailyLimitWarning) {
                aapsLogger.debug(LTag.PUMPCOMM, "Approaching daily limit: " + danaRPump.getDailyTotalUnits() + "/" + danaRPump.getMaxDailyTotalUnits());
                if (System.currentTimeMillis() > lastApproachingDailyLimit + 30 * 60 * 1000) {
                    Notification reportFail = new Notification(Notification.APPROACHING_DAILY_LIMIT, resourceHelper.gs(R.string.approachingdailylimit), Notification.URGENT);
                    rxBus.send(new EventNewNotification(reportFail));
                    NSUpload.uploadError(resourceHelper.gs(R.string.approachingdailylimit) + ": " + danaRPump.getDailyTotalUnits() + "/" + danaRPump.getMaxDailyTotalUnits() + "U");
                    lastApproachingDailyLimit = System.currentTimeMillis();
                }
            }
        } catch (Exception e) {
            aapsLogger.error(LTag.PUMPCOMM, "Unhandled exception", e);
        }
        aapsLogger.debug(LTag.PUMPCOMM, "Pump status loaded");
    }

    public PumpEnactResult loadEvents() {

        if (!danaRSPlugin.isInitialized()) {
            PumpEnactResult result = new PumpEnactResult(injector).success(false);
            result.comment = "pump not initialized";
            return result;
        }

        SystemClock.sleep(1000);

        DanaRS_Packet_APS_History_Events msg;
        if (lastHistoryFetched == 0) {
<<<<<<< HEAD
            msg = new DanaRS_Packet_APS_History_Events(aapsLogger, rxBus, resourceHelper, activePlugin, danaRSPlugin, detailedBolusInfoStorage, 0);
            aapsLogger.debug(LTag.PUMPCOMM, "Loading complete event history");
        } else {
            msg = new DanaRS_Packet_APS_History_Events(aapsLogger, rxBus, resourceHelper, activePlugin, danaRSPlugin, detailedBolusInfoStorage, lastHistoryFetched);
=======
            msg = new DanaRS_Packet_APS_History_Events(aapsLogger, rxBus, resourceHelper, activePlugin, danaRSPlugin, detailedBolusInfoStorage, injector, 0);
            aapsLogger.debug(LTag.PUMPCOMM, "Loading complete event history");
        } else {
            msg = new DanaRS_Packet_APS_History_Events(aapsLogger, rxBus, resourceHelper, activePlugin, danaRSPlugin, detailedBolusInfoStorage, injector, lastHistoryFetched);
>>>>>>> 1c0ba4ae
            aapsLogger.debug(LTag.PUMPCOMM, "Loading event history from: " + DateUtil.dateAndTimeString(lastHistoryFetched));
        }
        bleComm.sendMessage(msg);
        while (!danaRSPlugin.apsHistoryDone && bleComm.isConnected()) {
            SystemClock.sleep(100);
        }
        if (danaRSPlugin.lastEventTimeLoaded != 0)
            lastHistoryFetched = danaRSPlugin.lastEventTimeLoaded - T.mins(1).msecs();
        else
            lastHistoryFetched = 0;
        aapsLogger.debug(LTag.PUMPCOMM, "Events loaded");
        danaRPump.setLastConnection(System.currentTimeMillis());
        return new PumpEnactResult(injector).success(true);
    }


    public PumpEnactResult setUserSettings() {
        bleComm.sendMessage(new DanaRS_Packet_Option_Get_User_Option(aapsLogger, danaRPump));
        return new PumpEnactResult(injector).success(true);
    }


    public boolean bolus(final double insulin, int carbs, long carbtime, Treatment t) {
        if (!isConnected()) return false;
        if (BolusProgressDialog.stopPressed) return false;

        rxBus.send(new EventPumpStatusChanged(resourceHelper.gs(R.string.startingbolus)));
        bolusingTreatment = t;
        final int preferencesSpeed = sp.getInt(R.string.key_danars_bolusspeed, 0);
        danaRSPlugin.bolusingTreatment = t;
        danaRSPlugin.bolusAmountToBeDelivered = insulin;
        danaRSPlugin.bolusStopped = false;
        danaRSPlugin.bolusStopForced = false;
        danaRSPlugin.bolusProgressLastTimeStamp = DateUtil.now();

        DanaRS_Packet_Bolus_Set_Step_Bolus_Start start = new DanaRS_Packet_Bolus_Set_Step_Bolus_Start(aapsLogger, danaRSPlugin, constraintChecker, insulin, preferencesSpeed);
        if (carbs > 0) {
//            MsgSetCarbsEntry msg = new MsgSetCarbsEntry(carbtime, carbs); ####
//            bleComm.sendMessage(msg);
            DanaRS_Packet_APS_Set_Event_History msgSetHistoryEntry_v2 = new DanaRS_Packet_APS_Set_Event_History(aapsLogger, DanaRPump.CARBS, carbtime, carbs, 0);
            bleComm.sendMessage(msgSetHistoryEntry_v2);
            lastHistoryFetched = Math.min(lastHistoryFetched, carbtime - T.mins(1).msecs());
        }

        final long bolusStart = System.currentTimeMillis();
        if (insulin > 0) {
            if (!danaRSPlugin.bolusStopped) {
                bleComm.sendMessage(start);
            } else {
                t.insulin = 0d;
                return false;
            }

            while (!danaRSPlugin.bolusStopped && !start.failed && !danaRSPlugin.bolusDone) {
                SystemClock.sleep(100);
                if ((System.currentTimeMillis() - danaRSPlugin.bolusProgressLastTimeStamp) > 15 * 1000L) { // if i didn't receive status for more than 20 sec expecting broken comm
                    danaRSPlugin.bolusStopped = true;
                    danaRSPlugin.bolusStopForced = true;
                    aapsLogger.debug(LTag.PUMPCOMM, "Communication stopped");
                }
            }
        }

        final EventOverviewBolusProgress bolusingEvent = EventOverviewBolusProgress.INSTANCE;
        bolusingEvent.setT(t);
        bolusingEvent.setPercent(99);

        bolusingTreatment = null;
        int speed = 12;
        switch (preferencesSpeed) {
            case 0:
                speed = 12;
                break;
            case 1:
                speed = 30;
                break;
            case 2:
                speed = 60;
                break;
        }
        long bolusDurationInMSec = (long) (insulin * speed * 1000);
        long expectedEnd = bolusStart + bolusDurationInMSec + 2000;
        while (System.currentTimeMillis() < expectedEnd) {
            long waitTime = expectedEnd - System.currentTimeMillis();
            bolusingEvent.setStatus(String.format(resourceHelper.gs(R.string.waitingforestimatedbolusend), waitTime / 1000));
            rxBus.send(bolusingEvent);
            SystemClock.sleep(1000);
        }
        // do not call loadEvents() directly, reconnection may be needed
        commandQueue.loadEvents(new Callback() {
            @Override
            public void run() {
                // reread bolus status
                rxBus.send(new EventPumpStatusChanged(resourceHelper.gs(R.string.gettingbolusstatus)));
                bleComm.sendMessage(new DanaRS_Packet_Bolus_Get_Step_Bolus_Information(aapsLogger, danaRPump)); // last bolus
                bolusingEvent.setPercent(100);
                rxBus.send(new EventPumpStatusChanged(resourceHelper.gs(R.string.disconnecting)));
            }
        });
        return !start.failed;
    }

    public void bolusStop() {
        aapsLogger.debug(LTag.PUMPCOMM, "bolusStop >>>>> @ " + (bolusingTreatment == null ? "" : bolusingTreatment.insulin));
        DanaRS_Packet_Bolus_Set_Step_Bolus_Stop stop = new DanaRS_Packet_Bolus_Set_Step_Bolus_Stop(aapsLogger, rxBus, resourceHelper, danaRSPlugin);
        danaRSPlugin.bolusStopForced = true;
        if (isConnected()) {
            bleComm.sendMessage(stop);
            while (!danaRSPlugin.bolusStopped) {
                bleComm.sendMessage(stop);
                SystemClock.sleep(200);
            }
        } else {
            danaRSPlugin.bolusStopped = true;
        }
    }

    public boolean tempBasal(Integer percent, int durationInHours) {
        if (!isConnected()) return false;
        if (danaRPump.isTempBasalInProgress()) {
            rxBus.send(new EventPumpStatusChanged(resourceHelper.gs(R.string.stoppingtempbasal)));
            bleComm.sendMessage(new DanaRS_Packet_Basal_Set_Cancel_Temporary_Basal(aapsLogger));
            SystemClock.sleep(500);
        }
        rxBus.send(new EventPumpStatusChanged(resourceHelper.gs(R.string.settingtempbasal)));
        bleComm.sendMessage(new DanaRS_Packet_Basal_Set_Temporary_Basal(aapsLogger, percent, durationInHours));
        SystemClock.sleep(200);
        bleComm.sendMessage(new DanaRS_Packet_Basal_Get_Temporary_Basal_State(aapsLogger, danaRPump));
        loadEvents();
        rxBus.send(new EventPumpStatusChanged(EventPumpStatusChanged.Status.DISCONNECTING));
        return true;
    }

    public boolean highTempBasal(Integer percent) {
        if (danaRPump.isTempBasalInProgress()) {
            rxBus.send(new EventPumpStatusChanged(resourceHelper.gs(R.string.stoppingtempbasal)));
            bleComm.sendMessage(new DanaRS_Packet_Basal_Set_Cancel_Temporary_Basal(aapsLogger));
            SystemClock.sleep(500);
        }
        rxBus.send(new EventPumpStatusChanged(resourceHelper.gs(R.string.settingtempbasal)));
        bleComm.sendMessage(new DanaRS_Packet_APS_Basal_Set_Temporary_Basal(aapsLogger, percent));
        bleComm.sendMessage(new DanaRS_Packet_Basal_Get_Temporary_Basal_State(aapsLogger, danaRPump));
        loadEvents();
        rxBus.send(new EventPumpStatusChanged(EventPumpStatusChanged.Status.DISCONNECTING));
        return true;
    }

    public boolean tempBasalShortDuration(Integer percent, int durationInMinutes) {
        if (durationInMinutes != 15 && durationInMinutes != 30) {
            aapsLogger.error(LTag.PUMPCOMM, "Wrong duration param");
            return false;
        }

        if (danaRPump.isTempBasalInProgress()) {
            rxBus.send(new EventPumpStatusChanged(resourceHelper.gs(R.string.stoppingtempbasal)));
            bleComm.sendMessage(new DanaRS_Packet_Basal_Set_Cancel_Temporary_Basal(aapsLogger));
            SystemClock.sleep(500);
        }
        rxBus.send(new EventPumpStatusChanged(resourceHelper.gs(R.string.settingtempbasal)));
        bleComm.sendMessage(new DanaRS_Packet_APS_Basal_Set_Temporary_Basal(aapsLogger, percent));
        bleComm.sendMessage(new DanaRS_Packet_Basal_Get_Temporary_Basal_State(aapsLogger, danaRPump));
        loadEvents();
        rxBus.send(new EventPumpStatusChanged(EventPumpStatusChanged.Status.DISCONNECTING));
        return true;
    }

    public boolean tempBasalStop() {
        if (!isConnected()) return false;
        rxBus.send(new EventPumpStatusChanged(resourceHelper.gs(R.string.stoppingtempbasal)));
        bleComm.sendMessage(new DanaRS_Packet_Basal_Set_Cancel_Temporary_Basal(aapsLogger));
        bleComm.sendMessage(new DanaRS_Packet_Basal_Get_Temporary_Basal_State(aapsLogger, danaRPump));
        loadEvents();
        rxBus.send(new EventPumpStatusChanged(EventPumpStatusChanged.Status.DISCONNECTING));
        return true;
    }

    public boolean extendedBolus(Double insulin, int durationInHalfHours) {
        if (!isConnected()) return false;
        rxBus.send(new EventPumpStatusChanged(resourceHelper.gs(R.string.settingextendedbolus)));
        bleComm.sendMessage(new DanaRS_Packet_Bolus_Set_Extended_Bolus(aapsLogger, insulin, durationInHalfHours));
        SystemClock.sleep(200);
        bleComm.sendMessage(new DanaRS_Packet_Bolus_Get_Extended_Bolus_State(aapsLogger, danaRPump));
        loadEvents();
        rxBus.send(new EventPumpStatusChanged(EventPumpStatusChanged.Status.DISCONNECTING));
        return true;
    }

    public boolean extendedBolusStop() {
        if (!isConnected()) return false;
        rxBus.send(new EventPumpStatusChanged(resourceHelper.gs(R.string.stoppingextendedbolus)));
        bleComm.sendMessage(new DanaRS_Packet_Bolus_Set_Extended_Bolus_Cancel(aapsLogger));
        bleComm.sendMessage(new DanaRS_Packet_Bolus_Get_Extended_Bolus_State(aapsLogger, danaRPump));
        loadEvents();
        rxBus.send(new EventPumpStatusChanged(EventPumpStatusChanged.Status.DISCONNECTING));
        return true;
    }

    public boolean updateBasalsInPump(Profile profile) {
        if (!isConnected()) return false;
        rxBus.send(new EventPumpStatusChanged(resourceHelper.gs(R.string.updatingbasalrates)));
        Double[] basal = danaRPump.buildDanaRProfileRecord(profile);
        DanaRS_Packet_Basal_Set_Profile_Basal_Rate msgSet = new DanaRS_Packet_Basal_Set_Profile_Basal_Rate(aapsLogger, 0, basal);
        bleComm.sendMessage(msgSet);
        DanaRS_Packet_Basal_Set_Profile_Number msgActivate = new DanaRS_Packet_Basal_Set_Profile_Number(aapsLogger, 0);
        bleComm.sendMessage(msgActivate);
        danaRPump.setLastSettingsRead(0); // force read full settings
        getPumpStatus();
        rxBus.send(new EventPumpStatusChanged(EventPumpStatusChanged.Status.DISCONNECTING));
        return true;
    }

    public PumpEnactResult loadHistory(byte type) {
        PumpEnactResult result = new PumpEnactResult(injector);
        if (!isConnected()) return result;
        DanaRS_Packet_History_ msg = null;
        switch (type) {
            case RecordTypes.RECORD_TYPE_ALARM:
                msg = new DanaRS_Packet_History_Alarm(aapsLogger, rxBus);
                break;
            case RecordTypes.RECORD_TYPE_PRIME:
                msg = new DanaRS_Packet_History_Prime(aapsLogger, rxBus);
                break;
            case RecordTypes.RECORD_TYPE_BASALHOUR:
                msg = new DanaRS_Packet_History_Basal(aapsLogger, rxBus);
                break;
            case RecordTypes.RECORD_TYPE_BOLUS:
                msg = new DanaRS_Packet_History_Bolus(aapsLogger, rxBus);
                break;
            case RecordTypes.RECORD_TYPE_CARBO:
                msg = new DanaRS_Packet_History_Carbohydrate(aapsLogger, rxBus);
                break;
            case RecordTypes.RECORD_TYPE_DAILY:
                msg = new DanaRS_Packet_History_Daily(aapsLogger, rxBus);
                break;
            case RecordTypes.RECORD_TYPE_GLUCOSE:
                msg = new DanaRS_Packet_History_Blood_Glucose(aapsLogger, rxBus);
                break;
            case RecordTypes.RECORD_TYPE_REFILL:
                msg = new DanaRS_Packet_History_Refill(aapsLogger, rxBus);
                break;
            case RecordTypes.RECORD_TYPE_SUSPEND:
                msg = new DanaRS_Packet_History_Suspend(aapsLogger, rxBus);
                break;
        }
        if (msg != null) {
            bleComm.sendMessage(new DanaRS_Packet_General_Set_History_Upload_Mode(aapsLogger, 1));
            SystemClock.sleep(200);
            bleComm.sendMessage(msg);
            while (!msg.getDone() && isConnected()) {
                SystemClock.sleep(100);
            }
            SystemClock.sleep(200);
            bleComm.sendMessage(new DanaRS_Packet_General_Set_History_Upload_Mode(aapsLogger, 0));
        }
        result.success = true;
        result.comment = "OK";
        return result;
    }


    public class LocalBinder extends Binder {
        public DanaRSService getServiceInstance() {
            return DanaRSService.this;
        }

    }

    @Override
    public IBinder onBind(Intent intent) {
        return mBinder;
    }

    @Override
    public int onStartCommand(Intent intent, int flags, int startId) {
        return START_STICKY;
    }

    void waitForWholeMinute() {
        while (true) {
            long time = DateUtil.now();
            long timeToWholeMinute = (60000 - time % 60000);
            if (timeToWholeMinute > 59800 || timeToWholeMinute < 300)
                break;
            rxBus.send(new EventPumpStatusChanged(resourceHelper.gs(R.string.waitingfortimesynchronization, (int) (timeToWholeMinute / 1000))));
            SystemClock.sleep(Math.min(timeToWholeMinute, 100));
        }
    }
}<|MERGE_RESOLUTION|>--- conflicted
+++ resolved
@@ -271,17 +271,10 @@
 
         DanaRS_Packet_APS_History_Events msg;
         if (lastHistoryFetched == 0) {
-<<<<<<< HEAD
-            msg = new DanaRS_Packet_APS_History_Events(aapsLogger, rxBus, resourceHelper, activePlugin, danaRSPlugin, detailedBolusInfoStorage, 0);
-            aapsLogger.debug(LTag.PUMPCOMM, "Loading complete event history");
-        } else {
-            msg = new DanaRS_Packet_APS_History_Events(aapsLogger, rxBus, resourceHelper, activePlugin, danaRSPlugin, detailedBolusInfoStorage, lastHistoryFetched);
-=======
             msg = new DanaRS_Packet_APS_History_Events(aapsLogger, rxBus, resourceHelper, activePlugin, danaRSPlugin, detailedBolusInfoStorage, injector, 0);
             aapsLogger.debug(LTag.PUMPCOMM, "Loading complete event history");
         } else {
             msg = new DanaRS_Packet_APS_History_Events(aapsLogger, rxBus, resourceHelper, activePlugin, danaRSPlugin, detailedBolusInfoStorage, injector, lastHistoryFetched);
->>>>>>> 1c0ba4ae
             aapsLogger.debug(LTag.PUMPCOMM, "Loading event history from: " + DateUtil.dateAndTimeString(lastHistoryFetched));
         }
         bleComm.sendMessage(msg);
