package info.nightscout.androidaps.plugins.PumpInsightLocal;

import android.content.ComponentName;
import android.content.Context;
import android.content.Intent;
import android.content.ServiceConnection;
import android.os.Handler;
import android.os.IBinder;
import android.os.Looper;

import org.json.JSONException;
import org.json.JSONObject;
import org.slf4j.Logger;
import org.slf4j.LoggerFactory;

import java.util.ArrayList;
import java.util.Calendar;
import java.util.Collections;
import java.util.Date;
import java.util.List;
import java.util.TimeZone;

import info.nightscout.androidaps.BuildConfig;
import info.nightscout.androidaps.MainApp;
import info.nightscout.androidaps.R;
import info.nightscout.androidaps.data.DetailedBolusInfo;
import info.nightscout.androidaps.data.Profile;
import info.nightscout.androidaps.data.PumpEnactResult;
import info.nightscout.androidaps.db.CareportalEvent;
import info.nightscout.androidaps.db.ExtendedBolus;
import info.nightscout.androidaps.db.Source;
import info.nightscout.androidaps.db.TDD;
import info.nightscout.androidaps.db.TemporaryBasal;
import info.nightscout.androidaps.events.EventInitializationChanged;
import info.nightscout.androidaps.events.EventRefreshOverview;
import info.nightscout.androidaps.interfaces.Constraint;
import info.nightscout.androidaps.interfaces.ConstraintsInterface;
import info.nightscout.androidaps.interfaces.PluginBase;
import info.nightscout.androidaps.interfaces.PluginDescription;
import info.nightscout.androidaps.interfaces.PluginType;
import info.nightscout.androidaps.interfaces.PumpDescription;
import info.nightscout.androidaps.interfaces.PumpInterface;
import info.nightscout.androidaps.logging.L;
import info.nightscout.androidaps.plugins.Actions.defs.CustomAction;
import info.nightscout.androidaps.plugins.Actions.defs.CustomActionType;
import info.nightscout.androidaps.plugins.ConfigBuilder.ConfigBuilderPlugin;
import info.nightscout.androidaps.plugins.ConfigBuilder.ProfileFunctions;
import info.nightscout.androidaps.plugins.NSClientInternal.NSUpload;
import info.nightscout.androidaps.plugins.NSClientInternal.UploadQueue;
import info.nightscout.androidaps.plugins.Overview.events.EventDismissNotification;
import info.nightscout.androidaps.plugins.Overview.events.EventNewNotification;
import info.nightscout.androidaps.plugins.Overview.events.EventOverviewBolusProgress;
import info.nightscout.androidaps.plugins.Overview.notifications.Notification;
import info.nightscout.androidaps.plugins.PumpCommon.defs.PumpType;
import info.nightscout.androidaps.plugins.PumpInsightLocal.app_layer.Service;
import info.nightscout.androidaps.plugins.PumpInsightLocal.app_layer.history.HistoryReadingDirection;
import info.nightscout.androidaps.plugins.PumpInsightLocal.app_layer.history.ReadHistoryEventsMessage;
import info.nightscout.androidaps.plugins.PumpInsightLocal.app_layer.history.StartReadingHistoryMessage;
import info.nightscout.androidaps.plugins.PumpInsightLocal.app_layer.history.StopReadingHistoryMessage;
import info.nightscout.androidaps.plugins.PumpInsightLocal.app_layer.history.history_events.BolusDeliveredEvent;
import info.nightscout.androidaps.plugins.PumpInsightLocal.app_layer.history.history_events.BolusProgrammedEvent;
import info.nightscout.androidaps.plugins.PumpInsightLocal.app_layer.history.history_events.CannulaFilledEvent;
import info.nightscout.androidaps.plugins.PumpInsightLocal.app_layer.history.history_events.DateTimeChangedEvent;
import info.nightscout.androidaps.plugins.PumpInsightLocal.app_layer.history.history_events.DefaultDateTimeSetEvent;
import info.nightscout.androidaps.plugins.PumpInsightLocal.app_layer.history.history_events.EndOfTBREvent;
import info.nightscout.androidaps.plugins.PumpInsightLocal.app_layer.history.history_events.HistoryEvent;
import info.nightscout.androidaps.plugins.PumpInsightLocal.app_layer.history.history_events.OccurrenceOfAlertEvent;
import info.nightscout.androidaps.plugins.PumpInsightLocal.app_layer.history.history_events.OperatingModeChangedEvent;
import info.nightscout.androidaps.plugins.PumpInsightLocal.app_layer.history.history_events.PowerUpEvent;
import info.nightscout.androidaps.plugins.PumpInsightLocal.app_layer.history.history_events.SniffingDoneEvent;
import info.nightscout.androidaps.plugins.PumpInsightLocal.app_layer.history.history_events.StartOfTBREvent;
import info.nightscout.androidaps.plugins.PumpInsightLocal.app_layer.history.history_events.TotalDailyDoseEvent;
import info.nightscout.androidaps.plugins.PumpInsightLocal.app_layer.history.history_events.TubeFilledEvent;
import info.nightscout.androidaps.plugins.PumpInsightLocal.app_layer.parameter_blocks.BRProfile1Block;
import info.nightscout.androidaps.plugins.PumpInsightLocal.app_layer.parameter_blocks.BRProfileBlock;
import info.nightscout.androidaps.plugins.PumpInsightLocal.app_layer.parameter_blocks.FactoryMinBolusAmountBlock;
import info.nightscout.androidaps.plugins.PumpInsightLocal.app_layer.parameter_blocks.MaxBasalAmountBlock;
import info.nightscout.androidaps.plugins.PumpInsightLocal.app_layer.parameter_blocks.MaxBolusAmountBlock;
import info.nightscout.androidaps.plugins.PumpInsightLocal.app_layer.parameter_blocks.TBROverNotificationBlock;
import info.nightscout.androidaps.plugins.PumpInsightLocal.app_layer.remote_control.CancelBolusMessage;
import info.nightscout.androidaps.plugins.PumpInsightLocal.app_layer.remote_control.CancelTBRMessage;
import info.nightscout.androidaps.plugins.PumpInsightLocal.app_layer.remote_control.ChangeTBRMessage;
import info.nightscout.androidaps.plugins.PumpInsightLocal.app_layer.remote_control.ConfirmAlertMessage;
import info.nightscout.androidaps.plugins.PumpInsightLocal.app_layer.remote_control.DeliverBolusMessage;
import info.nightscout.androidaps.plugins.PumpInsightLocal.app_layer.remote_control.SetDateTimeMessage;
import info.nightscout.androidaps.plugins.PumpInsightLocal.app_layer.remote_control.SetOperatingModeMessage;
import info.nightscout.androidaps.plugins.PumpInsightLocal.app_layer.remote_control.SetTBRMessage;
import info.nightscout.androidaps.plugins.PumpInsightLocal.app_layer.status.GetActiveAlertMessage;
import info.nightscout.androidaps.plugins.PumpInsightLocal.app_layer.status.GetActiveBasalRateMessage;
import info.nightscout.androidaps.plugins.PumpInsightLocal.app_layer.status.GetActiveBolusesMessage;
import info.nightscout.androidaps.plugins.PumpInsightLocal.app_layer.status.GetActiveTBRMessage;
import info.nightscout.androidaps.plugins.PumpInsightLocal.app_layer.status.GetBatteryStatusMessage;
import info.nightscout.androidaps.plugins.PumpInsightLocal.app_layer.status.GetCartridgeStatusMessage;
import info.nightscout.androidaps.plugins.PumpInsightLocal.app_layer.status.GetDateTimeMessage;
import info.nightscout.androidaps.plugins.PumpInsightLocal.app_layer.status.GetOperatingModeMessage;
import info.nightscout.androidaps.plugins.PumpInsightLocal.app_layer.status.GetPumpStatusRegisterMessage;
import info.nightscout.androidaps.plugins.PumpInsightLocal.app_layer.status.GetTotalDailyDoseMessage;
import info.nightscout.androidaps.plugins.PumpInsightLocal.app_layer.status.ResetPumpStatusRegisterMessage;
import info.nightscout.androidaps.plugins.PumpInsightLocal.connection_service.InsightConnectionService;
import info.nightscout.androidaps.plugins.PumpInsightLocal.database.InsightBolusID;
import info.nightscout.androidaps.plugins.PumpInsightLocal.database.InsightHistoryOffset;
import info.nightscout.androidaps.plugins.PumpInsightLocal.database.InsightPumpID;
import info.nightscout.androidaps.plugins.PumpInsightLocal.descriptors.ActiveBasalRate;
import info.nightscout.androidaps.plugins.PumpInsightLocal.descriptors.ActiveBolus;
import info.nightscout.androidaps.plugins.PumpInsightLocal.descriptors.ActiveTBR;
import info.nightscout.androidaps.plugins.PumpInsightLocal.descriptors.AlertType;
import info.nightscout.androidaps.plugins.PumpInsightLocal.descriptors.BasalProfileBlock;
import info.nightscout.androidaps.plugins.PumpInsightLocal.descriptors.BatteryStatus;
import info.nightscout.androidaps.plugins.PumpInsightLocal.descriptors.BolusType;
import info.nightscout.androidaps.plugins.PumpInsightLocal.descriptors.CartridgeStatus;
import info.nightscout.androidaps.plugins.PumpInsightLocal.descriptors.InsightState;
import info.nightscout.androidaps.plugins.PumpInsightLocal.descriptors.OperatingMode;
import info.nightscout.androidaps.plugins.PumpInsightLocal.descriptors.PumpTime;
import info.nightscout.androidaps.plugins.PumpInsightLocal.descriptors.TotalDailyDose;
import info.nightscout.androidaps.plugins.PumpInsightLocal.exceptions.InsightException;
import info.nightscout.androidaps.plugins.PumpInsightLocal.exceptions.app_layer_errors.AppLayerErrorException;
import info.nightscout.androidaps.plugins.PumpInsightLocal.exceptions.app_layer_errors.NoActiveTBRToCanceLException;
import info.nightscout.androidaps.plugins.PumpInsightLocal.utils.ExceptionTranslator;
import info.nightscout.androidaps.plugins.PumpInsightLocal.utils.ParameterBlockUtil;
import info.nightscout.androidaps.plugins.Treatments.Treatment;
import info.nightscout.androidaps.plugins.Treatments.TreatmentsPlugin;
import info.nightscout.utils.DateUtil;
import info.nightscout.utils.SP;

public class LocalInsightPlugin extends PluginBase implements PumpInterface, ConstraintsInterface, InsightConnectionService.StateCallback {

    private static LocalInsightPlugin instance = null;

    private Logger log = LoggerFactory.getLogger(L.PUMP);

    private PumpDescription pumpDescription;
    private InsightAlertService alertService;
    private InsightConnectionService connectionService;
    private long timeOffset;
    private ServiceConnection serviceConnection = new ServiceConnection() {
        @Override
        public void onServiceConnected(ComponentName name, IBinder binder) {
            if (binder instanceof InsightConnectionService.LocalBinder) {
                connectionService = ((InsightConnectionService.LocalBinder) binder).getService();
                connectionService.registerStateCallback(LocalInsightPlugin.this);
            } else if (binder instanceof InsightAlertService.LocalBinder) {
                alertService = ((InsightAlertService.LocalBinder) binder).getService();
            }
            if (connectionService != null && alertService != null)
                MainApp.bus().post(new EventInitializationChanged());
        }

        @Override
        public void onServiceDisconnected(ComponentName name) {
            connectionService = null;
        }
    };

    private final Object $bolusLock = new Object[0];
    private int bolusID;
    private boolean bolusCancelled;
    private List<BasalProfileBlock> profileBlocks;
    private boolean limitsFetched;
    private double maximumBolusAmount;
    private double maximumBasalAmount;
    private double minimumBolusAmount;
    private double minimumBasalAmount;
    private long lastUpdated = -1;
    private OperatingMode operatingMode;
    private BatteryStatus batteryStatus;
    private CartridgeStatus cartridgeStatus;
    private TotalDailyDose totalDailyDose;
    private ActiveBasalRate activeBasalRate;
    private ActiveTBR activeTBR;
    private List<ActiveBolus> activeBoluses;
    private boolean statusLoaded;
    private TBROverNotificationBlock tbrOverNotificationBlock;

    public static LocalInsightPlugin getInstance() {
        if (instance == null) instance = new LocalInsightPlugin();
        return instance;
    }

    public LocalInsightPlugin() {
        super(new PluginDescription()
                .pluginName(R.string.insight_local)
                .shortName(R.string.insightpump_shortname)
                .mainType(PluginType.PUMP)
                .description(R.string.description_pump_insight_local)
                .fragmentClass(LocalInsightFragment.class.getName())
                .preferencesId(R.xml.pref_insight_local));

        pumpDescription = new PumpDescription();
        pumpDescription.setPumpDescription(PumpType.AccuChekInsight);
    }

    public TBROverNotificationBlock getTBROverNotificationBlock() {
        return tbrOverNotificationBlock;
    }

    public long getLastUpdated() {
        return lastUpdated;
    }

    public InsightConnectionService getConnectionService() {
        return connectionService;
    }

    public OperatingMode getOperatingMode() {
        return operatingMode;
    }

    public BatteryStatus getBatteryStatus() {
        return batteryStatus;
    }

    public CartridgeStatus getCartridgeStatus() {
        return cartridgeStatus;
    }

    public TotalDailyDose getTotalDailyDose() {
        return totalDailyDose;
    }

    public ActiveBasalRate getActiveBasalRate() {
        return activeBasalRate;
    }

    public ActiveTBR getActiveTBR() {
        return activeTBR;
    }

    public List<ActiveBolus> getActiveBoluses() {
        return activeBoluses;
    }

    @Override
    protected void onStart() {
        super.onStart();
        MainApp.instance().bindService(new Intent(MainApp.instance(), InsightConnectionService.class), serviceConnection, Context.BIND_AUTO_CREATE);
        MainApp.instance().bindService(new Intent(MainApp.instance(), InsightAlertService.class), serviceConnection, Context.BIND_AUTO_CREATE);
    }

    @Override
    protected void onStop() {
        super.onStop();
        MainApp.instance().unbindService(serviceConnection);
    }

    @Override
    public boolean isInitialized() {
        return connectionService != null && alertService != null && connectionService.isPaired();
    }

    @Override
    public boolean isSuspended() {
        return operatingMode != null && operatingMode != OperatingMode.STARTED;
    }

    @Override
    public boolean isBusy() {
        return false;
    }

    @Override
    public boolean isConnected() {
        return connectionService != null
                && alertService != null
                && connectionService.hasRequestedConnection(this)
                && connectionService.getState() == InsightState.CONNECTED;
    }

    @Override
    public boolean isConnecting() {
        if (connectionService == null || alertService == null || !connectionService.hasRequestedConnection(this))
            return false;
        InsightState state = connectionService.getState();
        return state == InsightState.CONNECTING
                || state == InsightState.APP_CONNECT_MESSAGE
                || state == InsightState.RECOVERING;
    }

    @Override
    public boolean isHandshakeInProgress() {
        return false;
    }

    @Override
    public void finishHandshaking() {

    }

    @Override
    public void connect(String reason) {
        if (connectionService != null && alertService != null)
            connectionService.requestConnection(this);
    }

    @Override
    public void disconnect(String reason) {
        if (connectionService != null && alertService != null)
            connectionService.withdrawConnectionRequest(this);
    }

    @Override
    public void stopConnecting() {
        if (connectionService != null && alertService != null)
            connectionService.withdrawConnectionRequest(this);
    }

    @Override
    public void getPumpStatus() {
        try {
            tbrOverNotificationBlock = ParameterBlockUtil.readParameterBlock(connectionService, Service.CONFIGURATION, TBROverNotificationBlock.class);
            readHistory();
            fetchBasalProfile();
            fetchLimitations();
            updatePumpTimeIfNeeded();
            fetchStatus();
        } catch (AppLayerErrorException e) {
            log.info("Exception while fetching status: " + e.getClass().getCanonicalName() + " (" + e.getErrorCode() + ")");
        } catch (InsightException e) {
            log.info("Exception while fetching status: " + e.getClass().getCanonicalName());
        } catch (Exception e) {
            log.error("Exception while fetching status", e);
        }
    }

    private void updatePumpTimeIfNeeded() throws Exception {
        PumpTime pumpTime = connectionService.requestMessage(new GetDateTimeMessage()).await().getPumpTime();
        Calendar calendar = Calendar.getInstance();
        calendar.set(Calendar.YEAR, pumpTime.getYear());
        calendar.set(Calendar.MONTH, pumpTime.getMonth() - 1);
        calendar.set(Calendar.DAY_OF_MONTH, pumpTime.getDay());
        calendar.set(Calendar.HOUR_OF_DAY, pumpTime.getHour());
        calendar.set(Calendar.MINUTE, pumpTime.getMinute());
        calendar.set(Calendar.SECOND, pumpTime.getSecond());
        if (Math.abs(calendar.getTimeInMillis() - System.currentTimeMillis()) > 10000) {
            calendar.setTime(new Date());
            pumpTime.setYear(calendar.get(Calendar.YEAR));
            pumpTime.setMonth(calendar.get(Calendar.MONTH) + 1);
            pumpTime.setDay(calendar.get(Calendar.DAY_OF_MONTH));
            pumpTime.setHour(calendar.get(Calendar.HOUR_OF_DAY));
            pumpTime.setMinute(calendar.get(Calendar.MINUTE));
            pumpTime.setSecond(calendar.get(Calendar.SECOND));
            SetDateTimeMessage setDateTimeMessage = new SetDateTimeMessage();
            setDateTimeMessage.setPumpTime(pumpTime);
            connectionService.requestMessage(setDateTimeMessage).await();
            Notification notification = new Notification(Notification.INSIGHT_DATE_TIME_UPDATED, MainApp.gs(R.string.pump_time_updated), Notification.INFO, 60);
            MainApp.bus().post(new EventNewNotification(notification));
        }
    }

    private void fetchBasalProfile() throws Exception {
        profileBlocks = ParameterBlockUtil.readParameterBlock(connectionService, Service.CONFIGURATION, BRProfile1Block.class).getProfileBlocks();
    }

    private void fetchStatus() throws Exception {
        if (statusLoaded) {
            GetPumpStatusRegisterMessage registerMessage = connectionService.requestMessage(new GetPumpStatusRegisterMessage()).await();
            ResetPumpStatusRegisterMessage resetMessage = new ResetPumpStatusRegisterMessage();
            resetMessage.setOperatingModeChanged(registerMessage.isOperatingModeChanged());
            resetMessage.setBatteryStatusChanged(registerMessage.isBatteryStatusChanged());
            resetMessage.setCartridgeStatusChanged(registerMessage.isCartridgeStatusChanged());
            resetMessage.setTotalDailyDoseChanged(registerMessage.isTotalDailyDoseChanged());
            resetMessage.setActiveTBRChanged(registerMessage.isActiveTBRChanged());
            resetMessage.setActiveBolusesChanged(registerMessage.isActiveBolusesChanged());
            connectionService.requestMessage(resetMessage).await();
            if (registerMessage.isOperatingModeChanged())
                operatingMode = connectionService.requestMessage(new GetOperatingModeMessage()).await().getOperatingMode();
            if (registerMessage.isBatteryStatusChanged())
                batteryStatus = connectionService.requestMessage(new GetBatteryStatusMessage()).await().getBatteryStatus();
            if (registerMessage.isCartridgeStatusChanged())
                cartridgeStatus = connectionService.requestMessage(new GetCartridgeStatusMessage()).await().getCartridgeStatus();
            if (registerMessage.isTotalDailyDoseChanged())
                totalDailyDose = connectionService.requestMessage(new GetTotalDailyDoseMessage()).await().getTDD();
            if (operatingMode == OperatingMode.STARTED) {
                if (registerMessage.isActiveBasalRateChanged())
                    activeBasalRate = connectionService.requestMessage(new GetActiveBasalRateMessage()).await().getActiveBasalRate();
                if (registerMessage.isActiveTBRChanged())
                    activeTBR = connectionService.requestMessage(new GetActiveTBRMessage()).await().getActiveTBR();
                if (registerMessage.isActiveBolusesChanged())
                    activeBoluses = connectionService.requestMessage(new GetActiveBolusesMessage()).await().getActiveBoluses();
            } else {
                activeBasalRate = null;
                activeTBR = null;
                activeBoluses = null;
            }

        } else {
            ResetPumpStatusRegisterMessage resetMessage = new ResetPumpStatusRegisterMessage();
            resetMessage.setOperatingModeChanged(true);
            resetMessage.setBatteryStatusChanged(true);
            resetMessage.setCartridgeStatusChanged(true);
            resetMessage.setTotalDailyDoseChanged(true);
            resetMessage.setActiveBasalRateChanged(true);
            resetMessage.setActiveTBRChanged(true);
            resetMessage.setActiveBolusesChanged(true);
            connectionService.requestMessage(resetMessage).await();
            operatingMode = connectionService.requestMessage(new GetOperatingModeMessage()).await().getOperatingMode();
            batteryStatus = connectionService.requestMessage(new GetBatteryStatusMessage()).await().getBatteryStatus();
            cartridgeStatus = connectionService.requestMessage(new GetCartridgeStatusMessage()).await().getCartridgeStatus();
            totalDailyDose = connectionService.requestMessage(new GetTotalDailyDoseMessage()).await().getTDD();
            if (operatingMode == OperatingMode.STARTED) {
                activeBasalRate = connectionService.requestMessage(new GetActiveBasalRateMessage()).await().getActiveBasalRate();
                activeTBR = connectionService.requestMessage(new GetActiveTBRMessage()).await().getActiveTBR();
                activeBoluses = connectionService.requestMessage(new GetActiveBolusesMessage()).await().getActiveBoluses();
            } else {
                activeBasalRate = null;
                activeTBR = null;
                activeBoluses = null;
            }
            statusLoaded = true;
        }
        lastUpdated = System.currentTimeMillis();
        new Handler(Looper.getMainLooper()).post(() -> {
            MainApp.bus().post(new EventLocalInsightUpdateGUI());
            MainApp.bus().post(new EventRefreshOverview("LocalInsightPlugin::fetchStatus"));
        });
    }

    private void fetchLimitations() throws Exception {
        maximumBolusAmount = ParameterBlockUtil.readParameterBlock(connectionService, Service.CONFIGURATION, MaxBolusAmountBlock.class).getAmountLimitation();
        maximumBasalAmount = ParameterBlockUtil.readParameterBlock(connectionService, Service.CONFIGURATION, MaxBasalAmountBlock.class).getAmountLimitation();
        minimumBolusAmount = ParameterBlockUtil.readParameterBlock(connectionService, Service.CONFIGURATION, FactoryMinBolusAmountBlock.class).getAmountLimitation();
        minimumBasalAmount = ParameterBlockUtil.readParameterBlock(connectionService, Service.CONFIGURATION, FactoryMinBolusAmountBlock.class).getAmountLimitation();
        this.pumpDescription.basalMaximumRate = maximumBasalAmount;
        this.pumpDescription.basalMinimumRate = minimumBasalAmount;
        limitsFetched = true;
    }

    @Override
    public PumpEnactResult setNewBasalProfile(Profile profile) {
        PumpEnactResult result = new PumpEnactResult();
        MainApp.bus().post(new EventDismissNotification(Notification.PROFILE_NOT_SET_NOT_INITIALIZED));
        List<BasalProfileBlock> profileBlocks = new ArrayList<>();
        for (int i = 0; i < profile.getBasalValues().length; i++) {
            Profile.BasalValue basalValue = profile.getBasalValues()[i];
            Profile.BasalValue nextValue = null;
            if (profile.getBasalValues().length > i + 1)
                nextValue = profile.getBasalValues()[i + 1];
            BasalProfileBlock profileBlock = new BasalProfileBlock();
            profileBlock.setBasalAmount(basalValue.value);
            profileBlock.setDuration((((nextValue != null ? nextValue.timeAsSeconds : 24 * 60 * 60) - basalValue.timeAsSeconds) / 60));
            profileBlocks.add(profileBlock);
        }
        try {
            BRProfileBlock profileBlock = new BRProfile1Block();
            profileBlock.setProfileBlocks(profileBlocks);
            ParameterBlockUtil.writeConfigurationBlock(connectionService, profileBlock);
            MainApp.bus().post(new EventDismissNotification(Notification.FAILED_UDPATE_PROFILE));
            Notification notification = new Notification(Notification.PROFILE_SET_OK, MainApp.gs(R.string.profile_set_ok), Notification.INFO, 60);
            MainApp.bus().post(new EventNewNotification(notification));
            result.success = true;
            result.enacted = true;
            result.comment = MainApp.gs(R.string.virtualpump_resultok);
            this.profileBlocks = profileBlocks;
            try {
                fetchStatus();
            } catch (Exception ignored) {
            }
        } catch (AppLayerErrorException e) {
            log.info("Exception while setting profile: " + e.getClass().getCanonicalName() + " (" + e.getErrorCode() + ")");
            Notification notification = new Notification(Notification.FAILED_UDPATE_PROFILE, MainApp.gs(R.string.failedupdatebasalprofile), Notification.URGENT);
            MainApp.bus().post(new EventNewNotification(notification));
            result.comment = ExceptionTranslator.getString(e);
        } catch (InsightException e) {
            log.info("Exception while setting profile: " + e.getClass().getCanonicalName());
            Notification notification = new Notification(Notification.FAILED_UDPATE_PROFILE, MainApp.gs(R.string.failedupdatebasalprofile), Notification.URGENT);
            MainApp.bus().post(new EventNewNotification(notification));
            result.comment = ExceptionTranslator.getString(e);
        } catch (Exception e) {
            log.error("Exception while setting profile", e);
            Notification notification = new Notification(Notification.FAILED_UDPATE_PROFILE, MainApp.gs(R.string.failedupdatebasalprofile), Notification.URGENT);
            MainApp.bus().post(new EventNewNotification(notification));
            result.comment = ExceptionTranslator.getString(e);
        }
        return result;
    }

    @Override
    public boolean isThisProfileSet(Profile profile) {
        if (!isInitialized() || profileBlocks == null) return true;
        if (profile.getBasalValues().length != profileBlocks.size()) return false;
        for (int i = 0; i < profileBlocks.size(); i++) {
            BasalProfileBlock profileBlock = profileBlocks.get(i);
            Profile.BasalValue basalValue = profile.getBasalValues()[i];
            Profile.BasalValue nextValue = null;
            if (profile.getBasalValues().length > i + 1)
                nextValue = profile.getBasalValues()[i + 1];
            if (profileBlock.getDuration() * 60 != (nextValue != null ? nextValue.timeAsSeconds : 24 * 60 * 60) - basalValue.timeAsSeconds)
                return false;
            if (Math.abs(profileBlock.getBasalAmount() - basalValue.value) > 0.01D)
                return false;
        }
        return true;
    }

    @Override
    public long lastDataTime() {
        if (connectionService == null || alertService == null) return System.currentTimeMillis();
        return connectionService.getLastDataTime();
    }

    @Override
    public double getBaseBasalRate() {
        if (connectionService == null || alertService == null) return 0;
        if (activeBasalRate != null) return activeBasalRate.getActiveBasalRate();
        else return 0;
    }

    @Override
    public double getReservoirLevel() {
        if (cartridgeStatus == null) return 0;
        return cartridgeStatus.getRemainingAmount();
    }

    @Override
    public int getBatteryLevel() {
        if (batteryStatus == null) return 0;
        return batteryStatus.getBatteryAmount();
    }

    @Override
    public PumpEnactResult deliverTreatment(DetailedBolusInfo detailedBolusInfo) {
        PumpEnactResult result = new PumpEnactResult();
        if (detailedBolusInfo.insulin > 0) {
            try {
                synchronized ($bolusLock) {
                    DeliverBolusMessage bolusMessage = new DeliverBolusMessage();
                    bolusMessage.setBolusType(BolusType.STANDARD);
                    bolusMessage.setDuration(0);
                    bolusMessage.setExtendedAmount(0);
                    bolusMessage.setImmediateAmount(detailedBolusInfo.insulin);
                    bolusID = connectionService.requestMessage(bolusMessage).await().getBolusId();
                    bolusCancelled = false;
                }
                result.success = true;
                result.enacted = true;
                Treatment t = new Treatment();
                t.isSMB = detailedBolusInfo.isSMB;
                final EventOverviewBolusProgress bolusingEvent = EventOverviewBolusProgress.getInstance();
                bolusingEvent.t = t;
                bolusingEvent.status = MainApp.gs(R.string.insight_delivered, 0d, detailedBolusInfo.insulin);
                bolusingEvent.percent = 0;
                MainApp.bus().post(bolusingEvent);
                int trials = 0;
                InsightBolusID insightBolusID = new InsightBolusID();
                insightBolusID.bolusID = bolusID;
                insightBolusID.timestamp = System.currentTimeMillis();
                insightBolusID.pumpSerial = connectionService.getPumpSystemIdentification().getSerialNumber();
                MainApp.getDbHelper().createOrUpdate(insightBolusID);
                detailedBolusInfo.date = insightBolusID.timestamp;
                detailedBolusInfo.source = Source.PUMP;
                detailedBolusInfo.pumpId = insightBolusID.id;
                TreatmentsPlugin.getPlugin().addToHistoryTreatment(detailedBolusInfo, true);
                while (true) {
                    synchronized ($bolusLock) {
                        if (bolusCancelled) break;
                    }
                    OperatingMode operatingMode = connectionService.requestMessage(new GetOperatingModeMessage()).await().getOperatingMode();
                    if (operatingMode != OperatingMode.STARTED) break;
                    List<ActiveBolus> activeBoluses = connectionService.requestMessage(new GetActiveBolusesMessage()).await().getActiveBoluses();
                    ActiveBolus activeBolus = null;
                    for (ActiveBolus bolus : activeBoluses) {
                        if (bolus.getBolusID() == bolusID) {
                            activeBolus = bolus;
                            break;
                        }
                    }
                    if (activeBolus != null) {
                        trials = -1;
                        int percentBefore = bolusingEvent.percent;
                        bolusingEvent.percent = (int) (100D / activeBolus.getInitialAmount() * (activeBolus.getInitialAmount() - activeBolus.getRemainingAmount()));
                        bolusingEvent.status = MainApp.gs(R.string.insight_delivered, activeBolus.getInitialAmount() - activeBolus.getRemainingAmount(), activeBolus.getInitialAmount());
                        if (percentBefore != bolusingEvent.percent)
                            MainApp.bus().post(bolusingEvent);
                    } else {
                        synchronized ($bolusLock) {
                            if (bolusCancelled || trials == -1 || trials++ >= 5) {
                                if (!bolusCancelled) {
                                    bolusingEvent.status = MainApp.gs(R.string.insight_delivered, detailedBolusInfo.insulin, detailedBolusInfo.insulin);
                                    bolusingEvent.percent = 100;
                                    MainApp.bus().post(bolusingEvent);
                                }
                                break;
                            }
                        }
                    }
                    Thread.sleep(200);
                }
                readHistory();
                fetchStatus();
            } catch (AppLayerErrorException e) {
                log.info("Exception while delivering bolus: " + e.getClass().getCanonicalName() + " (" + e.getErrorCode() + ")");
                result.comment = ExceptionTranslator.getString(e);
            } catch (InsightException e) {
                log.info("Exception while delivering bolus: " + e.getClass().getCanonicalName());
                result.comment = ExceptionTranslator.getString(e);
            } catch (Exception e) {
                log.error("Exception while delivering bolus", e);
                result.comment = ExceptionTranslator.getString(e);
            }
        } else if (detailedBolusInfo.carbs > 0) {
            result.success = true;
            result.enacted = true;
        }
        result.carbsDelivered = detailedBolusInfo.carbs;
        return result;
    }

    @Override
    public void stopBolusDelivering() {
        new Thread(() -> {
            try {
                synchronized ($bolusLock) {
                    alertService.ignore(AlertType.WARNING_38);
                    CancelBolusMessage cancelBolusMessage = new CancelBolusMessage();
                    cancelBolusMessage.setBolusID(bolusID);
                    connectionService.requestMessage(cancelBolusMessage).await();
                    bolusCancelled = true;
                }
                confirmAlert(AlertType.WARNING_38);
            } catch (AppLayerErrorException e) {
                log.info("Exception while canceling bolus: " + e.getClass().getCanonicalName() + " (" + e.getErrorCode() + ")");
            } catch (InsightException e) {
                log.info("Exception while canceling bolus: " + e.getClass().getCanonicalName());
            } catch (Exception e) {
                log.error("Exception while canceling bolus", e);
            }
        }).start();
    }

    @Override
    public PumpEnactResult setTempBasalAbsolute(Double absoluteRate, Integer durationInMinutes, Profile profile, boolean enforceNew) {
        PumpEnactResult result = new PumpEnactResult();
        if (activeBasalRate == null) return result;
        if (activeBasalRate.getActiveBasalRate() == 0) return result;
        double percent = 100D / activeBasalRate.getActiveBasalRate() * absoluteRate;
        if (isFakingTempsByExtendedBoluses()) {
            PumpEnactResult cancelEBResult = cancelExtendedBolusOnly();
            if (cancelEBResult.success) {
                if (percent > 250) {
                    PumpEnactResult cancelTBRResult = cancelTempBasalOnly();
                    if (cancelTBRResult.success) {
                        PumpEnactResult ebResult = setExtendedBolusOnly((absoluteRate - getBaseBasalRate()) / 60D
                                * ((double) durationInMinutes), durationInMinutes);
                        if (ebResult.success) {
                            result.success = true;
                            result.enacted = true;
                            result.isPercent = false;
                            result.absolute = absoluteRate;
                            result.duration = durationInMinutes;
                            result.comment = MainApp.gs(R.string.virtualpump_resultok);
                        } else {
                            result.comment = ebResult.comment;
                        }
                    } else {
                        result.comment = cancelTBRResult.comment;
                    }
                } else {
                    return setTempBasalPercent((int) Math.round(percent), durationInMinutes, profile, enforceNew);
                }
            } else {
                result.comment = cancelEBResult.comment;
            }
        } else {
            return setTempBasalPercent((int) Math.round(percent), durationInMinutes, profile, enforceNew);
        }
        try {
            fetchStatus();
            readHistory();
        } catch (AppLayerErrorException e) {
            log.info("Exception after setting TBR: " + e.getClass().getCanonicalName() + " (" + e.getErrorCode() + ")");
        } catch (InsightException e) {
            log.info("Exception after setting TBR: " + e.getClass().getCanonicalName());
        } catch (Exception e) {
            log.error("Exception after setting TBR", e);
        }
        return result;
    }

    @Override
    public PumpEnactResult setTempBasalPercent(Integer percent, Integer durationInMinutes, Profile profile, boolean enforceNew) {
        PumpEnactResult result = new PumpEnactResult();
        percent = (int) Math.round(((double) percent) / 10d) * 10;
        if (percent == 100) return cancelTempBasal(true);
        else if (percent > 250) percent = 250;
        try {
            if (activeTBR != null) {
                ChangeTBRMessage message = new ChangeTBRMessage();
                message.setDuration(durationInMinutes);
                message.setPercentage(percent);
                connectionService.requestMessage(message);
            } else {
                SetTBRMessage message = new SetTBRMessage();
                message.setDuration(durationInMinutes);
                message.setPercentage(percent);
                connectionService.requestMessage(message);
            }
            result.isPercent = true;
            result.percent = percent;
            result.duration = durationInMinutes;
            result.success = true;
            result.enacted = true;
            result.comment = MainApp.gs(R.string.virtualpump_resultok);
            readHistory();
            fetchStatus();
        } catch (AppLayerErrorException e) {
            log.info("Exception while setting TBR: " + e.getClass().getCanonicalName() + " (" + e.getErrorCode() + ")");
            result.comment = ExceptionTranslator.getString(e);
        } catch (InsightException e) {
            log.info("Exception while setting TBR: " + e.getClass().getCanonicalName());
            result.comment = ExceptionTranslator.getString(e);
        } catch (Exception e) {
            log.error("Exception while setting TBR", e);
            result.comment = ExceptionTranslator.getString(e);
        }
        return result;
    }

    @Override
    public PumpEnactResult setExtendedBolus(Double insulin, Integer durationInMinutes) {
        PumpEnactResult result = cancelExtendedBolusOnly();
        try {
            fetchStatus();
            readHistory();
        } catch (AppLayerErrorException e) {
            log.info("Exception after delivering extended bolus: " + e.getClass().getCanonicalName() + " (" + e.getErrorCode() + ")");
        } catch (InsightException e) {
            log.info("Exception after delivering extended bolus: " + e.getClass().getCanonicalName());
        } catch (Exception e) {
            log.error("Exception after delivering extended bolus", e);
        }
        return result;
    }

    public PumpEnactResult setExtendedBolusOnly(Double insulin, Integer durationInMinutes) {
        PumpEnactResult result = new PumpEnactResult();
        try {
            DeliverBolusMessage bolusMessage = new DeliverBolusMessage();
            bolusMessage.setBolusType(BolusType.EXTENDED);
            bolusMessage.setDuration(durationInMinutes);
            bolusMessage.setExtendedAmount(insulin);
            bolusMessage.setImmediateAmount(0);
            int bolusID = connectionService.requestMessage(bolusMessage).await().getBolusId();
            InsightBolusID insightBolusID = new InsightBolusID();
            insightBolusID.bolusID = bolusID;
            insightBolusID.timestamp = System.currentTimeMillis();
            insightBolusID.pumpSerial = connectionService.getPumpSystemIdentification().getSerialNumber();
            MainApp.getDbHelper().createOrUpdate(insightBolusID);
            ExtendedBolus extendedBolus = new ExtendedBolus();
            extendedBolus.date = insightBolusID.timestamp;
            extendedBolus.source = Source.PUMP;
            extendedBolus.durationInMinutes = durationInMinutes;
            extendedBolus.insulin = insulin;
            extendedBolus.pumpId = insightBolusID.id;
            TreatmentsPlugin.getPlugin().addToHistoryExtendedBolus(extendedBolus);
            result.success = true;
            result.enacted = true;
            result.comment = MainApp.gs(R.string.virtualpump_resultok);
        } catch (AppLayerErrorException e) {
            log.info("Exception while delivering extended bolus: " + e.getClass().getCanonicalName() + " (" + e.getErrorCode() + ")");
            result.comment = ExceptionTranslator.getString(e);
        } catch (InsightException e) {
            log.info("Exception while delivering extended bolus: " + e.getClass().getCanonicalName());
            result.comment = ExceptionTranslator.getString(e);
        } catch (Exception e) {
            log.error("Exception while delivering extended bolus", e);
            result.comment = ExceptionTranslator.getString(e);
        }
        return result;
    }

    @Override
    public PumpEnactResult cancelTempBasal(boolean enforceNew) {
        PumpEnactResult result = new PumpEnactResult();
        PumpEnactResult cancelEBResult = null;
        if (isFakingTempsByExtendedBoluses()) cancelEBResult = cancelExtendedBolusOnly();
        PumpEnactResult cancelTBRResult = cancelTempBasalOnly();
        result.success = (cancelEBResult != null && cancelEBResult.success) && cancelTBRResult.success;
        result.enacted = (cancelEBResult != null && cancelEBResult.enacted) || cancelTBRResult.enacted;
        result.comment = cancelEBResult != null ? cancelEBResult.comment : cancelTBRResult.comment;
        try {
            fetchStatus();
            readHistory();
        } catch (AppLayerErrorException e) {
            log.info("Exception after canceling TBR: " + e.getClass().getCanonicalName() + " (" + e.getErrorCode() + ")");
        } catch (InsightException e) {
            log.info("Exception after canceling TBR: " + e.getClass().getCanonicalName());
        } catch (Exception e) {
            log.error("Exception after canceling TBR", e);
        }
        return result;
    }

    private PumpEnactResult cancelTempBasalOnly() {
        PumpEnactResult result = new PumpEnactResult();
        try {
            alertService.ignore(AlertType.WARNING_36);
            connectionService.requestMessage(new CancelTBRMessage()).await();
            result.success = true;
            result.enacted = true;
            result.isTempCancel = true;
            confirmAlert(AlertType.WARNING_36);
            alertService.ignore(null);
            result.comment = MainApp.gs(R.string.virtualpump_resultok);
        } catch (NoActiveTBRToCanceLException e) {
            result.success = true;
            result.comment = MainApp.gs(R.string.virtualpump_resultok);
        } catch (AppLayerErrorException e) {
            log.info("Exception while canceling TBR: " + e.getClass().getCanonicalName() + " (" + e.getErrorCode() + ")");
            result.comment = ExceptionTranslator.getString(e);
        } catch (InsightException e) {
            log.info("Exception while canceling TBR: " + e.getClass().getCanonicalName());
            result.comment = ExceptionTranslator.getString(e);
        } catch (Exception e) {
            log.error("Exception while canceling TBR", e);
            result.comment = ExceptionTranslator.getString(e);
        }
        return result;
    }

    @Override
    public PumpEnactResult cancelExtendedBolus() {
        PumpEnactResult result = cancelExtendedBolusOnly();
        try {
            fetchStatus();
            readHistory();
        } catch (AppLayerErrorException e) {
            log.info("Exception after canceling extended bolus: " + e.getClass().getCanonicalName() + " (" + e.getErrorCode() + ")");
        } catch (InsightException e) {
            log.info("Exception after canceling extended bolus: " + e.getClass().getCanonicalName());
        } catch (Exception e) {
            log.error("Exception after canceling extended bolus", e);
        }
        return result;
    }

    private PumpEnactResult cancelExtendedBolusOnly() {
        PumpEnactResult result = new PumpEnactResult();
        try {
            for (ActiveBolus activeBolus : activeBoluses) {
                if (activeBolus.getBolusType() == BolusType.EXTENDED || activeBolus.getBolusType() == BolusType.MULTIWAVE) {
                    alertService.ignore(AlertType.WARNING_38);
                    CancelBolusMessage cancelBolusMessage = new CancelBolusMessage();
                    cancelBolusMessage.setBolusID(activeBolus.getBolusID());
                    connectionService.requestMessage(cancelBolusMessage).await();
                    confirmAlert(AlertType.WARNING_38);
                    alertService.ignore(null);
                    InsightBolusID insightBolusID = MainApp.getDbHelper().getInsightBolusID(connectionService.getPumpSystemIdentification().getSerialNumber(),
                            activeBolus.getBolusID(), System.currentTimeMillis());
                    if (insightBolusID != null) {
                        ExtendedBolus extendedBolus = MainApp.getDbHelper().getExtendedBolusByPumpId(insightBolusID.id);
                        if (extendedBolus != null) {
                            extendedBolus.durationInMinutes = (int) ((System.currentTimeMillis() - extendedBolus.date) / 60000);
                            if (extendedBolus.durationInMinutes <= 0) {
                                ;
                                final String _id = extendedBolus._id;
                                if (NSUpload.isIdValid(_id))
                                    NSUpload.removeCareportalEntryFromNS(_id);
                                else UploadQueue.removeID("dbAdd", _id);
                                MainApp.getDbHelper().delete(extendedBolus);
                            } else
                                TreatmentsPlugin.getPlugin().addToHistoryExtendedBolus(extendedBolus);
                        }
                        result.enacted = true;
                        result.success = true;
                    }
                }
            }
            result.success = true;
            result.comment = MainApp.gs(R.string.virtualpump_resultok);
        } catch (AppLayerErrorException e) {
            log.info("Exception while canceling extended bolus: " + e.getClass().getCanonicalName() + " (" + e.getErrorCode() + ")");
            result.comment = ExceptionTranslator.getString(e);
        } catch (InsightException e) {
            log.info("Exception while canceling extended bolus: " + e.getClass().getCanonicalName());
            result.comment = ExceptionTranslator.getString(e);
        } catch (Exception e) {
            log.error("Exception while canceling extended bolus", e);
            result.comment = ExceptionTranslator.getString(e);
        }
        return result;
    }

    private void confirmAlert(AlertType alertType) {
        try {
            long started = System.currentTimeMillis();
            while (System.currentTimeMillis() - started < 10000) {
                GetActiveAlertMessage activeAlertMessage = connectionService.requestMessage(new GetActiveAlertMessage()).await();
                if (activeAlertMessage.getAlert() != null) {
                    if (activeAlertMessage.getAlert().getAlertType() == alertType) {
                        ConfirmAlertMessage confirmMessage = new ConfirmAlertMessage();
                        confirmMessage.setAlertID(activeAlertMessage.getAlert().getAlertId());
                        connectionService.requestMessage(confirmMessage).await();
                    } else break;
                }
            }
        } catch (AppLayerErrorException e) {
            log.info("Exception while confirming alert: " + e.getClass().getCanonicalName() + " (" + e.getErrorCode() + ")");
        } catch (InsightException e) {
            log.info("Exception while confirming alert: " + e.getClass().getCanonicalName());
        } catch (Exception e) {
            log.error("Exception while confirming alert", e);
        }
    }

    @Override
    public JSONObject getJSONStatus(Profile profile, String profileName) {
        long now = System.currentTimeMillis();
        if (System.currentTimeMillis() - connectionService.getLastConnected() > (60 * 60 * 1000)) {
            return null;
        }

        final JSONObject pump = new JSONObject();
        final JSONObject battery = new JSONObject();
        final JSONObject status = new JSONObject();
        final JSONObject extended = new JSONObject();
        try {
            status.put("timestamp", DateUtil.toISOString(connectionService.getLastConnected()));
            extended.put("Version", BuildConfig.VERSION_NAME + "-" + BuildConfig.BUILDVERSION);
            try {
                extended.put("ActiveProfile", ProfileFunctions.getInstance().getProfileName());
            } catch (Exception e) {
            }
            TemporaryBasal tb = TreatmentsPlugin.getPlugin().getTempBasalFromHistory(now);
            if (tb != null) {
                extended.put("TempBasalAbsoluteRate", tb.tempBasalConvertedToAbsolute(now, profile));
                extended.put("TempBasalStart", DateUtil.dateAndTimeString(tb.date));
                extended.put("TempBasalRemaining", tb.getPlannedRemainingMinutes());
            }
            ExtendedBolus eb = TreatmentsPlugin.getPlugin().getExtendedBolusFromHistory(now);
            if (eb != null) {
                extended.put("ExtendedBolusAbsoluteRate", eb.absoluteRate());
                extended.put("ExtendedBolusStart", DateUtil.dateAndTimeString(eb.date));
                extended.put("ExtendedBolusRemaining", eb.getPlannedRemainingMinutes());
            }
            extended.put("BaseBasalRate", getBaseBasalRate());
            status.put("timestamp", DateUtil.toISOString(now));

            pump.put("extended", extended);
            if (statusLoaded) {
                status.put("status", operatingMode != OperatingMode.STARTED ? "suspended" : "normal");
                pump.put("status", status);
                battery.put("percent", batteryStatus.getBatteryAmount());
                pump.put("battery", battery);
                pump.put("reservoir", cartridgeStatus.getRemainingAmount());
            }
            pump.put("clock", DateUtil.toISOString(now));
        } catch (JSONException e) {
            log.error("Unhandled exception", e);
        }
        return pump;
    }

    @Override
    public String deviceID() {
        if (connectionService == null || alertService == null) return null;
        return connectionService.getPumpSystemIdentification().getSerialNumber();
    }

    public PumpEnactResult stopPump() {
        PumpEnactResult result = new PumpEnactResult();
        try {
            SetOperatingModeMessage operatingModeMessage = new SetOperatingModeMessage();
            operatingModeMessage.setOperatingMode(OperatingMode.STOPPED);
            connectionService.requestMessage(operatingModeMessage).await();
            result.success = true;
            result.enacted = true;
            fetchStatus();
            readHistory();
        } catch (AppLayerErrorException e) {
            log.info("Exception while stopping pump: " + e.getClass().getCanonicalName() + " (" + e.getErrorCode() + ")");
            result.comment = ExceptionTranslator.getString(e);
        } catch (InsightException e) {
            log.info("Exception while stopping pump: " + e.getClass().getCanonicalName());
            result.comment = ExceptionTranslator.getString(e);
        } catch (Exception e) {
            log.error("Exception while stopping pump", e);
            result.comment = ExceptionTranslator.getString(e);
        }
        return result;
    }

    public PumpEnactResult startPump() {
        PumpEnactResult result = new PumpEnactResult();
        try {
            SetOperatingModeMessage operatingModeMessage = new SetOperatingModeMessage();
            operatingModeMessage.setOperatingMode(OperatingMode.STARTED);
            connectionService.requestMessage(operatingModeMessage).await();
            result.success = true;
            result.enacted = true;
            fetchStatus();
            readHistory();
        } catch (AppLayerErrorException e) {
            log.info("Exception while starting pump: " + e.getClass().getCanonicalName() + " (" + e.getErrorCode() + ")");
            result.comment = ExceptionTranslator.getString(e);
        } catch (InsightException e) {
            log.info("Exception while starting pump: " + e.getClass().getCanonicalName());
            result.comment = ExceptionTranslator.getString(e);
        } catch (Exception e) {
            log.error("Exception while starting pump", e);
            result.comment = ExceptionTranslator.getString(e);
        }
        return result;
    }

    public PumpEnactResult setTBROverNotification(boolean enabled) {
        PumpEnactResult result = new PumpEnactResult();
        boolean valueBefore = tbrOverNotificationBlock.isEnabled();
        tbrOverNotificationBlock.setEnabled(enabled);
        try {
            ParameterBlockUtil.writeConfigurationBlock(connectionService, tbrOverNotificationBlock);
            result.success = true;
            result.enacted = true;
        } catch (AppLayerErrorException e) {
            tbrOverNotificationBlock.setEnabled(valueBefore);
            log.info("Exception while updating TBR notification block: " + e.getClass().getCanonicalName() + " (" + e.getErrorCode() + ")");
            result.comment = ExceptionTranslator.getString(e);
        } catch (InsightException e) {
            tbrOverNotificationBlock.setEnabled(valueBefore);
            log.info("Exception while updating TBR notification block: " + e.getClass().getSimpleName());
            result.comment = ExceptionTranslator.getString(e);
        } catch (Exception e) {
            tbrOverNotificationBlock.setEnabled(valueBefore);
            log.error("Exception while updating TBR notification block", e);
            result.comment = ExceptionTranslator.getString(e);
        }
        return result;
    }

    @Override
    public PumpDescription getPumpDescription() {
        return pumpDescription;
    }

    @Override
    public String shortStatus(boolean veryShort) {
        StringBuilder ret = new StringBuilder();
        if (connectionService.getLastConnected() != 0) {
            Long agoMsec = System.currentTimeMillis() - connectionService.getLastConnected();
            int agoMin = (int) (agoMsec / 60d / 1000d);
            ret.append(MainApp.gs(R.string.short_status_last_connected, agoMin) + "\n");
        }
        if (activeTBR != null) {
            ret.append(MainApp.gs(R.string.short_status_tbr, activeTBR.getPercentage(),
                    activeTBR.getInitialDuration() - activeTBR.getRemainingDuration(), activeTBR.getInitialDuration()) + "\n");
        }
        if (activeBoluses != null) for (ActiveBolus activeBolus : activeBoluses) {
            if (activeBolus.getBolusType() == BolusType.STANDARD) continue;
            ret.append(MainApp.gs(activeBolus.getBolusType() == BolusType.MULTIWAVE ? R.string.short_status_multiwave : R.string.short_status_extended,
                    activeBolus.getRemainingAmount(), activeBolus.getInitialAmount(), activeBolus.getRemainingDuration()) + "\n");
        }
        if (!veryShort && totalDailyDose != null) {
            ret.append(MainApp.gs(R.string.short_status_tdd, totalDailyDose.getBolusAndBasal()) + "\n");
        }
        if (cartridgeStatus != null) {
            ret.append(MainApp.gs(R.string.short_status_reservoir, cartridgeStatus.getRemainingAmount()) + "\n");
        }
        if (batteryStatus != null) {
            ret.append(MainApp.gs(R.string.short_status_battery, batteryStatus.getBatteryAmount()) + "\n");
        }
        return ret.toString();
    }

    @Override
    public boolean isFakingTempsByExtendedBoluses() {
        return SP.getBoolean("insight_enable_tbr_emulation", false);
    }

    @Override
    public PumpEnactResult loadTDDs() {
        return new PumpEnactResult().success(true);
    }

    private void readHistory() {
        try {
            PumpTime pumpTime = connectionService.requestMessage(new GetDateTimeMessage()).await().getPumpTime();
            String pumpSerial = connectionService.getPumpSystemIdentification().getSerialNumber();
            timeOffset = Calendar.getInstance(TimeZone.getTimeZone("UTC")).getTimeInMillis() - parseDate(pumpTime.getYear(),
                    pumpTime.getMonth(), pumpTime.getDay(), pumpTime.getHour(), pumpTime.getMinute(), pumpTime.getSecond());
            InsightHistoryOffset historyOffset = MainApp.getDbHelper().getInsightHistoryOffset(pumpSerial);
            try {
                List<HistoryEvent> historyEvents = new ArrayList<>();
                if (historyOffset == null) {
                    StartReadingHistoryMessage startMessage = new StartReadingHistoryMessage();
                    startMessage.setDirection(HistoryReadingDirection.BACKWARD);
                    startMessage.setOffset(0xFFFFFFFF);
                    connectionService.requestMessage(startMessage).await();
                    historyEvents = connectionService.requestMessage(new ReadHistoryEventsMessage()).await().getHistoryEvents();
                } else {
                    StartReadingHistoryMessage startMessage = new StartReadingHistoryMessage();
                    startMessage.setDirection(HistoryReadingDirection.FORWARD);
                    startMessage.setOffset(historyOffset.offset + 1);
                    connectionService.requestMessage(startMessage).await();
                    while (true) {
                        List<HistoryEvent> newEvents = connectionService.requestMessage(new ReadHistoryEventsMessage()).await().getHistoryEvents();
                        if (newEvents.size() == 0) break;
                        historyEvents.addAll(newEvents);
                    }
                }
                Collections.sort(historyEvents);
                Collections.reverse(historyEvents);
                if (historyOffset != null) processHistoryEvents(pumpSerial, historyEvents);
                if (historyEvents.size() > 0) {
                    historyOffset = new InsightHistoryOffset();
                    historyOffset.pumpSerial = pumpSerial;
                    historyOffset.offset = historyEvents.get(0).getEventPosition();
                    MainApp.getDbHelper().createOrUpdate(historyOffset);
                }
            } catch (AppLayerErrorException e) {
                log.info("Exception while reading history: " + e.getClass().getCanonicalName() + " (" + e.getErrorCode() + ")");
            } catch (InsightException e) {
                log.info("Exception while reading history: " + e.getClass().getSimpleName());
            } catch (Exception e) {
                log.error("Exception while reading history", e);
            } finally {
                try {
                    connectionService.requestMessage(new StopReadingHistoryMessage()).await();
                } catch (Exception ignored) {
                }
            }
        } catch (AppLayerErrorException e) {
            log.info("Exception while reading history: " + e.getClass().getCanonicalName() + " (" + e.getErrorCode() + ")");
        } catch (InsightException e) {
            log.info("Exception while reading history: " + e.getClass().getSimpleName());
        } catch (Exception e) {
            log.error("Exception while reading history", e);
        }
        new Handler(Looper.getMainLooper()).post(() -> MainApp.bus().post(new EventRefreshOverview("LocalInsightPlugin::readHistory")));
    }

    private void processHistoryEvents(String serial, List<HistoryEvent> historyEvents) {
        List<TemporaryBasal> temporaryBasals = new ArrayList<>();
        List<InsightPumpID> pumpStartedEvents = new ArrayList<>();
        for (HistoryEvent historyEvent : historyEvents)
            if (!processHistoryEvent(serial, temporaryBasals, pumpStartedEvents, historyEvent))
                break;
        Collections.reverse(temporaryBasals);
        for (InsightPumpID pumpID : pumpStartedEvents) {
            InsightPumpID stoppedEvent = MainApp.getDbHelper().getPumpStoppedEvent(pumpID.pumpSerial, pumpID.timestamp);
            if (stoppedEvent == null || stoppedEvent.eventType.equals("PumpPaused")) continue;
            long tbrStart = stoppedEvent.timestamp + 10000;
            TemporaryBasal temporaryBasal = new TemporaryBasal();
            temporaryBasal.durationInMinutes = (int) ((pumpID.timestamp - tbrStart) / 60000);
            temporaryBasal.date = tbrStart;
            temporaryBasal.source = Source.PUMP;
            temporaryBasal.pumpId = pumpID.id;
            temporaryBasal.percentRate = 0;
            temporaryBasal.isAbsolute = false;
            temporaryBasals.add(temporaryBasal);
        }
        Collections.sort(temporaryBasals, (o1, o2) -> (int) (o1.date - o2.date));
        for (TemporaryBasal temporaryBasal : temporaryBasals)
            TreatmentsPlugin.getPlugin().addToHistoryTempBasal(temporaryBasal);
    }

    private boolean processHistoryEvent(String serial, List<TemporaryBasal> temporaryBasals, List<InsightPumpID> pumpStartedEvents, HistoryEvent event) {
        if (event instanceof DefaultDateTimeSetEvent) return false;
        else if (event instanceof DateTimeChangedEvent)
            processDateTimeChangedEvent((DateTimeChangedEvent) event);
        else if (event instanceof CannulaFilledEvent)
            processCannulaFilledEvent((CannulaFilledEvent) event);
        else if (event instanceof TotalDailyDoseEvent)
            processTotalDailyDoseEvent((TotalDailyDoseEvent) event);
        else if (event instanceof TubeFilledEvent) processTubeFilledEvent((TubeFilledEvent) event);
        else if (event instanceof SniffingDoneEvent)
            processSniffingDoneEvent((SniffingDoneEvent) event);
        else if (event instanceof PowerUpEvent) processPowerUpEvent((PowerUpEvent) event);
        else if (event instanceof OperatingModeChangedEvent)
            processOperatingModeChangedEvent(serial, pumpStartedEvents, (OperatingModeChangedEvent) event);
        else if (event instanceof StartOfTBREvent)
            processStartOfTBREvent(serial, temporaryBasals, (StartOfTBREvent) event);
        else if (event instanceof EndOfTBREvent)
            processEndOfTBREvent(serial, temporaryBasals, (EndOfTBREvent) event);
        else if (event instanceof BolusProgrammedEvent)
            processBolusProgrammedEvent(serial, (BolusProgrammedEvent) event);
        else if (event instanceof BolusDeliveredEvent)
            processBolusDeliveredEvent(serial, (BolusDeliveredEvent) event);
        else if (event instanceof OccurrenceOfAlertEvent)
            processOccurrenceOfAlertEvent((OccurrenceOfAlertEvent) event);
        return true;
    }

    private void processDateTimeChangedEvent(DateTimeChangedEvent event) {
        long timeAfter = parseDate(event.getEventYear(), event.getEventMonth(), event.getEventDay(), event.getEventHour(), event.getEventMinute(), event.getEventSecond());
        long timeBefore = parseDate(event.getBeforeYear(), event.getBeforeMonth(), event.getBeforeDay(), event.getBeforeHour(), event.getBeforeMinute(), event.getBeforeSecond());
        timeOffset -= timeAfter - timeBefore;
    }

    private void processCannulaFilledEvent(CannulaFilledEvent event) {
        long timestamp = parseDate(event.getEventYear(), event.getEventMonth(), event.getEventDay(),
                event.getEventHour(), event.getEventMinute(), event.getEventSecond()) + timeOffset;
        uploadCareportalEvent(timestamp, CareportalEvent.SITECHANGE);
    }

    private void processTotalDailyDoseEvent(TotalDailyDoseEvent event) {
        Calendar calendar = Calendar.getInstance();
        calendar.setTime(new Date(0));
        calendar.set(Calendar.YEAR, event.getTotalYear());
        calendar.set(Calendar.MONTH, event.getTotalMonth() - 1);
        calendar.set(Calendar.DAY_OF_MONTH, event.getTotalDay());
        TDD tdd = new TDD();
        tdd.basal = event.getBasalTotal();
        tdd.bolus = event.getBolusTotal();
        tdd.total = tdd.basal + tdd.bolus;
        tdd.date = calendar.getTimeInMillis();
        MainApp.getDbHelper().createOrUpdateTDD(tdd);
    }

    private void processTubeFilledEvent(TubeFilledEvent event) {
        if (!SP.getBoolean("insight_log_tube_changes", false)) return;
        long timestamp = parseDate(event.getEventYear(), event.getEventMonth(), event.getEventDay(),
                event.getEventHour(), event.getEventMinute(), event.getEventSecond()) + timeOffset;
        logNote(timestamp, MainApp.gs(R.string.tube_changed));
    }

    private void processSniffingDoneEvent(SniffingDoneEvent event) {
        if (!SP.getBoolean("insight_log_site_changes", false)) return;
        long timestamp = parseDate(event.getEventYear(), event.getEventMonth(), event.getEventDay(),
                event.getEventHour(), event.getEventMinute(), event.getEventSecond()) + timeOffset;
        uploadCareportalEvent(timestamp, CareportalEvent.INSULINCHANGE);
    }

    private void processPowerUpEvent(PowerUpEvent event) {
        if (!SP.getBoolean("insight_log_battery_changes", false)) return;
        long timestamp = parseDate(event.getEventYear(), event.getEventMonth(), event.getEventDay(),
                event.getEventHour(), event.getEventMinute(), event.getEventSecond()) + timeOffset;
        uploadCareportalEvent(timestamp, CareportalEvent.PUMPBATTERYCHANGE);
    }

    private void processOperatingModeChangedEvent(String serial, List<InsightPumpID> pumpStartedEvents, OperatingModeChangedEvent event) {
        long timestamp = parseDate(event.getEventYear(), event.getEventMonth(), event.getEventDay(),
                event.getEventHour(), event.getEventMinute(), event.getEventSecond()) + timeOffset;
        InsightPumpID pumpID = new InsightPumpID();
        pumpID.eventID = event.getEventPosition();
        pumpID.pumpSerial = serial;
        pumpID.timestamp = timestamp;
        switch (event.getNewValue()) {
            case STARTED:
                pumpID.eventType = "PumpStarted";
                pumpStartedEvents.add(pumpID);
                if (SP.getBoolean("insight_log_operating_mode_changes", false))
                    logNote(timestamp, MainApp.gs(R.string.pump_started));
                break;
            case STOPPED:
                pumpID.eventType = "PumpStopped";
                if (SP.getBoolean("insight_log_operating_mode_changes", false))
                    logNote(timestamp, MainApp.gs(R.string.pump_stopped));
                break;
            case PAUSED:
                pumpID.eventType = "PumpPaused";
                if (SP.getBoolean("insight_log_operating_mode_changes", false))
                    logNote(timestamp, MainApp.gs(R.string.pump_paused));
                break;
        }
        MainApp.getDbHelper().createOrUpdate(pumpID);
    }

    private void processStartOfTBREvent(String serial, List<TemporaryBasal> temporaryBasals, StartOfTBREvent event) {
        long timestamp = parseDate(event.getEventYear(), event.getEventMonth(), event.getEventDay(),
                event.getEventHour(), event.getEventMinute(), event.getEventSecond()) + timeOffset;
        InsightPumpID pumpID = new InsightPumpID();
        pumpID.eventID = event.getEventPosition();
        pumpID.pumpSerial = serial;
        pumpID.timestamp = timestamp;
        pumpID.eventType = "StartOfTBR";
        MainApp.getDbHelper().createOrUpdate(pumpID);
        TemporaryBasal temporaryBasal = new TemporaryBasal();
        temporaryBasal.durationInMinutes = event.getDuration();
        temporaryBasal.source = Source.PUMP;
        temporaryBasal.pumpId = pumpID.id;
        temporaryBasal.percentRate = event.getAmount();
        temporaryBasal.isAbsolute = false;
        temporaryBasal.date = timestamp;
        temporaryBasals.add(temporaryBasal);
    }

    private void processEndOfTBREvent(String serial, List<TemporaryBasal> temporaryBasals, EndOfTBREvent event) {
        long timestamp = parseDate(event.getEventYear(), event.getEventMonth(), event.getEventDay(),
                event.getEventHour(), event.getEventMinute(), event.getEventSecond()) + timeOffset;
        InsightPumpID pumpID = new InsightPumpID();
        pumpID.eventID = event.getEventPosition();
        pumpID.pumpSerial = serial;
        pumpID.eventType = "EndOfTBR";
        pumpID.timestamp = timestamp;
        MainApp.getDbHelper().createOrUpdate(pumpID);
        TemporaryBasal temporaryBasal = new TemporaryBasal();
        temporaryBasal.durationInMinutes = 0;
        temporaryBasal.source = Source.PUMP;
        temporaryBasal.pumpId = pumpID.id;
        temporaryBasal.date = timestamp;
        temporaryBasals.add(temporaryBasal);
    }

    private void processBolusProgrammedEvent(String serial, BolusProgrammedEvent event) {
        long timestamp = parseDate(event.getEventYear(), event.getEventMonth(), event.getEventDay(),
                event.getEventHour(), event.getEventMinute(), event.getEventSecond()) + timeOffset;
        InsightBolusID bolusID = MainApp.getDbHelper().getInsightBolusID(serial, event.getBolusID(), timestamp);
        if (bolusID != null && bolusID.endID != null) {
            bolusID.startID = event.getEventPosition();
            MainApp.getDbHelper().createOrUpdate(bolusID);
            return;
        }
        if (bolusID == null || bolusID.startID != null) {
            bolusID = new InsightBolusID();
            bolusID.timestamp = timestamp;
            bolusID.bolusID = event.getBolusID();
            bolusID.pumpSerial = serial;
        }
        bolusID.startID = event.getEventPosition();
        MainApp.getDbHelper().createOrUpdate(bolusID);
        if (event.getBolusType() == BolusType.STANDARD || event.getBolusType() == BolusType.MULTIWAVE) {
            DetailedBolusInfo detailedBolusInfo = new DetailedBolusInfo();
            detailedBolusInfo.date = bolusID.timestamp;
            detailedBolusInfo.source = Source.PUMP;
            detailedBolusInfo.pumpId = bolusID.id;
            detailedBolusInfo.insulin = event.getImmediateAmount();
            TreatmentsPlugin.getPlugin().addToHistoryTreatment(detailedBolusInfo, true);
        }
        if ((event.getBolusType() == BolusType.EXTENDED || event.getBolusType() == BolusType.MULTIWAVE)) {
            ExtendedBolus extendedBolus = new ExtendedBolus();
            extendedBolus.date = bolusID.timestamp;
            extendedBolus.source = Source.PUMP;
            extendedBolus.durationInMinutes = event.getDuration();
            extendedBolus.insulin = event.getExtendedAmount();
            extendedBolus.pumpId = bolusID.id;
            if (ProfileFunctions.getInstance().getProfile(extendedBolus.date) != null)
                TreatmentsPlugin.getPlugin().addToHistoryExtendedBolus(extendedBolus);
        }
    }

    private void processBolusDeliveredEvent(String serial, BolusDeliveredEvent event) {
        long timestamp = parseDate(event.getEventYear(), event.getEventMonth(), event.getEventDay(),
                event.getEventHour(), event.getEventMinute(), event.getEventSecond()) + timeOffset;
        long startTimestamp = parseRelativeDate(event.getEventYear(), event.getEventMonth(), event.getEventDay(), event.getEventHour(),
                event.getEventMinute(), event.getEventSecond(), event.getStartHour(), event.getStartMinute(), event.getStartSecond()) + timeOffset;
        InsightBolusID bolusID = MainApp.getDbHelper().getInsightBolusID(serial, event.getBolusID(), timestamp);
        if (bolusID == null || bolusID.endID != null) {
            bolusID = new InsightBolusID();
            bolusID.timestamp = startTimestamp;
            bolusID.bolusID = event.getBolusID();
            bolusID.pumpSerial = serial;
        }
        bolusID.endID = event.getEventPosition();
        MainApp.getDbHelper().createOrUpdate(bolusID);
        if (event.getBolusType() == BolusType.STANDARD || event.getBolusType() == BolusType.MULTIWAVE) {
            DetailedBolusInfo detailedBolusInfo = new DetailedBolusInfo();
            detailedBolusInfo.date = bolusID.timestamp;
            detailedBolusInfo.source = Source.PUMP;
            detailedBolusInfo.pumpId = bolusID.id;
            detailedBolusInfo.insulin = event.getImmediateAmount();
            TreatmentsPlugin.getPlugin().addToHistoryTreatment(detailedBolusInfo, true);
        }
        if (event.getBolusType() == BolusType.EXTENDED || event.getBolusType() == BolusType.MULTIWAVE) {
            if (event.getDuration() == 0) {
                ExtendedBolus extendedBolus = MainApp.getDbHelper().getExtendedBolusByPumpId(bolusID.id);
                if (extendedBolus != null) {
                    final String _id = extendedBolus._id;
                    if (NSUpload.isIdValid(_id)) NSUpload.removeCareportalEntryFromNS(_id);
                    else UploadQueue.removeID("dbAdd", _id);
                    MainApp.getDbHelper().delete(extendedBolus);
                }
            } else {
                ExtendedBolus extendedBolus = new ExtendedBolus();
                extendedBolus.date = bolusID.timestamp;
                extendedBolus.source = Source.PUMP;
                extendedBolus.durationInMinutes = event.getDuration();
                extendedBolus.insulin = event.getExtendedAmount();
                extendedBolus.pumpId = bolusID.id;
                if (ProfileFunctions.getInstance().getProfile(extendedBolus.date) != null)
                    TreatmentsPlugin.getPlugin().addToHistoryExtendedBolus(extendedBolus);
            }
        }
    }

    private void processOccurrenceOfAlertEvent(OccurrenceOfAlertEvent event) {
        if (!SP.getBoolean("insight_log_alerts", false)) return;
        long timestamp = parseDate(event.getEventYear(), event.getEventMonth(), event.getEventDay(),
                event.getEventHour(), event.getEventMinute(), event.getEventSecond()) + timeOffset;
        Integer code = null;
        Integer title = null;
        switch (event.getAlertType()) {
            case ERROR_6:
                code = R.string.alert_e6_code;
                title = R.string.alert_e6_title;
                break;
            case ERROR_10:
                code = R.string.alert_e10_code;
                title = R.string.alert_e10_title;
                break;
            case ERROR_13:
                code = R.string.alert_e13_code;
                title = R.string.alert_e13_title;
                break;
            case MAINTENANCE_20:
                code = R.string.alert_m20_code;
                title = R.string.alert_m20_title;
                break;
            case MAINTENANCE_21:
                code = R.string.alert_m21_code;
                title = R.string.alert_m21_title;
                break;
            case MAINTENANCE_22:
                code = R.string.alert_m22_code;
                title = R.string.alert_m22_title;
                break;
            case MAINTENANCE_23:
                code = R.string.alert_m23_code;
                title = R.string.alert_m23_title;
                break;
            case MAINTENANCE_24:
                code = R.string.alert_m24_code;
                title = R.string.alert_m24_title;
                break;
            case MAINTENANCE_25:
                code = R.string.alert_m25_code;
                title = R.string.alert_m25_title;
                break;
            case MAINTENANCE_26:
                code = R.string.alert_m26_code;
                title = R.string.alert_m26_title;
                break;
            case MAINTENANCE_27:
                code = R.string.alert_m27_code;
                title = R.string.alert_m27_title;
                break;
            case MAINTENANCE_28:
                code = R.string.alert_m28_code;
                title = R.string.alert_m28_title;
                break;
            case MAINTENANCE_29:
                code = R.string.alert_m29_code;
                title = R.string.alert_m29_title;
                break;
            case MAINTENANCE_30:
                code = R.string.alert_m30_code;
                title = R.string.alert_m30_title;
                break;
            case WARNING_31:
                code = R.string.alert_w31_code;
                title = R.string.alert_w31_title;
                break;
            case WARNING_32:
                code = R.string.alert_w32_code;
                title = R.string.alert_w32_title;
                break;
            case WARNING_33:
                code = R.string.alert_w33_code;
                title = R.string.alert_w33_title;
                break;
            case WARNING_34:
                code = R.string.alert_w34_code;
                title = R.string.alert_w34_title;
                break;
            case WARNING_39:
                code = R.string.alert_w39_code;
                title = R.string.alert_w39_title;
                break;
        }
        if (code != null)
            logNote(timestamp, MainApp.gs(R.string.insight_alert_formatter, MainApp.gs(code), MainApp.gs(title)));
    }

    private long parseDate(int year, int month, int day, int hour, int minute, int second) {
        Calendar calendar = Calendar.getInstance(TimeZone.getTimeZone("UTC"));
        calendar.set(Calendar.YEAR, year);
        calendar.set(Calendar.MONTH, month - 1);
        calendar.set(Calendar.DAY_OF_MONTH, day);
        calendar.set(Calendar.HOUR_OF_DAY, hour);
        calendar.set(Calendar.MINUTE, minute);
        calendar.set(Calendar.SECOND, second);
        return calendar.getTimeInMillis();
    }

    private void logNote(long date, String note) {
        try {
            if (MainApp.getDbHelper().getCareportalEventFromTimestamp(date) != null)
                return;
            JSONObject data = new JSONObject();
            String enteredBy = SP.getString("careportal_enteredby", "");
            if (!enteredBy.equals("")) data.put("enteredBy", enteredBy);
            data.put("created_at", DateUtil.toISOString(date));
            data.put("eventType", CareportalEvent.NOTE);
            data.put("notes", note);
            NSUpload.uploadCareportalEntryToNS(data);
        } catch (JSONException e) {
            e.printStackTrace();
        }
    }

    private long parseRelativeDate(int year, int month, int day, int hour, int minute, int second, int relativeHour, int relativeMinute, int relativeSecond) {
        if (relativeHour * 60 * 60 + relativeMinute * 60 + relativeSecond >= hour * 60 * 60 * minute * 60 + second)
            day--;
        Calendar calendar = Calendar.getInstance(TimeZone.getTimeZone("UTC"));
        calendar.set(Calendar.YEAR, year);
        calendar.set(Calendar.MONTH, month - 1);
        calendar.set(Calendar.DAY_OF_MONTH, day);
        calendar.set(Calendar.HOUR_OF_DAY, relativeHour);
        calendar.set(Calendar.MINUTE, relativeMinute);
        calendar.set(Calendar.SECOND, relativeSecond);
        return calendar.getTimeInMillis();
    }

    private void uploadCareportalEvent(long date, String event) {
        if (MainApp.getDbHelper().getCareportalEventFromTimestamp(date) != null)
            return;
        try {
            JSONObject data = new JSONObject();
            String enteredBy = SP.getString("careportal_enteredby", "");
            if (!enteredBy.equals("")) data.put("enteredBy", enteredBy);
            data.put("created_at", DateUtil.toISOString(date));
            data.put("eventType", event);
            NSUpload.uploadCareportalEntryToNS(data);
        } catch (JSONException e) {
            e.printStackTrace();
        }
    }

    @Override
    public Constraint<Integer> applyBasalPercentConstraints(Constraint<Integer> percentRate, Profile profile) {
        percentRate.setIfGreater(0, String.format(MainApp.gs(R.string.limitingpercentrate), 0, MainApp.gs(R.string.itmustbepositivevalue)), this);
        percentRate.setIfSmaller(getPumpDescription().maxTempPercent, String.format(MainApp.gs(R.string.limitingpercentrate), getPumpDescription().maxTempPercent, MainApp.gs(R.string.pumplimit)), this);
        return percentRate;
    }

    @Override
    public Constraint<Double> applyBolusConstraints(Constraint<Double> insulin) {
        if (!limitsFetched) return insulin;
        insulin.setIfSmaller(maximumBolusAmount, String.format(MainApp.gs(R.string.limitingbolus), maximumBolusAmount, MainApp.gs(R.string.pumplimit)), this);
        if (insulin.value() < minimumBolusAmount) {

            //TODO: Add function to Constraints or use different approach
            // This only works if the interface of the InsightPlugin is called last.
            // If not, another constraint could theoretically set the value between 0 and minimumBolusAmount

            insulin.set(0d, String.format(MainApp.gs(R.string.limitingbolus), minimumBolusAmount, MainApp.gs(R.string.pumplimit)), this);
        }
        return insulin;
    }

    @Override
    public void onStateChanged(InsightState state) {
        if (state == InsightState.CONNECTED) {
            statusLoaded = false;
            new Handler(Looper.getMainLooper()).post(() -> MainApp.bus().post(new EventDismissNotification(Notification.INSIGHT_TIMEOUT_DURING_HANDSHAKE)));
        } else if (state == InsightState.NOT_PAIRED) {
            connectionService.withdrawConnectionRequest(this);
            statusLoaded = false;
            profileBlocks = null;
            operatingMode = null;
            batteryStatus = null;
            cartridgeStatus = null;
            totalDailyDose = null;
            activeBasalRate = null;
            activeTBR = null;
            activeBoluses = null;
            tbrOverNotificationBlock = null;
            new Handler(Looper.getMainLooper()).post(() -> MainApp.bus().post(new EventRefreshOverview("LocalInsightPlugin::onStateChanged")));
        }
        new Handler(Looper.getMainLooper()).post(() -> MainApp.bus().post(new EventLocalInsightUpdateGUI()));
    }

    @Override
    public void onPumpPaired() {
        ConfigBuilderPlugin.getPlugin().getCommandQueue().readStatus("Pump paired", null);
    }

    @Override
<<<<<<< HEAD
    public List<CustomAction> getCustomActions() {
        return null;
    }

    @Override
    public void executeCustomAction(CustomActionType customActionType) {

=======
    public void onTimeoutDuringHandshake() {
        Notification notification = new Notification(Notification.INSIGHT_TIMEOUT_DURING_HANDSHAKE, MainApp.gs(R.string.timeout_during_handshake), Notification.URGENT);
        new Handler(Looper.getMainLooper()).post(() -> MainApp.bus().post(new EventNewNotification(notification)));
>>>>>>> 582101a3
    }
}<|MERGE_RESOLUTION|>--- conflicted
+++ resolved
@@ -1563,18 +1563,16 @@
     }
 
     @Override
-<<<<<<< HEAD
-    public List<CustomAction> getCustomActions() {
-        return null;
-    }
-
-    @Override
-    public void executeCustomAction(CustomActionType customActionType) {
-
-=======
     public void onTimeoutDuringHandshake() {
         Notification notification = new Notification(Notification.INSIGHT_TIMEOUT_DURING_HANDSHAKE, MainApp.gs(R.string.timeout_during_handshake), Notification.URGENT);
         new Handler(Looper.getMainLooper()).post(() -> MainApp.bus().post(new EventNewNotification(notification)));
->>>>>>> 582101a3
-    }
+    }
+
+    @Override
+    public List<CustomAction> getCustomActions() {
+        return null;
+    }
+
+    @Override
+    public void executeCustomAction(CustomActionType customActionType) {
 }