--- conflicted
+++ resolved
@@ -105,12 +105,8 @@
 
     private Profile currentProfile;
 
-<<<<<<< HEAD
     private long nextPodCheck = 0L;
-
-=======
     private static long UNREACHABLE_ALERT_THRESHOLD_MILLIS = T.mins(30).msecs();
->>>>>>> 3a8cc128
 
     private OmnipodPumpPlugin() {
 
