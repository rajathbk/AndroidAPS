--- conflicted
+++ resolved
@@ -24,11 +24,7 @@
 import javax.inject.Singleton;
 
 import dagger.android.HasAndroidInjector;
-<<<<<<< HEAD
 import info.nightscout.androidaps.BuildConfig;
-import info.nightscout.androidaps.MainApp;
-=======
->>>>>>> 65c8cc98
 import info.nightscout.androidaps.R;
 import info.nightscout.androidaps.activities.ErrorHelperActivity;
 import info.nightscout.androidaps.data.DetailedBolusInfo;
@@ -93,14 +89,9 @@
  */
 @Singleton
 public class OmnipodPumpPlugin extends PumpPluginAbstract implements OmnipodPumpPluginInterface, RileyLinkPumpDevice {
-<<<<<<< HEAD
     protected PodStateManager podStateManager;
     private static OmnipodPumpPlugin plugin = null;
     private RileyLinkServiceData rileyLinkServiceData;
-=======
-
-    // TODO Dagger (maybe done)
->>>>>>> 65c8cc98
     private ServiceTaskExecutor serviceTaskExecutor;
     private RileyLinkOmnipodService rileyLinkOmnipodService;
     private OmnipodUtil omnipodUtil;
@@ -129,10 +120,9 @@
 
     private Profile currentProfile;
 
-    //boolean omnipodServiceRunning = false;
+    boolean omnipodServiceRunning = false;
 
     private long nextPodCheck = 0L;
-    protected boolean isOmnipodEros = true;
     //OmnipodDriverState driverState = OmnipodDriverState.NotInitalized;
 
     @Inject
@@ -164,46 +154,13 @@
                 PumpType.Insulet_Omnipod,
                 injector, resourceHelper, aapsLogger, commandQueue, rxBus, activePlugin, sp, context, fabricPrivacy, dateUtil
         );
-<<<<<<< HEAD
         this.podStateManager = podStateManager;
         this.rileyLinkServiceData = rileyLinkServiceData;
-=======
->>>>>>> 65c8cc98
         this.serviceTaskExecutor = serviceTaskExecutor;
 
         displayConnectionMessages = false;
         this.omnipodUtil = omnipodUtil;
         this.omnipodPumpStatus = omnipodPumpStatus;
-
-        this.isOmnipodEros = true;
-    }
-
-    protected OmnipodPumpPlugin(PluginDescription pluginDescription, PumpType pumpType,
-                                HasAndroidInjector injector,
-                                AAPSLogger aapsLogger,
-                                RxBusWrapper rxBus,
-                                Context context,
-                                ResourceHelper resourceHelper,
-                                ActivePluginProvider activePlugin,
-                                info.nightscout.androidaps.utils.sharedPreferences.SP sp,
-                                CommandQueueProvider commandQueue,
-                                FabricPrivacy fabricPrivacy) {
-        super(pluginDescription, pumpType, injector, resourceHelper, aapsLogger, commandQueue, rxBus, activePlugin, sp, context, fabricPrivacy);
-    }
-
-    @Deprecated
-    public static OmnipodPumpPlugin getPlugin() {
-        if (plugin == null)
-            throw new IllegalStateException("Plugin not injected jet");
-        return plugin;
-    }
-
-    public PodStateManager getPodStateManager() {
-        return podStateManager;
-    }
-
-    @Override
-    protected void onStart() {
 
         //OmnipodUtil.setDriverState();
 
@@ -216,39 +173,33 @@
 
 //        // TODO ccc
 
-        if (isOmnipodEros) {
-
-            // We can't do this in PodStateManager itself, because JodaTimeAndroid.init() hasn't been called yet
-            // When PodStateManager is created, which causes an IllegalArgumentException for DateTimeZones not being recognized
-            podStateManager.loadPodState();
-
-            serviceConnection = new ServiceConnection() {
-
-                @Override
-                public void onServiceDisconnected(ComponentName name) {
-
-                    aapsLogger.debug(LTag.PUMP, "RileyLinkOmnipodService is disconnected");
-                    rileyLinkOmnipodService = null;
-                }
-
-                @Override
-                public void onServiceConnected(ComponentName name, IBinder service) {
-
-                    aapsLogger.debug(LTag.PUMP, "RileyLinkOmnipodService is connected");
-                    RileyLinkOmnipodService.LocalBinder mLocalBinder = (RileyLinkOmnipodService.LocalBinder) service;
-                    rileyLinkOmnipodService = mLocalBinder.getServiceInstance();
-                    rileyLinkOmnipodService.verifyConfiguration();
-
-                    new Thread(() -> {
-
-                        for (int i = 0; i < 20; i++) {
-                            SystemClock.sleep(5000);
-
-                            aapsLogger.debug(LTag.PUMP, "Starting Omnipod-RileyLink service");
-                            if (rileyLinkOmnipodService.setNotInPreInit()) {
-                                break;
-                            }
+        serviceConnection = new ServiceConnection() {
+
+            @Override
+            public void onServiceDisconnected(ComponentName name) {
+
+                aapsLogger.debug(LTag.PUMP, "RileyLinkOmnipodService is disconnected");
+                rileyLinkOmnipodService = null;
+            }
+
+            @Override
+            public void onServiceConnected(ComponentName name, IBinder service) {
+
+                aapsLogger.debug(LTag.PUMP, "RileyLinkOmnipodService is connected");
+                RileyLinkOmnipodService.LocalBinder mLocalBinder = (RileyLinkOmnipodService.LocalBinder) service;
+                rileyLinkOmnipodService = mLocalBinder.getServiceInstance();
+                rileyLinkOmnipodService.verifyConfiguration();
+
+                new Thread(() -> {
+
+                    for (int i = 0; i < 20; i++) {
+                        SystemClock.sleep(5000);
+
+                        aapsLogger.debug(LTag.PUMP, "Starting Omnipod-RileyLink service");
+                        if (rileyLinkOmnipodService.setNotInPreInit()) {
+                            break;
                         }
+                    }
 
 
 //                        if (OmnipodPumpPlugin.this.omnipodPumpStatus != null) {
@@ -272,19 +223,11 @@
 //                        }
 //
 //                        SystemClock.sleep(5000);
-<<<<<<< HEAD
-                        //}
-                    }).start();
-                }
-            };
-        }
-
-
-=======
                     //}
                 }).start();
             }
         };
+
     }
 
     protected OmnipodPumpPlugin(PluginDescription pluginDescription, PumpType pumpType,
@@ -297,8 +240,7 @@
                                 info.nightscout.androidaps.utils.sharedPreferences.SP sp,
                                 CommandQueueProvider commandQueue,
                                 FabricPrivacy fabricPrivacy,
-                                DateUtil dateUtil
-    ) {
+                                DateUtil dateUtil) {
         super(pluginDescription, pumpType, injector, resourceHelper, aapsLogger, commandQueue, rxBus, activePlugin, sp, context, fabricPrivacy, dateUtil);
 
 //        this.rileyLinkUtil = rileyLinkUtil;
@@ -308,13 +250,19 @@
 //        this.medtronicHistoryData = medtronicHistoryData;
 //        this.rileyLinkServiceData = rileyLinkServiceData;
 //        this.serviceTaskExecutor = serviceTaskExecutor;
-
+    }
+
+    public PodStateManager getPodStateManager() {
+        return podStateManager;
     }
 
     @Override
     protected void onStart() {
-        super.onStart();
->>>>>>> 65c8cc98
+        // We can't do this in PodStateManager itself, because JodaTimeAndroid.init() hasn't been called yet
+        // When PodStateManager is created, which causes an IllegalArgumentException for DateTimeZones not being recognized
+        // TODO either find a more elegant solution, or at least make sure this is the right place to do this
+        podStateManager.loadPodState();
+
         disposable.add(rxBus
                 .toObservable(EventPreferenceChange.class)
                 .observeOn(Schedulers.io())
@@ -500,7 +448,6 @@
         return rileyLinkOmnipodService;
     }
 
-    @Override
     public OmnipodUIComm getDeviceCommandExecutor() {
         return rileyLinkOmnipodService.getDeviceCommandExecutor();
     }
