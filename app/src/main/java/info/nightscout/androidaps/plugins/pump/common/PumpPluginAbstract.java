package info.nightscout.androidaps.plugins.pump.common;

import android.content.Context;
import android.content.Intent;
import android.content.ServiceConnection;

import androidx.fragment.app.FragmentActivity;

import org.json.JSONException;
import org.json.JSONObject;
import org.slf4j.Logger;
import org.slf4j.LoggerFactory;

import java.util.Date;

import info.nightscout.androidaps.BuildConfig;
import info.nightscout.androidaps.MainApp;
import info.nightscout.androidaps.R;
import info.nightscout.androidaps.data.DetailedBolusInfo;
import info.nightscout.androidaps.data.Profile;
import info.nightscout.androidaps.data.PumpEnactResult;
import info.nightscout.androidaps.db.ExtendedBolus;
import info.nightscout.androidaps.db.TemporaryBasal;
import info.nightscout.androidaps.events.EventAppExit;
import info.nightscout.androidaps.events.EventCustomActionsChanged;
import info.nightscout.androidaps.interfaces.ConstraintsInterface;
import info.nightscout.androidaps.interfaces.PluginBase;
import info.nightscout.androidaps.interfaces.PluginDescription;
import info.nightscout.androidaps.interfaces.PluginType;
import info.nightscout.androidaps.interfaces.PumpDescription;
import info.nightscout.androidaps.interfaces.PumpInterface;
import info.nightscout.androidaps.logging.L;
<<<<<<< HEAD
=======
import info.nightscout.androidaps.plugins.bus.RxBus;
>>>>>>> 4351b65a
import info.nightscout.androidaps.plugins.common.ManufacturerType;
import info.nightscout.androidaps.plugins.general.overview.events.EventOverviewBolusProgress;
import info.nightscout.androidaps.plugins.pump.common.data.PumpStatus;
import info.nightscout.androidaps.plugins.pump.common.defs.PumpDriverState;
import info.nightscout.androidaps.plugins.pump.common.defs.PumpType;
import info.nightscout.androidaps.plugins.pump.medtronic.data.MedtronicHistoryData;
import info.nightscout.androidaps.plugins.treatments.Treatment;
import info.nightscout.androidaps.plugins.treatments.TreatmentsPlugin;
import info.nightscout.androidaps.utils.DateUtil;
import info.nightscout.androidaps.utils.DecimalFormatter;
import info.nightscout.androidaps.utils.FabricPrivacy;
import io.reactivex.disposables.CompositeDisposable;
import io.reactivex.schedulers.Schedulers;

/**
 * Created by andy on 23.04.18.
 */

// When using this class, make sure that your first step is to create mConnection (see MedtronicPumpPlugin)

public abstract class PumpPluginAbstract extends PluginBase implements PumpInterface, ConstraintsInterface {
    private CompositeDisposable disposable = new CompositeDisposable();

    private static final Logger LOG = LoggerFactory.getLogger(L.PUMP);

    protected static final PumpEnactResult OPERATION_NOT_SUPPORTED = new PumpEnactResult().success(false)
            .enacted(false).comment(MainApp.gs(R.string.pump_operation_not_supported_by_pump_driver));
    protected static final PumpEnactResult OPERATION_NOT_YET_SUPPORTED = new PumpEnactResult().success(false)
            .enacted(false).comment(MainApp.gs(R.string.pump_operation_not_yet_supported_by_pump));

    protected PumpDescription pumpDescription = new PumpDescription();
    protected PumpStatus pumpStatus;
    protected ServiceConnection serviceConnection = null;
    protected boolean serviceRunning = false;
    // protected boolean isInitialized = false;
    protected PumpDriverState pumpState = PumpDriverState.NotInitialized;
    protected boolean displayConnectionMessages = false;


    protected PumpPluginAbstract(PluginDescription pluginDescription, PumpType pumpType) {

        super(pluginDescription);

        pumpDescription.setPumpDescription(pumpType);

        initPumpStatusData();

    }


    public abstract void initPumpStatusData();


    @Override
    protected void onStart() {
<<<<<<< HEAD
        if (getServiceClass()!=null) {
            Context context = MainApp.instance().getApplicationContext();
            Intent intent = new Intent(context, getServiceClass());
            context.bindService(intent, serviceConnection, Context.BIND_AUTO_CREATE);
        }
=======
        super.onStart();
        Context context = MainApp.instance().getApplicationContext();
        Intent intent = new Intent(context, getServiceClass());
        context.bindService(intent, serviceConnection, Context.BIND_AUTO_CREATE);
>>>>>>> 4351b65a

        serviceRunning = true;

        disposable.add(RxBus.INSTANCE
                .toObservable(EventAppExit.class)
                .observeOn(Schedulers.io())
                .subscribe(event -> {
                    MainApp.instance().getApplicationContext().unbindService(serviceConnection);
                }, FabricPrivacy::logException)
        );
        onStartCustomActions();
    }


    @Override
    protected void onStop() {
        if (serviceConnection!=null) {
            Context context = MainApp.instance().getApplicationContext();
            context.unbindService(serviceConnection);
        }

        serviceRunning = false;

        disposable.clear();
        super.onStop();
    }


    /**
     * If we need to run any custom actions in onStart (triggering events, etc)
     */
    public abstract void onStartCustomActions();

    @Override
    public void switchAllowed(boolean newState, FragmentActivity activity, PluginType type) {
        confirmPumpPluginActivation(newState, activity, type);
    }

    /**
     * Service class (same one you did serviceConnection for)
     *
     * @return
     */
    public abstract Class getServiceClass();

    public PumpStatus getPumpStatusData() {
        return pumpStatus;
    }


    public boolean isInitialized() {
        return PumpDriverState.isInitialized(pumpState);
    }


    public boolean isSuspended() {
        return pumpState == PumpDriverState.Suspended;
    }


    public boolean isBusy() {
        return pumpState == PumpDriverState.Busy;
    }


    public boolean isConnected() {
        if (displayConnectionMessages && isLoggingEnabled())
            LOG.warn("isConnected [PumpPluginAbstract].");
        return PumpDriverState.isConnected(pumpState);
    }


    public boolean isConnecting() {
        if (displayConnectionMessages && isLoggingEnabled())
            LOG.warn("isConnecting [PumpPluginAbstract].");
        return pumpState == PumpDriverState.Connecting;
    }


    public void connect(String reason) {
        if (displayConnectionMessages && isLoggingEnabled())
            LOG.warn("connect (reason={}) [PumpPluginAbstract] - default (empty) implementation.", reason);
    }


    public void disconnect(String reason) {
        if (displayConnectionMessages && isLoggingEnabled())
            LOG.warn("disconnect (reason={}) [PumpPluginAbstract] - default (empty) implementation.", reason);
    }


    public void stopConnecting() {
        if (displayConnectionMessages && isLoggingEnabled())
            LOG.warn("stopConnecting [PumpPluginAbstract] - default (empty) implementation.");
    }


    @Override
    public boolean isHandshakeInProgress() {
        if (displayConnectionMessages && isLoggingEnabled())
            LOG.warn("isHandshakeInProgress [PumpPluginAbstract] - default (empty) implementation.");
        return false;
    }


    @Override
    public void finishHandshaking() {
        if (displayConnectionMessages && isLoggingEnabled())
            LOG.warn("finishHandshaking [PumpPluginAbstract] - default (empty) implementation.");
    }


    public void getPumpStatus() {
        if (isLoggingEnabled())
            LOG.warn("getPumpStatus [PumpPluginAbstract] - Not implemented.");
    }


    // Upload to pump new basal profile
    public PumpEnactResult setNewBasalProfile(Profile profile) {
        if (isLoggingEnabled())
            LOG.warn("setNewBasalProfile [PumpPluginAbstract] - Not implemented.");
        return getOperationNotSupportedWithCustomText(R.string.pump_operation_not_supported_by_pump_driver);
    }


    public boolean isThisProfileSet(Profile profile) {
        if (isLoggingEnabled())
            LOG.warn("isThisProfileSet [PumpPluginAbstract] - Not implemented.");
        return true;
    }


    public long lastDataTime() {
        if (isLoggingEnabled())
            LOG.warn("lastDataTime [PumpPluginAbstract].");
        return pumpStatus.lastConnection;
    }


    public double getBaseBasalRate() {
        if (isLoggingEnabled())
            LOG.warn("getBaseBasalRate [PumpPluginAbstract] - Not implemented.");
        return 0.0d;
    } // base basal rate, not temp basal


    public void stopBolusDelivering() {
        if (isLoggingEnabled())
            LOG.warn("stopBolusDelivering [PumpPluginAbstract] - Not implemented.");
    }


    @Override
    public PumpEnactResult setTempBasalAbsolute(Double absoluteRate, Integer durationInMinutes, Profile profile,
                                                boolean enforceNew) {
        if (isLoggingEnabled())
            LOG.warn("setTempBasalAbsolute [PumpPluginAbstract] - Not implemented.");
        return getOperationNotSupportedWithCustomText(R.string.pump_operation_not_supported_by_pump_driver);
    }


    @Override
    public PumpEnactResult setTempBasalPercent(Integer percent, Integer durationInMinutes, Profile profile,
                                               boolean enforceNew) {
        if (isLoggingEnabled())
            LOG.warn("setTempBasalPercent [PumpPluginAbstract] - Not implemented.");
        return getOperationNotSupportedWithCustomText(R.string.pump_operation_not_supported_by_pump_driver);
    }


    public PumpEnactResult setExtendedBolus(Double insulin, Integer durationInMinutes) {
        if (isLoggingEnabled())
            LOG.warn("setExtendedBolus [PumpPluginAbstract] - Not implemented.");
        return getOperationNotSupportedWithCustomText(R.string.pump_operation_not_supported_by_pump_driver);
    }


    // some pumps might set a very short temp close to 100% as cancelling a temp can be noisy
    // when the cancel request is requested by the user (forced), the pump should always do a real cancel

    public PumpEnactResult cancelTempBasal(boolean enforceNew) {
        if (isLoggingEnabled())
            LOG.warn("cancelTempBasal [PumpPluginAbstract] - Not implemented.");
        return getOperationNotSupportedWithCustomText(R.string.pump_operation_not_supported_by_pump_driver);
    }


    public PumpEnactResult cancelExtendedBolus() {
        if (isLoggingEnabled())
            LOG.warn("cancelExtendedBolus [PumpPluginAbstract] - Not implemented.");
        return getOperationNotSupportedWithCustomText(R.string.pump_operation_not_supported_by_pump_driver);
    }


    // Status to be passed to NS

    // public JSONObject getJSONStatus(Profile profile, String profileName) {
    // return pumpDriver.getJSONStatus(profile, profileName);
    // }

    public String deviceID() {
        if (isLoggingEnabled())
            LOG.warn("deviceID [PumpPluginAbstract] - Not implemented.");
        return "FakeDevice";
    }


    // Pump capabilities

    public PumpDescription getPumpDescription() {
        return pumpDescription;
    }


    // Short info for SMS, Wear etc

    public boolean isFakingTempsByExtendedBoluses() {
        //if (isLoggingEnabled())
        //    LOG.warn("isFakingTempsByExtendedBoluses [PumpPluginAbstract] - Not implemented.");
        return false;
    }


    @Override
    public PumpEnactResult loadTDDs() {
        if (isLoggingEnabled())
            LOG.warn("loadTDDs [PumpPluginAbstract] - Not implemented.");
        return getOperationNotSupportedWithCustomText(R.string.pump_operation_not_supported_by_pump_driver);
    }


    @Override
    public JSONObject getJSONStatus(Profile profile, String profileName) {

        long now = System.currentTimeMillis();
        if ((pumpStatus.lastConnection + 5 * 60 * 1000L) < System.currentTimeMillis()) {
            return null;
        }

        JSONObject pump = new JSONObject();
        JSONObject battery = new JSONObject();
        JSONObject status = new JSONObject();
        JSONObject extended = new JSONObject();
        try {
            battery.put("percent", pumpStatus.batteryRemaining);
            status.put("status", pumpStatus.pumpStatusType != null ? pumpStatus.pumpStatusType.getStatus() : "normal");
            extended.put("Version", BuildConfig.VERSION_NAME + "-" + BuildConfig.BUILDVERSION);
            try {
                extended.put("ActiveProfile", profileName);
            } catch (Exception e) {
            }

            TemporaryBasal tb = TreatmentsPlugin.getPlugin().getTempBasalFromHistory(System.currentTimeMillis());
            if (tb != null) {
                extended.put("TempBasalAbsoluteRate",
                        tb.tempBasalConvertedToAbsolute(System.currentTimeMillis(), profile));
                extended.put("TempBasalStart", DateUtil.dateAndTimeString(tb.date));
                extended.put("TempBasalRemaining", tb.getPlannedRemainingMinutes());
            }

            ExtendedBolus eb = TreatmentsPlugin.getPlugin().getExtendedBolusFromHistory(System.currentTimeMillis());
            if (eb != null) {
                extended.put("ExtendedBolusAbsoluteRate", eb.absoluteRate());
                extended.put("ExtendedBolusStart", DateUtil.dateAndTimeString(eb.date));
                extended.put("ExtendedBolusRemaining", eb.getPlannedRemainingMinutes());
            }

            status.put("timestamp", DateUtil.toISOString(new Date()));

            pump.put("battery", battery);
            pump.put("status", status);
            pump.put("extended", extended);
            pump.put("reservoir", pumpStatus.reservoirRemainingUnits);
            pump.put("clock", DateUtil.toISOString(new Date()));
        } catch (JSONException e) {
            LOG.error("Unhandled exception", e);
        }
        return pump;
    }


    // FIXME i18n, null checks: iob, TDD
    @Override
    public String shortStatus(boolean veryShort) {
        String ret = "";
        if (pumpStatus.lastConnection != 0) {
            Long agoMsec = System.currentTimeMillis() - pumpStatus.lastConnection;
            int agoMin = (int) (agoMsec / 60d / 1000d);
            ret += "LastConn: " + agoMin + " min ago\n";
        }
        if (pumpStatus.lastBolusTime != null && pumpStatus.lastBolusTime.getTime() != 0) {
            ret += "LastBolus: " + DecimalFormatter.to2Decimal(pumpStatus.lastBolusAmount) + "U @" + //
                    android.text.format.DateFormat.format("HH:mm", pumpStatus.lastBolusTime) + "\n";
        }
        TemporaryBasal activeTemp = TreatmentsPlugin.getPlugin()
                .getRealTempBasalFromHistory(System.currentTimeMillis());
        if (activeTemp != null) {
            ret += "Temp: " + activeTemp.toStringFull() + "\n";
        }
        ExtendedBolus activeExtendedBolus = TreatmentsPlugin.getPlugin().getExtendedBolusFromHistory(
                System.currentTimeMillis());
        if (activeExtendedBolus != null) {
            ret += "Extended: " + activeExtendedBolus.toString() + "\n";
        }
        // if (!veryShort) {
        // ret += "TDD: " + DecimalFormatter.to0Decimal(pumpStatus.dailyTotalUnits) + " / "
        // + pumpStatus.maxDailyTotalUnits + " U\n";
        // }
        ret += "IOB: " + pumpStatus.iob + "U\n";
        ret += "Reserv: " + DecimalFormatter.to0Decimal(pumpStatus.reservoirRemainingUnits) + "U\n";
        ret += "Batt: " + pumpStatus.batteryRemaining + "\n";
        return ret;
    }


    @Override
    public PumpEnactResult deliverTreatment(DetailedBolusInfo detailedBolusInfo) {

        try {
            if (detailedBolusInfo.insulin == 0 && detailedBolusInfo.carbs == 0) {
                // neither carbs nor bolus requested
                if (isLoggingEnabled())
                    LOG.error("deliverTreatment: Invalid input");
                return new PumpEnactResult().success(false).enacted(false).bolusDelivered(0d).carbsDelivered(0d)
                        .comment(MainApp.gs(R.string.danar_invalidinput));
            } else if (detailedBolusInfo.insulin > 0) {
                // bolus needed, ask pump to deliver it
                return deliverBolus(detailedBolusInfo);
            } else {
                if (MedtronicHistoryData.doubleBolusDebug)
                    LOG.debug("DoubleBolusDebug: deliverTreatment::(carb only entry)");

                // no bolus required, carb only treatment
                TreatmentsPlugin.getPlugin().addToHistoryTreatment(detailedBolusInfo, true);

                EventOverviewBolusProgress bolusingEvent = EventOverviewBolusProgress.INSTANCE;
                bolusingEvent.setT(new Treatment());
                bolusingEvent.getT().isSMB = detailedBolusInfo.isSMB;
                bolusingEvent.setPercent(100);
                RxBus.INSTANCE.send(bolusingEvent);

                if (isLoggingEnabled())
                    LOG.debug("deliverTreatment: Carb only treatment.");

                return new PumpEnactResult().success(true).enacted(true).bolusDelivered(0d)
                        .carbsDelivered(detailedBolusInfo.carbs).comment(MainApp.gs(R.string.virtualpump_resultok));
            }
        } finally {
            triggerUIChange();
        }

    }


    public boolean isLoggingEnabled() {
        return L.isEnabled(L.PUMP);
    }


    protected abstract PumpEnactResult deliverBolus(DetailedBolusInfo detailedBolusInfo);


    protected abstract void triggerUIChange();


    public static PumpEnactResult getOperationNotSupportedWithCustomText(int resourceId) {
        return new PumpEnactResult().success(false).enacted(false).comment(MainApp.gs(resourceId));
    }


    @Override
<<<<<<< HEAD
    public boolean canHandleDST() {
        return false;
=======
    public ManufacturerType manufacturer() {
        return pumpStatus.pumpType.getManufacturer();
>>>>>>> 4351b65a
    }


    @Override
<<<<<<< HEAD
    public ManufacturerType manufacturer() {
        return pumpStatus.pumpType.getManufacturer();
    }

=======
    public boolean canHandleDST() {
        return false;
    }


>>>>>>> 4351b65a
    @Override
    public PumpType model() {
        return pumpStatus.pumpType;
    }


<<<<<<< HEAD
    @Override
    public void timeDateOrTimeZoneChanged() {
    }


    public void refreshCustomActionsList() {
        MainApp.bus().post(new EventCustomActionsChanged());
    }
=======
    public void refreshCustomActionsList() {
        RxBus.INSTANCE.send(new EventCustomActionsChanged());
    }


//		// FIXME 5

//
//
//    @Override
//    public void timeDateOrTimeZoneChanged() {
//    }
//

>>>>>>> 4351b65a


}<|MERGE_RESOLUTION|>--- conflicted
+++ resolved
@@ -30,10 +30,7 @@
 import info.nightscout.androidaps.interfaces.PumpDescription;
 import info.nightscout.androidaps.interfaces.PumpInterface;
 import info.nightscout.androidaps.logging.L;
-<<<<<<< HEAD
-=======
 import info.nightscout.androidaps.plugins.bus.RxBus;
->>>>>>> 4351b65a
 import info.nightscout.androidaps.plugins.common.ManufacturerType;
 import info.nightscout.androidaps.plugins.general.overview.events.EventOverviewBolusProgress;
 import info.nightscout.androidaps.plugins.pump.common.data.PumpStatus;
@@ -89,18 +86,10 @@
 
     @Override
     protected void onStart() {
-<<<<<<< HEAD
-        if (getServiceClass()!=null) {
-            Context context = MainApp.instance().getApplicationContext();
-            Intent intent = new Intent(context, getServiceClass());
-            context.bindService(intent, serviceConnection, Context.BIND_AUTO_CREATE);
-        }
-=======
         super.onStart();
         Context context = MainApp.instance().getApplicationContext();
         Intent intent = new Intent(context, getServiceClass());
         context.bindService(intent, serviceConnection, Context.BIND_AUTO_CREATE);
->>>>>>> 4351b65a
 
         serviceRunning = true;
 
@@ -117,10 +106,8 @@
 
     @Override
     protected void onStop() {
-        if (serviceConnection!=null) {
-            Context context = MainApp.instance().getApplicationContext();
-            context.unbindService(serviceConnection);
-        }
+        Context context = MainApp.instance().getApplicationContext();
+        context.unbindService(serviceConnection);
 
         serviceRunning = false;
 
@@ -319,8 +306,8 @@
     // Short info for SMS, Wear etc
 
     public boolean isFakingTempsByExtendedBoluses() {
-        //if (isLoggingEnabled())
-        //    LOG.warn("isFakingTempsByExtendedBoluses [PumpPluginAbstract] - Not implemented.");
+        if (isLoggingEnabled())
+            LOG.warn("isFakingTempsByExtendedBoluses [PumpPluginAbstract] - Not implemented.");
         return false;
     }
 
@@ -473,45 +460,23 @@
 
 
     @Override
-<<<<<<< HEAD
+    public ManufacturerType manufacturer() {
+        return pumpStatus.pumpType.getManufacturer();
+    }
+
+
+    @Override
     public boolean canHandleDST() {
         return false;
-=======
-    public ManufacturerType manufacturer() {
-        return pumpStatus.pumpType.getManufacturer();
->>>>>>> 4351b65a
-    }
-
-
-    @Override
-<<<<<<< HEAD
-    public ManufacturerType manufacturer() {
-        return pumpStatus.pumpType.getManufacturer();
-    }
-
-=======
-    public boolean canHandleDST() {
-        return false;
-    }
-
-
->>>>>>> 4351b65a
+    }
+
+
     @Override
     public PumpType model() {
         return pumpStatus.pumpType;
     }
 
 
-<<<<<<< HEAD
-    @Override
-    public void timeDateOrTimeZoneChanged() {
-    }
-
-
-    public void refreshCustomActionsList() {
-        MainApp.bus().post(new EventCustomActionsChanged());
-    }
-=======
     public void refreshCustomActionsList() {
         RxBus.INSTANCE.send(new EventCustomActionsChanged());
     }
@@ -526,7 +491,6 @@
 //    }
 //
 
->>>>>>> 4351b65a
 
 
 }