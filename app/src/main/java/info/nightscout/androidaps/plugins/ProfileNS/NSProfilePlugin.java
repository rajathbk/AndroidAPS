package info.nightscout.androidaps.plugins.ProfileNS;

import android.content.Intent;
import android.support.annotation.Nullable;

import com.squareup.otto.Subscribe;

import org.json.JSONException;
import org.json.JSONObject;
import org.slf4j.Logger;
import org.slf4j.LoggerFactory;

import info.nightscout.androidaps.Config;
import info.nightscout.androidaps.Constants;
import info.nightscout.androidaps.MainApp;
import info.nightscout.androidaps.R;
import info.nightscout.androidaps.Services.Intents;
import info.nightscout.androidaps.data.ProfileStore;
import info.nightscout.androidaps.interfaces.PluginBase;
import info.nightscout.androidaps.interfaces.ProfileInterface;
import info.nightscout.androidaps.plugins.ConfigBuilder.ConfigBuilderPlugin;
import info.nightscout.androidaps.plugins.ProfileNS.events.EventNSProfileUpdateGUI;
import info.nightscout.androidaps.plugins.SmsCommunicator.SmsCommunicatorPlugin;
import info.nightscout.androidaps.queue.Callback;
import info.nightscout.utils.SP;

/**
 * Created by mike on 05.08.2016.
 */
public class NSProfilePlugin implements PluginBase, ProfileInterface {
    private static Logger log = LoggerFactory.getLogger(NSProfilePlugin.class);

    private static NSProfilePlugin nsProfilePlugin;

    public static NSProfilePlugin getPlugin() {
        if (nsProfilePlugin == null)
            nsProfilePlugin = new NSProfilePlugin();
        return nsProfilePlugin;
    }

    @Override
    public String getFragmentClass() {
        return NSProfileFragment.class.getName();
    }

    private boolean fragmentEnabled = true;
    private boolean fragmentVisible = true;

    private static ProfileStore profile = null;

    private NSProfilePlugin() {
        MainApp.bus().register(this);
        loadNSProfile();

    }

    @Override
    public String getName() {
        return MainApp.instance().getString(R.string.profileviewer);
    }

    @Override
    public String getNameShort() {
        String name = MainApp.sResources.getString(R.string.profileviewer_shortname);
        if (!name.trim().isEmpty()) {
            //only if translation exists
            return name;
        }
        // use long name as fallback
        return getName();
    }

    @Override
    public boolean isEnabled(int type) {
        return type == PROFILE && (Config.NSCLIENT || Config.G5UPLOADER|| fragmentEnabled);
    }

    @Override
    public boolean isVisibleInTabs(int type) {
        return type == PROFILE && (Config.NSCLIENT || Config.G5UPLOADER|| fragmentVisible);
    }

    @Override
    public boolean canBeHidden(int type) {
        return true;
    }

    @Override
    public boolean hasFragment() {
        return true;
    }

    @Override
    public boolean showInList(int type) {
        return !Config.NSCLIENT && !Config.G5UPLOADER;
    }

    @Override
    public void setFragmentEnabled(int type, boolean fragmentEnabled) {
        if (type == PROFILE) this.fragmentEnabled = fragmentEnabled;
    }

    @Override
    public void setFragmentVisible(int type, boolean fragmentVisible) {
        if (type == PROFILE) this.fragmentVisible = fragmentVisible;
    }

    @Override
    public int getPreferencesId() {
        return -1;
    }

    @Override
    public int getType() {
        return PluginBase.PROFILE;
    }

    @Subscribe
    public static void storeNewProfile(ProfileStore newProfile) {
        profile = new ProfileStore(newProfile.getData());
        storeNSProfile();
        MainApp.bus().post(new EventNSProfileUpdateGUI());
<<<<<<< HEAD
        if (SP.getBoolean(R.string.key_sync_profile_to_pump, false)) {
            ConfigBuilderPlugin.getCommandQueue().setProfile(MainApp.getConfigBuilder().getProfile(), new Callback() {
                @Override
                public void run() {
                    if (result.enacted) {
                        SmsCommunicatorPlugin smsCommunicatorPlugin = MainApp.getSpecificPlugin(SmsCommunicatorPlugin.class);
                        if (smsCommunicatorPlugin != null && smsCommunicatorPlugin.isEnabled(PluginBase.GENERAL)) {
                            smsCommunicatorPlugin.sendNotificationToAllNumbers(MainApp.sResources.getString(R.string.profile_set_ok));
                        }
=======
        ConfigBuilderPlugin.getCommandQueue().setProfile(MainApp.getConfigBuilder().getProfile(), new Callback() {
            @Override
            public void run() {
                if (result.enacted) {
                    SmsCommunicatorPlugin smsCommunicatorPlugin = MainApp.getSpecificPlugin(SmsCommunicatorPlugin.class);
                    if (smsCommunicatorPlugin != null && smsCommunicatorPlugin.isEnabled(PluginBase.GENERAL)) {
                        smsCommunicatorPlugin.sendNotificationToAllNumbers(MainApp.sResources.getString(R.string.profile_set_ok));
>>>>>>> eb34345e
                    }
                }
            }
        });
    }

    private static void storeNSProfile() {
        SP.putString("profile", profile.getData().toString());
        if (Config.logPrefsChange)
            log.debug("Storing profile");
    }

    private void loadNSProfile() {
        if (Config.logPrefsChange)
            log.debug("Loading stored profile");
        String profileString = SP.getString("profile", null);
        if (profileString != null) {
            if (Config.logPrefsChange) {
                log.debug("Loaded profile: " + profileString);
                try {
                    profile = new ProfileStore(new JSONObject(profileString));
                } catch (JSONException e) {
                    log.error("Unhandled exception", e);
                    profile = null;
                }
            }
        } else {
            if (Config.logPrefsChange) {
                log.debug("Stored profile not found");
                // force restart of nsclient to fetch profile
                Intent restartNSClient = new Intent(Intents.ACTION_RESTART);
                MainApp.instance().getApplicationContext().sendBroadcast(restartNSClient);
            }
        }
    }

    @Nullable
    @Override
    public ProfileStore getProfile() {
        return profile;
    }

    @Override
    public String getUnits() {
        return profile != null ? profile.getUnits() : Constants.MGDL;
    }

    @Override
    public String getProfileName() {
        return profile.getDefaultProfileName();
    }
}<|MERGE_RESOLUTION|>--- conflicted
+++ resolved
@@ -120,17 +120,6 @@
         profile = new ProfileStore(newProfile.getData());
         storeNSProfile();
         MainApp.bus().post(new EventNSProfileUpdateGUI());
-<<<<<<< HEAD
-        if (SP.getBoolean(R.string.key_sync_profile_to_pump, false)) {
-            ConfigBuilderPlugin.getCommandQueue().setProfile(MainApp.getConfigBuilder().getProfile(), new Callback() {
-                @Override
-                public void run() {
-                    if (result.enacted) {
-                        SmsCommunicatorPlugin smsCommunicatorPlugin = MainApp.getSpecificPlugin(SmsCommunicatorPlugin.class);
-                        if (smsCommunicatorPlugin != null && smsCommunicatorPlugin.isEnabled(PluginBase.GENERAL)) {
-                            smsCommunicatorPlugin.sendNotificationToAllNumbers(MainApp.sResources.getString(R.string.profile_set_ok));
-                        }
-=======
         ConfigBuilderPlugin.getCommandQueue().setProfile(MainApp.getConfigBuilder().getProfile(), new Callback() {
             @Override
             public void run() {
@@ -138,7 +127,6 @@
                     SmsCommunicatorPlugin smsCommunicatorPlugin = MainApp.getSpecificPlugin(SmsCommunicatorPlugin.class);
                     if (smsCommunicatorPlugin != null && smsCommunicatorPlugin.isEnabled(PluginBase.GENERAL)) {
                         smsCommunicatorPlugin.sendNotificationToAllNumbers(MainApp.sResources.getString(R.string.profile_set_ok));
->>>>>>> eb34345e
                     }
                 }
             }
