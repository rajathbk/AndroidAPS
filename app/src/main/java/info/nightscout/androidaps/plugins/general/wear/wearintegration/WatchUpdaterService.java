package info.nightscout.androidaps.plugins.general.wear.wearintegration;

import java.util.ArrayList;
import java.util.List;
import java.util.Set;

import org.slf4j.Logger;
import org.slf4j.LoggerFactory;

import android.content.Context;
import android.content.Intent;
import android.content.IntentFilter;
import android.content.SharedPreferences;
import android.os.AsyncTask;
import android.os.BatteryManager;
import android.os.Bundle;
import android.os.Handler;
import android.os.HandlerThread;
import android.preference.PreferenceManager;
import android.support.annotation.NonNull;
import android.util.Log;

import com.google.android.gms.common.ConnectionResult;
import com.google.android.gms.common.api.GoogleApiClient;
import com.google.android.gms.wearable.CapabilityApi;
import com.google.android.gms.wearable.CapabilityInfo;
import com.google.android.gms.wearable.DataMap;
import com.google.android.gms.wearable.MessageEvent;
import com.google.android.gms.wearable.Node;
import com.google.android.gms.wearable.PutDataMapRequest;
import com.google.android.gms.wearable.PutDataRequest;
import com.google.android.gms.wearable.Wearable;
import com.google.android.gms.wearable.WearableListenerService;

import info.nightscout.androidaps.Config;
import info.nightscout.androidaps.Constants;
import info.nightscout.androidaps.MainApp;
import info.nightscout.androidaps.R;
import info.nightscout.androidaps.data.GlucoseStatus;
import info.nightscout.androidaps.data.IobTotal;
import info.nightscout.androidaps.data.Profile;
import info.nightscout.androidaps.db.BgReading;
import info.nightscout.androidaps.db.DatabaseHelper;
import info.nightscout.androidaps.db.TemporaryBasal;
import info.nightscout.androidaps.interfaces.PluginType;
import info.nightscout.androidaps.interfaces.TreatmentsInterface;
import info.nightscout.androidaps.plugins.aps.loop.LoopPlugin;
import info.nightscout.androidaps.plugins.configBuilder.ConfigBuilderPlugin;
import info.nightscout.androidaps.plugins.configBuilder.ProfileFunctions;
import info.nightscout.androidaps.plugins.general.nsclient.data.NSDeviceStatus;
import info.nightscout.androidaps.plugins.general.overview.OverviewPlugin;
import info.nightscout.androidaps.plugins.general.wear.ActionStringHandler;
import info.nightscout.androidaps.plugins.general.wear.WearPlugin;
import info.nightscout.androidaps.plugins.iob.iobCobCalculator.IobCobCalculatorPlugin;
import info.nightscout.androidaps.plugins.treatments.Treatment;
import info.nightscout.androidaps.plugins.treatments.TreatmentsPlugin;
import info.nightscout.androidaps.utils.DecimalFormatter;
import info.nightscout.androidaps.utils.SP;
import info.nightscout.androidaps.utils.SafeParse;
import info.nightscout.androidaps.utils.ToastUtils;

public class WatchUpdaterService extends WearableListenerService implements GoogleApiClient.ConnectionCallbacks, GoogleApiClient.OnConnectionFailedListener {

<<<<<<< HEAD
    private static final Logger log = LoggerFactory.getLogger(WatchUpdaterService.class);
    private static final String TAG = "WatchUpdaterService";

    // ACTIONS
=======
>>>>>>> 361ffa91
    public static final String ACTION_RESEND = WatchUpdaterService.class.getName().concat(".Resend");
    public static final String ACTION_OPEN_SETTINGS = WatchUpdaterService.class.getName().concat(".OpenSettings");
    public static final String ACTION_SEND_STATUS = WatchUpdaterService.class.getName().concat(".SendStatus");
    public static final String ACTION_SEND_BASALS = WatchUpdaterService.class.getName().concat(".SendBasals");
    public static final String ACTION_SEND_BOLUSPROGRESS = WatchUpdaterService.class.getName().concat(".BolusProgress");
    public static final String ACTION_SEND_ACTIONCONFIRMATIONREQUEST = WatchUpdaterService.class.getName().concat(
        ".ActionConfirmationRequest");
    public static final String ACTION_SEND_CHANGECONFIRMATIONREQUEST = WatchUpdaterService.class.getName().concat(
        ".ChangeConfirmationRequest");
    public static final String ACTION_CANCEL_NOTIFICATION = WatchUpdaterService.class.getName().concat(
        ".CancelNotification");

    // PATHS
    public static final String WEARABLE_DATA_PATH = "/nightscout_watch_data";
    public static final String WEARABLE_RESEND_PATH = "/nightscout_watch_data_resend";
    private static final String WEARABLE_CANCELBOLUS_PATH = "/nightscout_watch_cancel_bolus";
    public static final String WEARABLE_CONFIRM_ACTIONSTRING_PATH = "/nightscout_watch_confirmactionstring";
    public static final String WEARABLE_INITIATE_ACTIONSTRING_PATH = "/nightscout_watch_initiateactionstring";

    private static final String OPEN_SETTINGS_PATH = "/openwearsettings";
    private static final String NEW_STATUS_PATH = "/sendstatustowear";
    private static final String NEW_PREFERENCES_PATH = "/sendpreferencestowear";
    public static final String BASAL_DATA_PATH = "/nightscout_watch_basal";
    public static final String BOLUS_PROGRESS_PATH = "/nightscout_watch_bolusprogress";
    public static final String ACTION_CONFIRMATION_REQUEST_PATH = "/nightscout_watch_actionconfirmationrequest";
    public static final String ACTION_CHANGECONFIRMATION_REQUEST_PATH = "/nightscout_watch_changeconfirmationrequest";
    public static final String ACTION_CANCELNOTIFICATION_REQUEST_PATH = "/nightscout_watch_cancelnotificationrequest";
    // Phone - Capabilites
    private static final String CAPABILITY_PHONE_APP = "phone_app_sync_bgs";
    private static final String MESSAGE_PATH_PHONE = "/phone_message_path";
    // Wear - Capabilites
    private static final String CAPABILITY_WEAR_APP = "wear_app_sync_bgs";
    private static final String MESSAGE_PATH_WEAR = "/wear_message_path";

    private GoogleApiClient googleApiClient;
    boolean wear_integration = false;
    SharedPreferences mPrefs;
    private static boolean lastLoopStatus;

    private Handler handler;

<<<<<<< HEAD
=======
    // Phone
    private static final String CAPABILITY_PHONE_APP = "phone_app_sync_bgs";
    private static final String MESSAGE_PATH_PHONE = "/phone_message_path";
    // Wear
    private static final String CAPABILITY_WEAR_APP = "wear_app_sync_bgs";
    private static final String MESSAGE_PATH_WEAR = "/wear_message_path";
>>>>>>> 361ffa91
    private String mWearNodeId = null;
    private String localnode = null;
    private String logPrefix = ""; // "WR: "


    @Override
    public void onCreate() {
        mPrefs = PreferenceManager.getDefaultSharedPreferences(getApplicationContext());
        listenForChangeInSettings();
        setSettings();
        if (wear_integration) {
            googleApiConnect();
        }
        if (handler == null) {
            HandlerThread handlerThread = new HandlerThread(this.getClass().getSimpleName() + "Handler");
            handlerThread.start();
            handler = new Handler(handlerThread.getLooper());
        }
    }


    public void listenForChangeInSettings() {
        WearPlugin.registerWatchUpdaterService(this);
    }


    public void setSettings() {
        wear_integration = WearPlugin.getPlugin().isEnabled(PluginType.GENERAL);
        // Log.d(TAG, "WR: wear_integration=" + wear_integration);
        if (wear_integration) {
            googleApiConnect();
        }
    }


    private void googleApiConnect() {
        if (googleApiClient != null && (googleApiClient.isConnected() || googleApiClient.isConnecting())) {
            googleApiClient.disconnect();
        }
        googleApiClient = new GoogleApiClient.Builder(this).addConnectionCallbacks(this)
            .addOnConnectionFailedListener(this).addApi(Wearable.API).build();
        Wearable.MessageApi.addListener(googleApiClient, this);
        if (googleApiClient.isConnected()) {
<<<<<<< HEAD
            Log.d(TAG, logPrefix + "API client is connected");
=======
            log.debug(logPrefix + "API client is connected");
>>>>>>> 361ffa91
        } else {
            // Log.d("WatchUpdater", logPrefix + "API client is not connected and is trying to connect");
            googleApiClient.connect();
        }
    }


    @Override
    public int onStartCommand(Intent intent, int flags, int startId) {
        String action = intent != null ? intent.getAction() : null;

        // Log.d(TAG, logPrefix + "onStartCommand: " + action);

        if (wear_integration) {
            handler.post(() -> {
                if (googleApiClient.isConnected()) {
                    if (ACTION_RESEND.equals(action)) {
                        resendData();
                    } else if (ACTION_OPEN_SETTINGS.equals(action)) {
                        sendNotification();
                    } else if (ACTION_SEND_STATUS.equals(action)) {
                        sendStatus();
                    } else if (ACTION_SEND_BASALS.equals(action)) {
                        sendBasals();
                    } else if (ACTION_SEND_BOLUSPROGRESS.equals(action)) {
                        sendBolusProgress(intent.getIntExtra("progresspercent", 0),
                            intent.hasExtra("progressstatus") ? intent.getStringExtra("progressstatus") : "");
                    } else if (ACTION_SEND_ACTIONCONFIRMATIONREQUEST.equals(action)) {
                        String title = intent.getStringExtra("title");
                        String message = intent.getStringExtra("message");
                        String actionstring = intent.getStringExtra("actionstring");
                        sendActionConfirmationRequest(title, message, actionstring);
                    } else if (ACTION_SEND_CHANGECONFIRMATIONREQUEST.equals(action)) {
                        String title = intent.getStringExtra("title");
                        String message = intent.getStringExtra("message");
                        String actionstring = intent.getStringExtra("actionstring");
                        sendChangeConfirmationRequest(title, message, actionstring);
                    } else if (ACTION_CANCEL_NOTIFICATION.equals(action)) {
                        String actionstring = intent.getStringExtra("actionstring");
                        sendCancelNotificationRequest(actionstring);
                    } else {
                        sendData();
                    }
                } else {
                    googleApiClient.connect();
                }
            });
        }

        return START_STICKY;
    }


    private void updateWearSyncBgsCapability(CapabilityInfo capabilityInfo) {
        Log.d("WatchUpdaterService", logPrefix + "CabilityInfo: " + capabilityInfo);
        Set<Node> connectedNodes = capabilityInfo.getNodes();
        mWearNodeId = pickBestNodeId(connectedNodes);
    }


    private String pickBestNodeId(Set<Node> nodes) {
        String bestNodeId = null;
        // Find a nearby node or pick one arbitrarily
        for (Node node : nodes) {
            if (node.isNearby()) {
                return node.getId();
            }
            bestNodeId = node.getId();
        }
        return bestNodeId;
    }


    @Override
    public void onConnected(Bundle connectionHint) {
        CapabilityApi.CapabilityListener capabilityListener = capabilityInfo -> {
            updateWearSyncBgsCapability(capabilityInfo);
            // Log.d(TAG, logPrefix + "onConnected onCapabilityChanged mWearNodeID:" + mWearNodeId);
            // new CheckWearableConnected().execute();
        };

        Wearable.CapabilityApi.addCapabilityListener(googleApiClient, capabilityListener, CAPABILITY_WEAR_APP);
        sendData();
    }


    @Override
    public void onPeerConnected(com.google.android.gms.wearable.Node peer) {// KS
        super.onPeerConnected(peer);
        String id = peer.getId();
        String name = peer.getDisplayName();
        // Log.d(TAG, logPrefix + "onPeerConnected peer name & ID: " + name + "|" + id);
    }


    @Override
    public void onPeerDisconnected(com.google.android.gms.wearable.Node peer) {// KS
        super.onPeerDisconnected(peer);
        String id = peer.getId();
        String name = peer.getDisplayName();
        // Log.d(TAG, logPrefix + "onPeerDisconnected peer name & ID: " + name + "|" + id);
        SharedPreferences sharedPrefs = PreferenceManager.getDefaultSharedPreferences(getApplicationContext());
    }


    @Override
    public void onMessageReceived(MessageEvent event) {

        // Log.d(TAG, logPrefix + "onMessageRecieved: " + event);

        if (wear_integration) {
            if (event != null && event.getPath().equals(WEARABLE_RESEND_PATH)) {
                resendData();
            }

            if (event != null && event.getPath().equals(WEARABLE_CANCELBOLUS_PATH)) {
                cancelBolus();
            }

            if (event != null && event.getPath().equals(WEARABLE_INITIATE_ACTIONSTRING_PATH)) {
                String actionstring = new String(event.getData());
                log.debug("Wear: " + actionstring);
                ActionStringHandler.handleInitiate(actionstring);
            }

            if (event != null && event.getPath().equals(WEARABLE_CONFIRM_ACTIONSTRING_PATH)) {
                String actionstring = new String(event.getData());
                log.debug("Wear Confirm: " + actionstring);
                ActionStringHandler.handleConfirmation(actionstring);
            }
        }
    }


    private void cancelBolus() {
        ConfigBuilderPlugin.getPlugin().getActivePump().stopBolusDelivering();
    }


    private void sendData() {

        BgReading lastBG = DatabaseHelper.lastBg();
        // Log.d(TAG, logPrefix + "LastBg=" + lastBG);
        if (lastBG != null) {
            GlucoseStatus glucoseStatus = GlucoseStatus.getGlucoseStatusData();

            if (googleApiClient != null && !googleApiClient.isConnected() && !googleApiClient.isConnecting()) {
                googleApiConnect();
            }
            if (wear_integration) {

                final DataMap dataMap = dataMapSingleBG(lastBG, glucoseStatus);
                if (dataMap == null) {
                    ToastUtils.showToastInUiThread(this, MainApp.gs(R.string.noprofile));
                    return;
                }

                executeTask(new SendToDataLayerThread(WEARABLE_DATA_PATH, googleApiClient), dataMap);
            }
        }
    }


    private DataMap dataMapSingleBG(BgReading lastBG, GlucoseStatus glucoseStatus) {
        String units = ProfileFunctions.getInstance().getProfileUnits();

        Double lowLine = SafeParse.stringToDouble(mPrefs.getString("low_mark", "0"));
        Double highLine = SafeParse.stringToDouble(mPrefs.getString("high_mark", "0"));

        // convert to mg/dl
        if (!units.equals(Constants.MGDL)) {
            lowLine *= Constants.MMOLL_TO_MGDL;
            highLine *= Constants.MMOLL_TO_MGDL;

        }

        if (lowLine < 1) {
            lowLine = OverviewPlugin.bgTargetLow;
        }

        if (highLine < 1) {
            highLine = OverviewPlugin.bgTargetHigh;
        }

        long sgvLevel = 0l;
        if (lastBG.value > highLine) {
            sgvLevel = 1;
        } else if (lastBG.value < lowLine) {
            sgvLevel = -1;
        }

        DataMap dataMap = new DataMap();
        dataMap.putString("sgvString", lastBG.valueToUnitsToString(units));
        dataMap.putString("glucoseUnits", units);
        dataMap.putLong("timestamp", lastBG.date);
        if (glucoseStatus == null) {
            dataMap.putString("slopeArrow", "");
            dataMap.putString("delta", "--");
            dataMap.putString("avgDelta", "--");
        } else {
            dataMap.putString("slopeArrow", slopeArrow(glucoseStatus.delta));
            dataMap.putString("delta",
                deltastring(glucoseStatus.delta, glucoseStatus.delta * Constants.MGDL_TO_MMOLL, units));
            dataMap.putString("avgDelta",
                deltastring(glucoseStatus.avgdelta, glucoseStatus.avgdelta * Constants.MGDL_TO_MMOLL, units));
        }
        dataMap.putLong("sgvLevel", sgvLevel);
        dataMap.putDouble("sgvDouble", lastBG.value);
        dataMap.putDouble("high", highLine);
        dataMap.putDouble("low", lowLine);
        return dataMap;
    }


    private String deltastring(double deltaMGDL, double deltaMMOL, String units) {
        String deltastring = "";
        if (deltaMGDL >= 0) {
            deltastring += "+";
        } else {
            deltastring += "-";
        }

        boolean detailed = SP.getBoolean("wear_detailed_delta", false);
        if (units.equals(Constants.MGDL)) {
            if (detailed) {
                deltastring += DecimalFormatter.to1Decimal(Math.abs(deltaMGDL));
            } else {
                deltastring += DecimalFormatter.to0Decimal(Math.abs(deltaMGDL));
            }
        } else {
            if (detailed) {
                deltastring += DecimalFormatter.to2Decimal(Math.abs(deltaMMOL));
            } else {
                deltastring += DecimalFormatter.to1Decimal(Math.abs(deltaMMOL));
            }
        }
        return deltastring;
    }


    private String slopeArrow(double delta) {
        if (delta <= (-3.5 * 5)) {
            return "\u21ca";
        } else if (delta <= (-2 * 5)) {
            return "\u2193";
        } else if (delta <= (-1 * 5)) {
            return "\u2198";
        } else if (delta <= (1 * 5)) {
            return "\u2192";
        } else if (delta <= (2 * 5)) {
            return "\u2197";
        } else if (delta <= (3.5 * 5)) {
            return "\u2191";
        } else {
            return "\u21c8";
        }
    }


    private void resendData() {
        if (googleApiClient != null && !googleApiClient.isConnected() && !googleApiClient.isConnecting()) {
            googleApiConnect();
        }
        long startTime = System.currentTimeMillis() - (long)(60000 * 60 * 5.5);
        BgReading last_bg = DatabaseHelper.lastBg();

        if (last_bg == null)
            return;

        List<BgReading> graph_bgs = MainApp.getDbHelper().getBgreadingsDataFromTime(startTime, true);
        GlucoseStatus glucoseStatus = GlucoseStatus.getGlucoseStatusData(true);

        if (!graph_bgs.isEmpty()) {
            DataMap entries = dataMapSingleBG(last_bg, glucoseStatus);
            if (entries == null) {
                ToastUtils.showToastInUiThread(this, MainApp.gs(R.string.noprofile));
                return;
            }
            final ArrayList<DataMap> dataMaps = new ArrayList<>(graph_bgs.size());
            for (BgReading bg : graph_bgs) {
                DataMap dataMap = dataMapSingleBG(bg, glucoseStatus);
                if (dataMap != null) {
                    dataMaps.add(dataMap);
                }
            }
            entries.putDataMapArrayList("entries", dataMaps);
            executeTask(new SendToDataLayerThread(WEARABLE_DATA_PATH, googleApiClient), entries);
<<<<<<< HEAD

            // Wearable.DataApi.putDataItem(googleApiClient, putDataRequest);
=======
>>>>>>> 361ffa91
        }
        sendPreferences(); // DMR
        sendBasals();
        sendStatus(); // DMR
    }


    private void sendBasals() {
        if (googleApiClient != null && !googleApiClient.isConnected() && !googleApiClient.isConnecting()) {
            googleApiConnect();
        }

        long now = System.currentTimeMillis();
        final long startTimeWindow = now - (long)(60000 * 60 * 5.5);

        ArrayList<DataMap> basals = new ArrayList<>();
        ArrayList<DataMap> temps = new ArrayList<>();
        ArrayList<DataMap> boluses = new ArrayList<>();
        ArrayList<DataMap> predictions = new ArrayList<>();

        Profile profile = ProfileFunctions.getInstance().getProfile();

        if (profile == null) {
            return;
        }

        long beginBasalSegmentTime = startTimeWindow;
        long runningTime = startTimeWindow;

        double beginBasalValue = profile.getBasal(beginBasalSegmentTime);
        double endBasalValue = beginBasalValue;

        TemporaryBasal tb1 = TreatmentsPlugin.getPlugin().getTempBasalFromHistory(runningTime);
        TemporaryBasal tb2 = TreatmentsPlugin.getPlugin().getTempBasalFromHistory(runningTime);
        double tb_before = beginBasalValue;
        double tb_amount = beginBasalValue;
        long tb_start = runningTime;

        if (tb1 != null) {
            tb_before = beginBasalValue;
            Profile profileTB = ProfileFunctions.getInstance().getProfile(runningTime);
            if (profileTB != null) {
                tb_amount = tb1.tempBasalConvertedToAbsolute(runningTime, profileTB);
                tb_start = runningTime;
            }
        }

        for (; runningTime < now; runningTime += 5 * 60 * 1000) {
            Profile profileTB = ProfileFunctions.getInstance().getProfile(runningTime);
            // basal rate
            endBasalValue = profile.getBasal(runningTime);
            if (endBasalValue != beginBasalValue) {
                // push the segment we recently left
                basals.add(basalMap(beginBasalSegmentTime, runningTime, beginBasalValue));

                // begin new Basal segment
                beginBasalSegmentTime = runningTime;
                beginBasalValue = endBasalValue;
            }

            // temps
            tb2 = TreatmentsPlugin.getPlugin().getTempBasalFromHistory(runningTime);

            if (tb1 == null && tb2 == null) {
                // no temp stays no temp

            } else if (tb1 != null && tb2 == null) {
                // temp is over -> push it
                temps.add(tempDatamap(tb_start, tb_before, runningTime, endBasalValue, tb_amount));
                tb1 = null;

            } else if (tb1 == null && tb2 != null) {
                // temp begins
                tb1 = tb2;
                tb_start = runningTime;
                tb_before = endBasalValue;
                tb_amount = tb1.tempBasalConvertedToAbsolute(runningTime, profileTB);

            } else if (tb1 != null && tb2 != null) {
                double currentAmount = tb2.tempBasalConvertedToAbsolute(runningTime, profileTB);
                if (currentAmount != tb_amount) {
                    temps.add(tempDatamap(tb_start, tb_before, runningTime, currentAmount, tb_amount));
                    tb_start = runningTime;
                    tb_before = tb_amount;
                    tb_amount = currentAmount;
                    tb1 = tb2;
                }
            }
        }
        if (beginBasalSegmentTime != runningTime) {
            // push the remaining segment
            basals.add(basalMap(beginBasalSegmentTime, runningTime, beginBasalValue));
        }
        if (tb1 != null) {
            tb2 = TreatmentsPlugin.getPlugin().getTempBasalFromHistory(now); // use "now" to express current situation
            if (tb2 == null) {
                // express the cancelled temp by painting it down one minute early
                temps.add(tempDatamap(tb_start, tb_before, now - 1 * 60 * 1000, endBasalValue, tb_amount));
            } else {
                // express currently running temp by painting it a bit into the future
                Profile profileNow = ProfileFunctions.getInstance().getProfile(now);
                double currentAmount = tb2.tempBasalConvertedToAbsolute(now, profileNow);
                if (currentAmount != tb_amount) {
                    temps.add(tempDatamap(tb_start, tb_before, now, tb_amount, tb_amount));
                    temps.add(tempDatamap(now, tb_amount, runningTime + 5 * 60 * 1000, currentAmount, currentAmount));
                } else {
                    temps.add(tempDatamap(tb_start, tb_before, runningTime + 5 * 60 * 1000, tb_amount, tb_amount));
                }
            }
        } else {
            tb2 = TreatmentsPlugin.getPlugin().getTempBasalFromHistory(now); // use "now" to express current situation
            if (tb2 != null) {
                // onset at the end
                Profile profileTB = ProfileFunctions.getInstance().getProfile(runningTime);
                double currentAmount = tb2.tempBasalConvertedToAbsolute(runningTime, profileTB);
                temps.add(tempDatamap(now - 1 * 60 * 1000, endBasalValue, runningTime + 5 * 60 * 1000, currentAmount,
                    currentAmount));
            }
        }

        List<Treatment> treatments = TreatmentsPlugin.getPlugin().getTreatmentsFromHistory();
        for (Treatment treatment : treatments) {
            if (treatment.date > startTimeWindow) {
                boluses.add(treatmentMap(treatment.date, treatment.insulin, treatment.carbs, treatment.isSMB,
                    treatment.isValid));
            }

        }

        final LoopPlugin.LastRun finalLastRun = LoopPlugin.lastRun;
        if (SP.getBoolean("wear_predictions", true) && finalLastRun != null && finalLastRun.request.hasPredictions
            && finalLastRun.constraintsProcessed != null) {
            List<BgReading> predArray = finalLastRun.constraintsProcessed.getPredictions();

            if (!predArray.isEmpty()) {
                for (BgReading bg : predArray) {
                    if (bg.value < 40)
                        continue;
                    predictions.add(predictionMap(bg.date, bg.value, bg.getPredectionColor()));
                }
            }
        }

        DataMap dm = new DataMap();
        dm.putDataMapArrayList("basals", basals);
        dm.putDataMapArrayList("temps", temps);
        dm.putDataMapArrayList("boluses", boluses);
        dm.putDataMapArrayList("predictions", predictions);

        executeTask(new SendToDataLayerThread(BASAL_DATA_PATH, googleApiClient), dm);
    }


    private DataMap tempDatamap(long startTime, double startBasal, long to, double toBasal, double amount) {
        DataMap dm = new DataMap();
        dm.putLong("starttime", startTime);
        dm.putDouble("startBasal", startBasal);
        dm.putLong("endtime", to);
        dm.putDouble("endbasal", toBasal);
        dm.putDouble("amount", amount);
        return dm;
    }


    private DataMap basalMap(long startTime, long endTime, double amount) {
        DataMap dm = new DataMap();
        dm.putLong("starttime", startTime);
        dm.putLong("endtime", endTime);
        dm.putDouble("amount", amount);
        return dm;
    }


    private DataMap treatmentMap(long date, double bolus, double carbs, boolean isSMB, boolean isValid) {
        DataMap dm = new DataMap();
        dm.putLong("date", date);
        dm.putDouble("bolus", bolus);
        dm.putDouble("carbs", carbs);
        dm.putBoolean("isSMB", isSMB);
        dm.putBoolean("isValid", isValid);
        return dm;
    }


    private DataMap predictionMap(long timestamp, double sgv, int color) {
        DataMap dm = new DataMap();
        dm.putLong("timestamp", timestamp);
        dm.putDouble("sgv", sgv);
        dm.putInt("color", color);
        return dm;
    }


    private void sendNotification() {
        if (googleApiClient.isConnected()) {
            PutDataMapRequest dataMapRequest = PutDataMapRequest.create(OPEN_SETTINGS_PATH);
            // unique content
            dataMapRequest.getDataMap().putLong("timestamp", System.currentTimeMillis());
            dataMapRequest.getDataMap().putString("openSettings", "openSettings");
            PutDataRequest putDataRequest = dataMapRequest.asPutDataRequest();
            debugData("sendNotification", putDataRequest);
            Wearable.DataApi.putDataItem(googleApiClient, putDataRequest);
        } else {
            Log.e("OpenSettings", "No connection to wearable available!");
        }
    }


    private void sendBolusProgress(int progresspercent, String status) {
        if (googleApiClient.isConnected()) {
            PutDataMapRequest dataMapRequest = PutDataMapRequest.create(BOLUS_PROGRESS_PATH);
            // unique content
            dataMapRequest.getDataMap().putLong("timestamp", System.currentTimeMillis());
            dataMapRequest.getDataMap().putString("bolusProgress", "bolusProgress");
            dataMapRequest.getDataMap().putString("progressstatus", status);
            dataMapRequest.getDataMap().putInt("progresspercent", progresspercent);
            PutDataRequest putDataRequest = dataMapRequest.asPutDataRequest();
            debugData("sendBolusProgress", putDataRequest);
            Wearable.DataApi.putDataItem(googleApiClient, putDataRequest);
        } else {
            Log.e("BolusProgress", "No connection to wearable available!");
        }
    }


    private void sendActionConfirmationRequest(String title, String message, String actionstring) {
        if (googleApiClient.isConnected()) {
            PutDataMapRequest dataMapRequest = PutDataMapRequest.create(ACTION_CONFIRMATION_REQUEST_PATH);
            // unique content
            dataMapRequest.getDataMap().putLong("timestamp", System.currentTimeMillis());
            dataMapRequest.getDataMap().putString("actionConfirmationRequest", "actionConfirmationRequest");
            dataMapRequest.getDataMap().putString("title", title);
            dataMapRequest.getDataMap().putString("message", message);
            dataMapRequest.getDataMap().putString("actionstring", actionstring);

            log.debug("Requesting confirmation from wear: " + actionstring);

            PutDataRequest putDataRequest = dataMapRequest.asPutDataRequest();
            debugData("sendActionConfirmationRequest", putDataRequest);
            Wearable.DataApi.putDataItem(googleApiClient, putDataRequest);
        } else {
            Log.e("confirmationRequest", "No connection to wearable available!");
        }
    }


    private void sendChangeConfirmationRequest(String title, String message, String actionstring) {
        if (googleApiClient.isConnected()) {
            PutDataMapRequest dataMapRequest = PutDataMapRequest.create(ACTION_CHANGECONFIRMATION_REQUEST_PATH);
            // unique content
            dataMapRequest.getDataMap().putLong("timestamp", System.currentTimeMillis());
            dataMapRequest.getDataMap().putString("changeConfirmationRequest", "changeConfirmationRequest");
            dataMapRequest.getDataMap().putString("title", title);
            dataMapRequest.getDataMap().putString("message", message);
            dataMapRequest.getDataMap().putString("actionstring", actionstring);

            log.debug("Requesting confirmation from wear: " + actionstring);

            PutDataRequest putDataRequest = dataMapRequest.asPutDataRequest();
            debugData("sendChangeConfirmationRequest", putDataRequest);
            Wearable.DataApi.putDataItem(googleApiClient, putDataRequest);
        } else {
            Log.e("changeConfirmRequest", "No connection to wearable available!");
        }
    }


    private void sendCancelNotificationRequest(String actionstring) {
        if (googleApiClient.isConnected()) {
            PutDataMapRequest dataMapRequest = PutDataMapRequest.create(ACTION_CANCELNOTIFICATION_REQUEST_PATH);
            // unique content
            dataMapRequest.getDataMap().putLong("timestamp", System.currentTimeMillis());
            dataMapRequest.getDataMap().putString("cancelNotificationRequest", "cancelNotificationRequest");
            dataMapRequest.getDataMap().putString("actionstring", actionstring);

            log.debug("Canceling notification on wear: " + actionstring);

            PutDataRequest putDataRequest = dataMapRequest.asPutDataRequest();
            debugData("sendCancelNotificationRequest", putDataRequest);
            Wearable.DataApi.putDataItem(googleApiClient, putDataRequest);
        } else {
            Log.e("cancelNotificationReq", "No connection to wearable available!");
        }
    }


    private void sendStatus() {

        if (googleApiClient.isConnected()) {
            Profile profile = ProfileFunctions.getInstance().getProfile();
            String status = MainApp.gs(R.string.noprofile);
            String iobSum, iobDetail, cobString, currentBasal, bgiString;
            iobSum = iobDetail = cobString = currentBasal = bgiString = "";
            if (profile != null) {
                TreatmentsInterface treatmentsInterface = TreatmentsPlugin.getPlugin();
                treatmentsInterface.updateTotalIOBTreatments();
                IobTotal bolusIob = treatmentsInterface.getLastCalculationTreatments().round();
                treatmentsInterface.updateTotalIOBTempBasals();
                IobTotal basalIob = treatmentsInterface.getLastCalculationTempBasals().round();

                iobSum = DecimalFormatter.to2Decimal(bolusIob.iob + basalIob.basaliob);
                iobDetail = "(" + DecimalFormatter.to2Decimal(bolusIob.iob) + "|"
                    + DecimalFormatter.to2Decimal(basalIob.basaliob) + ")";
                cobString = IobCobCalculatorPlugin.getPlugin().getCobInfo(false, "WatcherUpdaterService")
                    .generateCOBString();
                currentBasal = generateBasalString(treatmentsInterface);

                // bgi

                double bgi = -(bolusIob.activity + basalIob.activity) * 5 * profile.getIsf();
                bgiString = "" + ((bgi >= 0) ? "+" : "") + DecimalFormatter.to1Decimal(bgi);

                status = generateStatusString(profile, currentBasal, iobSum, iobDetail, bgiString);
            }

            // batteries
            int phoneBattery = getBatteryLevel(getApplicationContext());
            String rigBattery = NSDeviceStatus.getInstance().getUploaderStatus().trim();

            long openApsStatus = -1;
            // OpenAPS status
            if (Config.APS) {
                // we are AndroidAPS
                openApsStatus = LoopPlugin.lastRun != null && LoopPlugin.lastRun.lastEnact != null
                    && LoopPlugin.lastRun.lastEnact.getTime() != 0 ? LoopPlugin.lastRun.lastEnact.getTime() : -1;
            } else {
                // NSClient or remote
                openApsStatus = NSDeviceStatus.getOpenApsTimestamp();
            }

            PutDataMapRequest dataMapRequest = PutDataMapRequest.create(NEW_STATUS_PATH);
            // unique content
            dataMapRequest.getDataMap().putString("externalStatusString", status);
            dataMapRequest.getDataMap().putString("iobSum", iobSum);
            dataMapRequest.getDataMap().putString("iobDetail", iobDetail);
            dataMapRequest.getDataMap().putBoolean("detailedIob", mPrefs.getBoolean("wear_detailediob", false));
            dataMapRequest.getDataMap().putString("cob", cobString);
            dataMapRequest.getDataMap().putString("currentBasal", currentBasal);
            dataMapRequest.getDataMap().putString("battery", "" + phoneBattery);
            dataMapRequest.getDataMap().putString("rigBattery", rigBattery);
            dataMapRequest.getDataMap().putLong("openApsStatus", openApsStatus);
            dataMapRequest.getDataMap().putString("bgi", bgiString);
            dataMapRequest.getDataMap().putBoolean("showBgi", mPrefs.getBoolean("wear_showbgi", false));
            dataMapRequest.getDataMap().putInt("batteryLevel", (phoneBattery >= 30) ? 1 : 0);
            PutDataRequest putDataRequest = dataMapRequest.asPutDataRequest();
            debugData("sendStatus", putDataRequest);
            Wearable.DataApi.putDataItem(googleApiClient, putDataRequest);
        } else {
            Log.e("SendStatus", "No connection to wearable available!");
        }
    }


    private void sendPreferences() {
        if (googleApiClient.isConnected()) {

            boolean wearcontrol = SP.getBoolean("wearcontrol", false);

            PutDataMapRequest dataMapRequest = PutDataMapRequest.create(NEW_PREFERENCES_PATH);
            // unique content
            dataMapRequest.getDataMap().putLong("timestamp", System.currentTimeMillis());
            dataMapRequest.getDataMap().putBoolean("wearcontrol", wearcontrol);
            PutDataRequest putDataRequest = dataMapRequest.asPutDataRequest();
            debugData("sendPreferences", putDataRequest);
            Wearable.DataApi.putDataItem(googleApiClient, putDataRequest);
        } else {
            Log.e("SendStatus", "No connection to wearable available!");
        }
    }


    private void debugData(String source, Object data) {
        // Log.d(TAG, "WR: " + source + " " + data);
    }


    private void executeTask(AsyncTask task, DataMap... parameters) {
        task.executeOnExecutor(AsyncTask.THREAD_POOL_EXECUTOR, (Object[])parameters);
        // if (Build.VERSION.SDK_INT >= Build.VERSION_CODES.HONEYCOMB) {
        // task.executeOnExecutor(AsyncTask.THREAD_POOL_EXECUTOR);
        // } else {
        // task.execute();
        // }
    }


    @NonNull
    private String generateStatusString(Profile profile, String currentBasal, String iobSum, String iobDetail,
            String bgiString) {

        String status = "";

        if (profile == null) {
            status = MainApp.gs(R.string.noprofile);
            return status;
        }

        LoopPlugin activeloop = LoopPlugin.getPlugin();

        if (!activeloop.isEnabled(PluginType.LOOP)) {
            status += MainApp.gs(R.string.disabledloop) + "\n";
            lastLoopStatus = false;
        } else {
            lastLoopStatus = true;
        }

        String iobString = "";
        if (mPrefs.getBoolean("wear_detailediob", false)) {
            iobString = iobSum + " " + iobDetail;
        } else {
            iobString = iobSum + "U";
        }

        status += currentBasal + " " + iobString;

        // add BGI if shown, otherwise return
        if (mPrefs.getBoolean("wear_showbgi", false)) {
            status += " " + bgiString;
        }

        return status;
    }


    @NonNull
    private String generateBasalString(TreatmentsInterface treatmentsInterface) {

        String basalStringResult;

        Profile profile = ProfileFunctions.getInstance().getProfile();
        if (profile == null)
            return "";

        TemporaryBasal activeTemp = treatmentsInterface.getTempBasalFromHistory(System.currentTimeMillis());
        if (activeTemp != null) {
            basalStringResult = activeTemp.toStringShort();
        } else {
            if (SP.getBoolean(R.string.key_danar_visualizeextendedaspercentage, false)) {
                basalStringResult = "100%";
            } else {
                basalStringResult = DecimalFormatter.to2Decimal(profile.getBasal()) + "U/h";
            }
        }
        return basalStringResult;
    }


    @Override
    public void onDestroy() {
        if (googleApiClient != null && googleApiClient.isConnected()) {
            googleApiClient.disconnect();
        }
        WearPlugin.unRegisterWatchUpdaterService();
    }


    @Override
    public void onConnectionSuspended(int cause) {
    }


    @Override
    public void onConnectionFailed(ConnectionResult connectionResult) {
    }


    public static boolean shouldReportLoopStatus(boolean enabled) {
        return (lastLoopStatus != enabled);
    }


    public static int getBatteryLevel(Context context) {
        Intent batteryIntent = context.registerReceiver(null, new IntentFilter(Intent.ACTION_BATTERY_CHANGED));
        if (batteryIntent != null) {
            int level = batteryIntent.getIntExtra(BatteryManager.EXTRA_LEVEL, -1);
            int scale = batteryIntent.getIntExtra(BatteryManager.EXTRA_SCALE, -1);
            if (level == -1 || scale == -1) {
                return 50;
            }
            return (int)(((float)level / (float)scale) * 100.0f);
        }
        return 50;
    }
}<|MERGE_RESOLUTION|>--- conflicted
+++ resolved
@@ -32,6 +32,12 @@
 import com.google.android.gms.wearable.Wearable;
 import com.google.android.gms.wearable.WearableListenerService;
 
+import org.slf4j.Logger;
+import org.slf4j.LoggerFactory;
+
+import java.util.ArrayList;
+import java.util.List;
+
 import info.nightscout.androidaps.Config;
 import info.nightscout.androidaps.Constants;
 import info.nightscout.androidaps.MainApp;
@@ -42,6 +48,9 @@
 import info.nightscout.androidaps.db.BgReading;
 import info.nightscout.androidaps.db.DatabaseHelper;
 import info.nightscout.androidaps.db.TemporaryBasal;
+import info.nightscout.androidaps.plugins.configBuilder.ProfileFunctions;
+import info.nightscout.androidaps.plugins.iob.iobCobCalculator.IobCobCalculatorPlugin;
+import info.nightscout.androidaps.plugins.treatments.Treatment;
 import info.nightscout.androidaps.interfaces.PluginType;
 import info.nightscout.androidaps.interfaces.TreatmentsInterface;
 import info.nightscout.androidaps.plugins.aps.loop.LoopPlugin;
@@ -49,6 +58,7 @@
 import info.nightscout.androidaps.plugins.configBuilder.ProfileFunctions;
 import info.nightscout.androidaps.plugins.general.nsclient.data.NSDeviceStatus;
 import info.nightscout.androidaps.plugins.general.overview.OverviewPlugin;
+import info.nightscout.androidaps.plugins.treatments.TreatmentsPlugin;
 import info.nightscout.androidaps.plugins.general.wear.ActionStringHandler;
 import info.nightscout.androidaps.plugins.general.wear.WearPlugin;
 import info.nightscout.androidaps.plugins.iob.iobCobCalculator.IobCobCalculatorPlugin;
@@ -61,26 +71,16 @@
 
 public class WatchUpdaterService extends WearableListenerService implements GoogleApiClient.ConnectionCallbacks, GoogleApiClient.OnConnectionFailedListener {
 
-<<<<<<< HEAD
-    private static final Logger log = LoggerFactory.getLogger(WatchUpdaterService.class);
-    private static final String TAG = "WatchUpdaterService";
-
-    // ACTIONS
-=======
->>>>>>> 361ffa91
     public static final String ACTION_RESEND = WatchUpdaterService.class.getName().concat(".Resend");
     public static final String ACTION_OPEN_SETTINGS = WatchUpdaterService.class.getName().concat(".OpenSettings");
     public static final String ACTION_SEND_STATUS = WatchUpdaterService.class.getName().concat(".SendStatus");
     public static final String ACTION_SEND_BASALS = WatchUpdaterService.class.getName().concat(".SendBasals");
     public static final String ACTION_SEND_BOLUSPROGRESS = WatchUpdaterService.class.getName().concat(".BolusProgress");
-    public static final String ACTION_SEND_ACTIONCONFIRMATIONREQUEST = WatchUpdaterService.class.getName().concat(
-        ".ActionConfirmationRequest");
-    public static final String ACTION_SEND_CHANGECONFIRMATIONREQUEST = WatchUpdaterService.class.getName().concat(
-        ".ChangeConfirmationRequest");
-    public static final String ACTION_CANCEL_NOTIFICATION = WatchUpdaterService.class.getName().concat(
-        ".CancelNotification");
-
-    // PATHS
+    public static final String ACTION_SEND_ACTIONCONFIRMATIONREQUEST = WatchUpdaterService.class.getName().concat(".ActionConfirmationRequest");
+    public static final String ACTION_SEND_CHANGECONFIRMATIONREQUEST = WatchUpdaterService.class.getName().concat(".ChangeConfirmationRequest");
+    public static final String ACTION_CANCEL_NOTIFICATION = WatchUpdaterService.class.getName().concat(".CancelNotification");
+
+    private GoogleApiClient googleApiClient;
     public static final String WEARABLE_DATA_PATH = "/nightscout_watch_data";
     public static final String WEARABLE_RESEND_PATH = "/nightscout_watch_data_resend";
     private static final String WEARABLE_CANCELBOLUS_PATH = "/nightscout_watch_cancel_bolus";
@@ -95,29 +95,22 @@
     public static final String ACTION_CONFIRMATION_REQUEST_PATH = "/nightscout_watch_actionconfirmationrequest";
     public static final String ACTION_CHANGECONFIRMATION_REQUEST_PATH = "/nightscout_watch_changeconfirmationrequest";
     public static final String ACTION_CANCELNOTIFICATION_REQUEST_PATH = "/nightscout_watch_cancelnotificationrequest";
-    // Phone - Capabilites
-    private static final String CAPABILITY_PHONE_APP = "phone_app_sync_bgs";
-    private static final String MESSAGE_PATH_PHONE = "/phone_message_path";
-    // Wear - Capabilites
-    private static final String CAPABILITY_WEAR_APP = "wear_app_sync_bgs";
-    private static final String MESSAGE_PATH_WEAR = "/wear_message_path";
-
-    private GoogleApiClient googleApiClient;
+
+
     boolean wear_integration = false;
     SharedPreferences mPrefs;
     private static boolean lastLoopStatus;
 
+    private static Logger log = LoggerFactory.getLogger(WatchUpdaterService.class);
+
     private Handler handler;
 
-<<<<<<< HEAD
-=======
     // Phone
     private static final String CAPABILITY_PHONE_APP = "phone_app_sync_bgs";
     private static final String MESSAGE_PATH_PHONE = "/phone_message_path";
     // Wear
     private static final String CAPABILITY_WEAR_APP = "wear_app_sync_bgs";
     private static final String MESSAGE_PATH_WEAR = "/wear_message_path";
->>>>>>> 361ffa91
     private String mWearNodeId = null;
     private String localnode = null;
     private String logPrefix = ""; // "WR: "
@@ -138,11 +131,9 @@
         }
     }
 
-
     public void listenForChangeInSettings() {
         WearPlugin.registerWatchUpdaterService(this);
     }
-
 
     public void setSettings() {
         wear_integration = WearPlugin.getPlugin().isEnabled(PluginType.GENERAL);
@@ -161,17 +152,12 @@
             .addOnConnectionFailedListener(this).addApi(Wearable.API).build();
         Wearable.MessageApi.addListener(googleApiClient, this);
         if (googleApiClient.isConnected()) {
-<<<<<<< HEAD
-            Log.d(TAG, logPrefix + "API client is connected");
-=======
             log.debug(logPrefix + "API client is connected");
->>>>>>> 361ffa91
         } else {
             // Log.d("WatchUpdater", logPrefix + "API client is not connected and is trying to connect");
             googleApiClient.connect();
         }
     }
-
 
     @Override
     public int onStartCommand(Intent intent, int flags, int startId) {
@@ -191,8 +177,7 @@
                     } else if (ACTION_SEND_BASALS.equals(action)) {
                         sendBasals();
                     } else if (ACTION_SEND_BOLUSPROGRESS.equals(action)) {
-                        sendBolusProgress(intent.getIntExtra("progresspercent", 0),
-                            intent.hasExtra("progressstatus") ? intent.getStringExtra("progressstatus") : "");
+                        sendBolusProgress(intent.getIntExtra("progresspercent", 0), intent.hasExtra("progressstatus") ? intent.getStringExtra("progressstatus") : "");
                     } else if (ACTION_SEND_ACTIONCONFIRMATIONREQUEST.equals(action)) {
                         String title = intent.getStringExtra("title");
                         String message = intent.getStringExtra("message");
@@ -299,11 +284,9 @@
         }
     }
 
-
     private void cancelBolus() {
         ConfigBuilderPlugin.getPlugin().getActivePump().stopBolusDelivering();
     }
-
 
     private void sendData() {
 
@@ -367,10 +350,8 @@
             dataMap.putString("avgDelta", "--");
         } else {
             dataMap.putString("slopeArrow", slopeArrow(glucoseStatus.delta));
-            dataMap.putString("delta",
-                deltastring(glucoseStatus.delta, glucoseStatus.delta * Constants.MGDL_TO_MMOLL, units));
-            dataMap.putString("avgDelta",
-                deltastring(glucoseStatus.avgdelta, glucoseStatus.avgdelta * Constants.MGDL_TO_MMOLL, units));
+            dataMap.putString("delta", deltastring(glucoseStatus.delta, glucoseStatus.delta * Constants.MGDL_TO_MMOLL, units));
+            dataMap.putString("avgDelta", deltastring(glucoseStatus.avgdelta, glucoseStatus.avgdelta * Constants.MGDL_TO_MMOLL, units));
         }
         dataMap.putLong("sgvLevel", sgvLevel);
         dataMap.putDouble("sgvDouble", lastBG.value);
@@ -378,7 +359,6 @@
         dataMap.putDouble("low", lowLine);
         return dataMap;
     }
-
 
     private String deltastring(double deltaMGDL, double deltaMMOL, String units) {
         String deltastring = "";
@@ -404,7 +384,6 @@
         }
         return deltastring;
     }
-
 
     private String slopeArrow(double delta) {
         if (delta <= (-3.5 * 5)) {
@@ -429,11 +408,10 @@
         if (googleApiClient != null && !googleApiClient.isConnected() && !googleApiClient.isConnecting()) {
             googleApiConnect();
         }
-        long startTime = System.currentTimeMillis() - (long)(60000 * 60 * 5.5);
+        long startTime = System.currentTimeMillis() - (long) (60000 * 60 * 5.5);
         BgReading last_bg = DatabaseHelper.lastBg();
 
-        if (last_bg == null)
-            return;
+        if (last_bg == null) return;
 
         List<BgReading> graph_bgs = MainApp.getDbHelper().getBgreadingsDataFromTime(startTime, true);
         GlucoseStatus glucoseStatus = GlucoseStatus.getGlucoseStatusData(true);
@@ -453,17 +431,11 @@
             }
             entries.putDataMapArrayList("entries", dataMaps);
             executeTask(new SendToDataLayerThread(WEARABLE_DATA_PATH, googleApiClient), entries);
-<<<<<<< HEAD
-
-            // Wearable.DataApi.putDataItem(googleApiClient, putDataRequest);
-=======
->>>>>>> 361ffa91
-        }
-        sendPreferences(); // DMR
+        }
+        sendPreferences();
         sendBasals();
-        sendStatus(); // DMR
-    }
-
+        sendStatus();
+    }
 
     private void sendBasals() {
         if (googleApiClient != null && !googleApiClient.isConnected() && !googleApiClient.isConnecting()) {
@@ -471,12 +443,14 @@
         }
 
         long now = System.currentTimeMillis();
-        final long startTimeWindow = now - (long)(60000 * 60 * 5.5);
+        final long startTimeWindow = now - (long) (60000 * 60 * 5.5);
+
 
         ArrayList<DataMap> basals = new ArrayList<>();
         ArrayList<DataMap> temps = new ArrayList<>();
         ArrayList<DataMap> boluses = new ArrayList<>();
         ArrayList<DataMap> predictions = new ArrayList<>();
+
 
         Profile profile = ProfileFunctions.getInstance().getProfile();
 
@@ -505,32 +479,33 @@
             }
         }
 
+
         for (; runningTime < now; runningTime += 5 * 60 * 1000) {
             Profile profileTB = ProfileFunctions.getInstance().getProfile(runningTime);
-            // basal rate
+            //basal rate
             endBasalValue = profile.getBasal(runningTime);
             if (endBasalValue != beginBasalValue) {
-                // push the segment we recently left
+                //push the segment we recently left
                 basals.add(basalMap(beginBasalSegmentTime, runningTime, beginBasalValue));
 
-                // begin new Basal segment
+                //begin new Basal segment
                 beginBasalSegmentTime = runningTime;
                 beginBasalValue = endBasalValue;
             }
 
-            // temps
+            //temps
             tb2 = TreatmentsPlugin.getPlugin().getTempBasalFromHistory(runningTime);
 
             if (tb1 == null && tb2 == null) {
-                // no temp stays no temp
+                //no temp stays no temp
 
             } else if (tb1 != null && tb2 == null) {
-                // temp is over -> push it
+                //temp is over -> push it
                 temps.add(tempDatamap(tb_start, tb_before, runningTime, endBasalValue, tb_amount));
                 tb1 = null;
 
             } else if (tb1 == null && tb2 != null) {
-                // temp begins
+                //temp begins
                 tb1 = tb2;
                 tb_start = runningTime;
                 tb_before = endBasalValue;
@@ -548,16 +523,16 @@
             }
         }
         if (beginBasalSegmentTime != runningTime) {
-            // push the remaining segment
+            //push the remaining segment
             basals.add(basalMap(beginBasalSegmentTime, runningTime, beginBasalValue));
         }
         if (tb1 != null) {
-            tb2 = TreatmentsPlugin.getPlugin().getTempBasalFromHistory(now); // use "now" to express current situation
+            tb2 = TreatmentsPlugin.getPlugin().getTempBasalFromHistory(now); //use "now" to express current situation
             if (tb2 == null) {
-                // express the cancelled temp by painting it down one minute early
+                //express the cancelled temp by painting it down one minute early
                 temps.add(tempDatamap(tb_start, tb_before, now - 1 * 60 * 1000, endBasalValue, tb_amount));
             } else {
-                // express currently running temp by painting it a bit into the future
+                //express currently running temp by painting it a bit into the future
                 Profile profileNow = ProfileFunctions.getInstance().getProfile(now);
                 double currentAmount = tb2.tempBasalConvertedToAbsolute(now, profileNow);
                 if (currentAmount != tb_amount) {
@@ -568,38 +543,35 @@
                 }
             }
         } else {
-            tb2 = TreatmentsPlugin.getPlugin().getTempBasalFromHistory(now); // use "now" to express current situation
+            tb2 = TreatmentsPlugin.getPlugin().getTempBasalFromHistory(now); //use "now" to express current situation
             if (tb2 != null) {
-                // onset at the end
+                //onset at the end
                 Profile profileTB = ProfileFunctions.getInstance().getProfile(runningTime);
                 double currentAmount = tb2.tempBasalConvertedToAbsolute(runningTime, profileTB);
-                temps.add(tempDatamap(now - 1 * 60 * 1000, endBasalValue, runningTime + 5 * 60 * 1000, currentAmount,
-                    currentAmount));
+                temps.add(tempDatamap(now - 1 * 60 * 1000, endBasalValue, runningTime + 5 * 60 * 1000, currentAmount, currentAmount));
             }
         }
 
         List<Treatment> treatments = TreatmentsPlugin.getPlugin().getTreatmentsFromHistory();
         for (Treatment treatment : treatments) {
             if (treatment.date > startTimeWindow) {
-                boluses.add(treatmentMap(treatment.date, treatment.insulin, treatment.carbs, treatment.isSMB,
-                    treatment.isValid));
+                boluses.add(treatmentMap(treatment.date, treatment.insulin, treatment.carbs, treatment.isSMB, treatment.isValid));
             }
 
         }
 
         final LoopPlugin.LastRun finalLastRun = LoopPlugin.lastRun;
-        if (SP.getBoolean("wear_predictions", true) && finalLastRun != null && finalLastRun.request.hasPredictions
-            && finalLastRun.constraintsProcessed != null) {
+        if (SP.getBoolean("wear_predictions", true) && finalLastRun != null && finalLastRun.request.hasPredictions && finalLastRun.constraintsProcessed != null) {
             List<BgReading> predArray = finalLastRun.constraintsProcessed.getPredictions();
 
             if (!predArray.isEmpty()) {
                 for (BgReading bg : predArray) {
-                    if (bg.value < 40)
-                        continue;
+                    if (bg.value < 40) continue;
                     predictions.add(predictionMap(bg.date, bg.value, bg.getPredectionColor()));
                 }
             }
         }
+
 
         DataMap dm = new DataMap();
         dm.putDataMapArrayList("basals", basals);
@@ -609,7 +581,6 @@
 
         executeTask(new SendToDataLayerThread(BASAL_DATA_PATH, googleApiClient), dm);
     }
-
 
     private DataMap tempDatamap(long startTime, double startBasal, long to, double toBasal, double amount) {
         DataMap dm = new DataMap();
@@ -621,7 +592,6 @@
         return dm;
     }
 
-
     private DataMap basalMap(long startTime, long endTime, double amount) {
         DataMap dm = new DataMap();
         dm.putLong("starttime", startTime);
@@ -629,7 +599,6 @@
         dm.putDouble("amount", amount);
         return dm;
     }
-
 
     private DataMap treatmentMap(long date, double bolus, double carbs, boolean isSMB, boolean isValid) {
         DataMap dm = new DataMap();
@@ -641,7 +610,6 @@
         return dm;
     }
 
-
     private DataMap predictionMap(long timestamp, double sgv, int color) {
         DataMap dm = new DataMap();
         dm.putLong("timestamp", timestamp);
@@ -654,7 +622,7 @@
     private void sendNotification() {
         if (googleApiClient.isConnected()) {
             PutDataMapRequest dataMapRequest = PutDataMapRequest.create(OPEN_SETTINGS_PATH);
-            // unique content
+            //unique content
             dataMapRequest.getDataMap().putLong("timestamp", System.currentTimeMillis());
             dataMapRequest.getDataMap().putString("openSettings", "openSettings");
             PutDataRequest putDataRequest = dataMapRequest.asPutDataRequest();
@@ -665,11 +633,10 @@
         }
     }
 
-
     private void sendBolusProgress(int progresspercent, String status) {
         if (googleApiClient.isConnected()) {
             PutDataMapRequest dataMapRequest = PutDataMapRequest.create(BOLUS_PROGRESS_PATH);
-            // unique content
+            //unique content
             dataMapRequest.getDataMap().putLong("timestamp", System.currentTimeMillis());
             dataMapRequest.getDataMap().putString("bolusProgress", "bolusProgress");
             dataMapRequest.getDataMap().putString("progressstatus", status);
@@ -682,11 +649,10 @@
         }
     }
 
-
     private void sendActionConfirmationRequest(String title, String message, String actionstring) {
         if (googleApiClient.isConnected()) {
             PutDataMapRequest dataMapRequest = PutDataMapRequest.create(ACTION_CONFIRMATION_REQUEST_PATH);
-            // unique content
+            //unique content
             dataMapRequest.getDataMap().putLong("timestamp", System.currentTimeMillis());
             dataMapRequest.getDataMap().putString("actionConfirmationRequest", "actionConfirmationRequest");
             dataMapRequest.getDataMap().putString("title", title);
@@ -703,11 +669,10 @@
         }
     }
 
-
     private void sendChangeConfirmationRequest(String title, String message, String actionstring) {
         if (googleApiClient.isConnected()) {
             PutDataMapRequest dataMapRequest = PutDataMapRequest.create(ACTION_CHANGECONFIRMATION_REQUEST_PATH);
-            // unique content
+            //unique content
             dataMapRequest.getDataMap().putLong("timestamp", System.currentTimeMillis());
             dataMapRequest.getDataMap().putString("changeConfirmationRequest", "changeConfirmationRequest");
             dataMapRequest.getDataMap().putString("title", title);
@@ -724,11 +689,10 @@
         }
     }
 
-
     private void sendCancelNotificationRequest(String actionstring) {
         if (googleApiClient.isConnected()) {
             PutDataMapRequest dataMapRequest = PutDataMapRequest.create(ACTION_CANCELNOTIFICATION_REQUEST_PATH);
-            // unique content
+            //unique content
             dataMapRequest.getDataMap().putLong("timestamp", System.currentTimeMillis());
             dataMapRequest.getDataMap().putString("cancelNotificationRequest", "cancelNotificationRequest");
             dataMapRequest.getDataMap().putString("actionstring", actionstring);
@@ -742,7 +706,6 @@
             Log.e("cancelNotificationReq", "No connection to wearable available!");
         }
     }
-
 
     private void sendStatus() {
 
@@ -759,13 +722,12 @@
                 IobTotal basalIob = treatmentsInterface.getLastCalculationTempBasals().round();
 
                 iobSum = DecimalFormatter.to2Decimal(bolusIob.iob + basalIob.basaliob);
-                iobDetail = "(" + DecimalFormatter.to2Decimal(bolusIob.iob) + "|"
-                    + DecimalFormatter.to2Decimal(basalIob.basaliob) + ")";
-                cobString = IobCobCalculatorPlugin.getPlugin().getCobInfo(false, "WatcherUpdaterService")
-                    .generateCOBString();
+                iobDetail = "(" + DecimalFormatter.to2Decimal(bolusIob.iob) + "|" + DecimalFormatter.to2Decimal(basalIob.basaliob) + ")";
+                cobString = IobCobCalculatorPlugin.getPlugin().getCobInfo(false, "WatcherUpdaterService").generateCOBString();
                 currentBasal = generateBasalString(treatmentsInterface);
 
-                // bgi
+                //bgi
+
 
                 double bgi = -(bolusIob.activity + basalIob.activity) * 5 * profile.getIsf();
                 bgiString = "" + ((bgi >= 0) ? "+" : "") + DecimalFormatter.to1Decimal(bgi);
@@ -773,23 +735,24 @@
                 status = generateStatusString(profile, currentBasal, iobSum, iobDetail, bgiString);
             }
 
-            // batteries
+
+            //batteries
             int phoneBattery = getBatteryLevel(getApplicationContext());
             String rigBattery = NSDeviceStatus.getInstance().getUploaderStatus().trim();
 
+
             long openApsStatus = -1;
-            // OpenAPS status
+            //OpenAPS status
             if (Config.APS) {
-                // we are AndroidAPS
-                openApsStatus = LoopPlugin.lastRun != null && LoopPlugin.lastRun.lastEnact != null
-                    && LoopPlugin.lastRun.lastEnact.getTime() != 0 ? LoopPlugin.lastRun.lastEnact.getTime() : -1;
+                //we are AndroidAPS
+                openApsStatus = LoopPlugin.lastRun != null && LoopPlugin.lastRun.lastEnact != null && LoopPlugin.lastRun.lastEnact.getTime() != 0 ? LoopPlugin.lastRun.lastEnact.getTime() : -1;
             } else {
-                // NSClient or remote
+                //NSClient or remote
                 openApsStatus = NSDeviceStatus.getOpenApsTimestamp();
             }
 
             PutDataMapRequest dataMapRequest = PutDataMapRequest.create(NEW_STATUS_PATH);
-            // unique content
+            //unique content
             dataMapRequest.getDataMap().putString("externalStatusString", status);
             dataMapRequest.getDataMap().putString("iobSum", iobSum);
             dataMapRequest.getDataMap().putString("iobDetail", iobDetail);
@@ -810,14 +773,13 @@
         }
     }
 
-
     private void sendPreferences() {
         if (googleApiClient.isConnected()) {
 
             boolean wearcontrol = SP.getBoolean("wearcontrol", false);
 
             PutDataMapRequest dataMapRequest = PutDataMapRequest.create(NEW_PREFERENCES_PATH);
-            // unique content
+            //unique content
             dataMapRequest.getDataMap().putLong("timestamp", System.currentTimeMillis());
             dataMapRequest.getDataMap().putBoolean("wearcontrol", wearcontrol);
             PutDataRequest putDataRequest = dataMapRequest.asPutDataRequest();
@@ -845,8 +807,7 @@
 
 
     @NonNull
-    private String generateStatusString(Profile profile, String currentBasal, String iobSum, String iobDetail,
-            String bgiString) {
+    private String generateStatusString(Profile profile, String currentBasal, String iobSum, String iobDetail, String bgiString) {
 
         String status = "";
 
@@ -873,14 +834,13 @@
 
         status += currentBasal + " " + iobString;
 
-        // add BGI if shown, otherwise return
+        //add BGI if shown, otherwise return
         if (mPrefs.getBoolean("wear_showbgi", false)) {
             status += " " + bgiString;
         }
 
         return status;
     }
-
 
     @NonNull
     private String generateBasalString(TreatmentsInterface treatmentsInterface) {
@@ -904,7 +864,6 @@
         return basalStringResult;
     }
 
-
     @Override
     public void onDestroy() {
         if (googleApiClient != null && googleApiClient.isConnected()) {
@@ -913,21 +872,17 @@
         WearPlugin.unRegisterWatchUpdaterService();
     }
 
-
     @Override
     public void onConnectionSuspended(int cause) {
     }
 
-
     @Override
     public void onConnectionFailed(ConnectionResult connectionResult) {
     }
 
-
     public static boolean shouldReportLoopStatus(boolean enabled) {
         return (lastLoopStatus != enabled);
     }
-
 
     public static int getBatteryLevel(Context context) {
         Intent batteryIntent = context.registerReceiver(null, new IntentFilter(Intent.ACTION_BATTERY_CHANGED));
@@ -937,7 +892,7 @@
             if (level == -1 || scale == -1) {
                 return 50;
             }
-            return (int)(((float)level / (float)scale) * 100.0f);
+            return (int) (((float) level / (float) scale) * 100.0f);
         }
         return 50;
     }
