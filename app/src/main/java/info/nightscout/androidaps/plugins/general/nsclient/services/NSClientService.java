--- conflicted
+++ resolved
@@ -31,6 +31,7 @@
 
 import dagger.android.DaggerService;
 import dagger.android.HasAndroidInjector;
+import info.nightscout.androidaps.BuildConfig;
 import info.nightscout.androidaps.Config;
 import info.nightscout.androidaps.MainApp;
 import info.nightscout.androidaps.R;
@@ -70,6 +71,7 @@
 import info.nightscout.androidaps.utils.FabricPrivacy;
 import info.nightscout.androidaps.utils.JsonHelper;
 import info.nightscout.androidaps.utils.T;
+import info.nightscout.androidaps.utils.buildHelper.BuildHelper;
 import info.nightscout.androidaps.utils.resources.ResourceHelper;
 import info.nightscout.androidaps.utils.sharedPreferences.SP;
 import io.reactivex.disposables.CompositeDisposable;
@@ -88,6 +90,7 @@
     @Inject ResourceHelper resourceHelper;
     @Inject SP sp;
     @Inject NSClientPlugin nsClientPlugin;
+    @Inject BuildHelper buildHelper;
 
     private static Logger log = StacktraceLoggerWrapper.getLogger(L.NSCLIENT);
     private CompositeDisposable disposable = new CompositeDisposable();
@@ -288,15 +291,9 @@
             rxBus.send(new EventNSClientNewLog("NSCLIENT", "paused"));
             rxBus.send(new EventNSClientStatus("Paused"));
         } else if (!nsEnabled) {
-<<<<<<< HEAD
             rxBus.send(new EventNSClientNewLog("NSCLIENT", "disabled"));
             rxBus.send(new EventNSClientStatus("Disabled"));
-        } else if (!nsURL.equals("")) {
-=======
-            RxBus.INSTANCE.send(new EventNSClientNewLog("NSCLIENT", "disabled"));
-            RxBus.INSTANCE.send(new EventNSClientStatus("Disabled"));
-        } else if (!nsURL.equals("") && (MainApp.engineeringMode || nsURL.toLowerCase().startsWith("https://"))) {
->>>>>>> 82ffe0f9
+        } else if (!nsURL.equals("") && (buildHelper.isEngineeringMode() || nsURL.toLowerCase().startsWith("https://"))) {
             try {
                 rxBus.send(new EventNSClientStatus("Connecting ..."));
                 IO.Options opt = new IO.Options();
@@ -321,8 +318,8 @@
                 rxBus.send(new EventNSClientStatus("Wrong URL syntax"));
             }
         } else if (nsURL.toLowerCase().startsWith("http://")) {
-            RxBus.INSTANCE.send(new EventNSClientNewLog("NSCLIENT", "NS URL not encrypted"));
-            RxBus.INSTANCE.send(new EventNSClientStatus("Not encrypted"));
+            rxBus.send(new EventNSClientNewLog("NSCLIENT", "NS URL not encrypted"));
+            rxBus.send(new EventNSClientStatus("Not encrypted"));
         } else {
             rxBus.send(new EventNSClientNewLog("NSCLIENT", "No NS URL specified"));
             rxBus.send(new EventNSClientStatus("Not configured"));
@@ -427,7 +424,7 @@
             if (args.length > 0 && args[0] != null) {
                 msg = args[0].toString();
             }
-            RxBus.INSTANCE.send(new EventNSClientNewLog("ERROR", msg));
+            rxBus.send(new EventNSClientNewLog("ERROR", msg));
         }
     };
 
