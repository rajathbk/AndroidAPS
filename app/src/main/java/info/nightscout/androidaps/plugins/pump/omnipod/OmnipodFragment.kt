--- conflicted
+++ resolved
@@ -213,19 +213,11 @@
 
         omnipod_rl_status.text =
             when {
-<<<<<<< HEAD
                 rileyLinkServiceState == RileyLinkServiceState.NotStarted -> resourceHelper.gs(resourceId)
                 rileyLinkServiceState.isConnecting                        -> "{fa-bluetooth-b spin}   " + resourceHelper.gs(resourceId)
                 rileyLinkServiceState.isError && rileyLinkError == null   -> "{fa-bluetooth-b}   " + resourceHelper.gs(resourceId)
                 rileyLinkServiceState.isError && rileyLinkError != null   -> "{fa-bluetooth-b}   " + resourceHelper.gs(rileyLinkError.getResourceId(RileyLinkTargetDevice.Omnipod))
                 else                                                      -> "{fa-bluetooth-b}   " + resourceHelper.gs(resourceId)
-=======
-                omnipodPumpStatus.rileyLinkServiceState == RileyLinkServiceState.NotStarted -> resourceHelper.gs(resourceId)
-                omnipodPumpStatus.rileyLinkServiceState.isConnecting                             -> "{fa-bluetooth-b spin}   " + resourceHelper.gs(resourceId)
-                omnipodPumpStatus.rileyLinkServiceState.isError && rileyLinkError == null        -> "{fa-bluetooth-b}   " + resourceHelper.gs(resourceId)
-                omnipodPumpStatus.rileyLinkServiceState.isError && rileyLinkError != null        -> "{fa-bluetooth-b}   " + resourceHelper.gs(rileyLinkError.getResourceId(RileyLinkTargetDevice.MedtronicPump))
-                else                                                                             -> "{fa-bluetooth-b}   " + resourceHelper.gs(resourceId)
->>>>>>> 65c8cc98
             }
         omnipod_rl_status.setTextColor(if (rileyLinkServiceState.isError || rileyLinkError != null) Color.RED else Color.WHITE)
 
