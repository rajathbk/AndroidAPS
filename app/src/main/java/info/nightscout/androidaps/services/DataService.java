--- conflicted
+++ resolved
@@ -37,10 +37,7 @@
 import info.nightscout.androidaps.plugins.source.XdripPlugin;
 import info.nightscout.androidaps.receivers.DataReceiver;
 import info.nightscout.androidaps.utils.JsonHelper;
-<<<<<<< HEAD
-=======
 import info.nightscout.androidaps.utils.buildHelper.BuildHelper;
->>>>>>> a40df15e
 import info.nightscout.androidaps.utils.sharedPreferences.SP;
 
 
@@ -61,10 +58,7 @@
     @Inject NSProfilePlugin nsProfilePlugin;
     @Inject ActivePluginProvider activePlugin;
     @Inject Config config;
-<<<<<<< HEAD
-=======
     @Inject BuildHelper buildHelper;
->>>>>>> a40df15e
 
     public DataService() {
         super("DataService");
@@ -77,11 +71,7 @@
         aapsLogger.debug(LTag.DATASERVICE, "onHandleIntent " + BundleLogger.log(intent.getExtras()));
 
 
-<<<<<<< HEAD
-        boolean acceptNSData = !sp.getBoolean(R.string.key_ns_upload_only, false);
-=======
         boolean acceptNSData = !sp.getBoolean(R.string.key_ns_upload_only, true) && buildHelper.isEngineeringMode() || config.getNSCLIENT();
->>>>>>> a40df15e
 
         final String action = intent.getAction();
         if (Intents.ACTION_NEW_BG_ESTIMATE.equals(action)) {
