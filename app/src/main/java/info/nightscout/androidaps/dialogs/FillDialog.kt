--- conflicted
+++ resolved
@@ -12,9 +12,7 @@
 import info.nightscout.androidaps.database.AppRepository
 import info.nightscout.androidaps.database.entities.XXXValueWithUnit
 import info.nightscout.androidaps.database.entities.TherapyEvent
-import info.nightscout.androidaps.database.entities.UserEntry.Action
-import info.nightscout.androidaps.database.entities.UserEntry.Units
-import info.nightscout.androidaps.database.entities.UserEntry.ValueWithUnit
+import info.nightscout.androidaps.database.entities.UserEntry.*
 import info.nightscout.androidaps.database.transactions.InsertIfNewByTimestampTherapyEventTransaction
 import info.nightscout.androidaps.databinding.DialogFillBinding
 import info.nightscout.androidaps.interfaces.ActivePluginProvider
@@ -141,14 +139,9 @@
                         requestPrimeBolus(insulinAfterConstraints, notes)
                     }
                     if (siteChange) {
-<<<<<<< HEAD
-                        uel.log(Action.CAREPORTAL, notes, ValueWithUnit(TherapyEvent.Type.CANNULA_CHANGE.text, Units.TherapyEvent))
+                        //uel.log(Action.CAREPORTAL, notes, XXXValueWithUnit.TherapyEventType(TherapyEvent.Type.CANNULA_CHANGE))
+                        uel.log(Action.CAREPORTAL, notes, ValueWithUnit(Sources.FillDialog), ValueWithUnit(TherapyEvent.Type.CANNULA_CHANGE.text, Units.TherapyEvent))
                         disposable += repository.runTransactionForResult(InsertIfNewByTimestampTherapyEventTransaction(
-=======
-                        //uel.log(Action.CAREPORTAL, notes, XXXValueWithUnit.TherapyEventType(TherapyEvent.Type.CANNULA_CHANGE))
-                        uel.log(Action.CAREPORTAL, notes, ValueWithUnit(Sources.FillDialog), ValueWithUnit(eventTime, Units.Timestamp, eventTimeChanged), ValueWithUnit(TherapyEvent.Type.CANNULA_CHANGE.text, Units.TherapyEvent))
-                        disposable += repository.runTransactionForResult(InsertTherapyEventIfNewTransaction(
->>>>>>> 6956a17b
                             timestamp = eventTime,
                             type = TherapyEvent.Type.CANNULA_CHANGE,
                             note = notes,
@@ -160,14 +153,9 @@
                     }
                     if (insulinChange) {
                         // add a second for case of both checked
-<<<<<<< HEAD
-                        uel.log(Action.CAREPORTAL, notes, ValueWithUnit(TherapyEvent.Type.INSULIN_CHANGE.text, Units.TherapyEvent))
+                        //uel.log(Action.CAREPORTAL, notes, XXXValueWithUnit.TherapyEventType(TherapyEvent.Type.INSULIN_CHANGE))
+                        uel.log(Action.CAREPORTAL, notes, ValueWithUnit(Sources.FillDialog), ValueWithUnit(TherapyEvent.Type.INSULIN_CHANGE.text, Units.TherapyEvent))
                         disposable += repository.runTransactionForResult(InsertIfNewByTimestampTherapyEventTransaction(
-=======
-                        //uel.log(Action.CAREPORTAL, notes, XXXValueWithUnit.TherapyEventType(TherapyEvent.Type.INSULIN_CHANGE))
-                        uel.log(Action.CAREPORTAL, notes, ValueWithUnit(Sources.FillDialog), ValueWithUnit(eventTime, Units.Timestamp, eventTimeChanged), ValueWithUnit(TherapyEvent.Type.INSULIN_CHANGE.text, Units.TherapyEvent))
-                        disposable += repository.runTransactionForResult(InsertTherapyEventIfNewTransaction(
->>>>>>> 6956a17b
                             timestamp = eventTime + 1000,
                             type = TherapyEvent.Type.INSULIN_CHANGE,
                             note = notes,
