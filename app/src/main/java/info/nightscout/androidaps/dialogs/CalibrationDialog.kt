package info.nightscout.androidaps.dialogs

import android.os.Bundle
import android.view.LayoutInflater
import android.view.View
import android.view.ViewGroup
import com.google.common.base.Joiner
import dagger.android.HasAndroidInjector
import info.nightscout.androidaps.Constants
import info.nightscout.androidaps.R
import info.nightscout.androidaps.data.Profile
import info.nightscout.androidaps.plugins.configBuilder.ProfileFunction
import info.nightscout.androidaps.plugins.iob.iobCobCalculator.GlucoseStatus
import info.nightscout.androidaps.utils.HtmlHelper
import info.nightscout.androidaps.utils.OKDialog
import info.nightscout.androidaps.utils.XdripCalibrations
import info.nightscout.androidaps.utils.resources.ResourceHelper
import kotlinx.android.synthetic.main.dialog_calibration.*
import kotlinx.android.synthetic.main.okcancel.*
import java.text.DecimalFormat
import java.util.*
import javax.inject.Inject

class CalibrationDialog : DialogFragmentWithDate() {

    @Inject lateinit var injector: HasAndroidInjector
    @Inject lateinit var resourceHelper: ResourceHelper
    @Inject lateinit var profileFunction: ProfileFunction

    override fun onSaveInstanceState(savedInstanceState: Bundle) {
        super.onSaveInstanceState(savedInstanceState)
        savedInstanceState.putDouble("overview_calibration_bg", overview_calibration_bg.value)
    }

    override fun onCreateView(inflater: LayoutInflater, container: ViewGroup?,
                              savedInstanceState: Bundle?): View? {
        onCreateViewGeneral()
        return inflater.inflate(R.layout.dialog_calibration, container, false)
    }

    override fun onViewCreated(view: View, savedInstanceState: Bundle?) {
        super.onViewCreated(view, savedInstanceState)

        val units = profileFunction.getUnits()
        val bg = Profile.fromMgdlToUnits(GlucoseStatus(injector).glucoseStatusData?.glucose
            ?: 0.0, units)
        if (units == Constants.MMOL)
            overview_calibration_bg.setParams(savedInstanceState?.getDouble("overview_calibration_bg")
                ?: bg, 2.0, 30.0, 0.1, DecimalFormat("0.0"), false, ok)
        else
            overview_calibration_bg.setParams(savedInstanceState?.getDouble("overview_calibration_bg")
                ?: bg, 36.0, 500.0, 1.0, DecimalFormat("0"), false, ok)
        overview_calibration_units.text = if (units == Constants.MMOL) resourceHelper.gs(R.string.mmol) else resourceHelper.gs(R.string.mgdl)
    }

    override fun submit(): Boolean {
        val units = profileFunction.getUnits()
        val unitLabel = if (units == Constants.MMOL) resourceHelper.gs(R.string.mmol) else resourceHelper.gs(R.string.mgdl)
        val actions: LinkedList<String?> = LinkedList()
        val bg = overview_calibration_bg.value
        actions.add(resourceHelper.gs(R.string.treatments_wizard_bg_label) + ": " + Profile.toCurrentUnitsString(profileFunction, bg) + " " + unitLabel)
        if (bg > 0) {
            activity?.let { activity ->
<<<<<<< HEAD
                OKDialog.showConfirmation(activity, resourceHelper.gs(R.string.overview_calibration), HtmlHelper.fromHtml(Joiner.on("<br/>").join(actions)), Runnable {
                    aapsLogger.debug("USER ENTRY: CALIBRATION $bg")
                    XdripCalibrations.confirmAndSendCalibration(bg, context)
=======
                OKDialog.showConfirmation(activity, MainApp.gs(R.string.overview_calibration), HtmlHelper.fromHtml(Joiner.on("<br/>").join(actions)), Runnable {
                    log.debug("USER ENTRY: CALIBRATION $bg")
                    XdripCalibrations.sendIntent(bg)
>>>>>>> 82ffe0f9
                })
            }
        } else
            activity?.let { activity ->
                OKDialog.show(activity, resourceHelper.gs(R.string.overview_calibration), resourceHelper.gs(R.string.no_action_selected))
            }
        return true
    }
}<|MERGE_RESOLUTION|>--- conflicted
+++ resolved
@@ -61,15 +61,9 @@
         actions.add(resourceHelper.gs(R.string.treatments_wizard_bg_label) + ": " + Profile.toCurrentUnitsString(profileFunction, bg) + " " + unitLabel)
         if (bg > 0) {
             activity?.let { activity ->
-<<<<<<< HEAD
                 OKDialog.showConfirmation(activity, resourceHelper.gs(R.string.overview_calibration), HtmlHelper.fromHtml(Joiner.on("<br/>").join(actions)), Runnable {
                     aapsLogger.debug("USER ENTRY: CALIBRATION $bg")
-                    XdripCalibrations.confirmAndSendCalibration(bg, context)
-=======
-                OKDialog.showConfirmation(activity, MainApp.gs(R.string.overview_calibration), HtmlHelper.fromHtml(Joiner.on("<br/>").join(actions)), Runnable {
-                    log.debug("USER ENTRY: CALIBRATION $bg")
                     XdripCalibrations.sendIntent(bg)
->>>>>>> 82ffe0f9
                 })
             }
         } else
