<?xml version="1.0" encoding="utf-8"?>
<androidx.preference.PreferenceScreen xmlns:android="http://schemas.android.com/apk/res/android"
    xmlns:app="http://schemas.android.com/apk/res-auto"
    xmlns:validate="http://schemas.android.com/apk/res-auto">

    <PreferenceCategory
        android:title="@string/smscommunicator"
        app:initialExpandedChildrenCount="0">

        <info.nightscout.androidaps.utils.textValidator.ValidatingEditTextPreference
            android:key="@string/key_smscommunicator_allowednumbers"
            android:summary="@string/smscommunicator_allowednumbers_summary"
            android:title="@string/smscommunicator_allowednumbers"
            validate:testType="multiPhone" />

        <SwitchPreference
            android:defaultValue="false"
            android:key="@string/key_smscommunicator_remotecommandsallowed"
            android:title="@string/smscommunicator_remotecommandsallowed" />

        <info.nightscout.androidaps.utils.textValidator.ValidatingEditTextPreference
            android:defaultValue="15"
            android:key="@string/key_smscommunicator_remotebolusmindistance"
            android:summary="@string/smscommunicator_remotebolusmindistance_summary"
            android:title="@string/smscommunicator_remotebolusmindistance"
            validate:maxNumber="60"
            validate:minNumber="3"
            validate:testType="numericRange" />

        <SwitchPreference
            android:defaultValue="true"
            android:enabled="false"
            android:key="@string/key_smscommunicator_otp_enabled"
            android:summary="@string/smscommunicator_otp_enabled_summary"
            android:title="@string/smscommunicator_otp_enabled"
            app:isPreferenceVisible="false" />

        <info.nightscout.androidaps.utils.textValidator.ValidatingEditTextPreference
            android:dependency="@string/key_smscommunicator_remotecommandsallowed"
            android:key="@string/key_smscommunicator_otp_password"
            android:summary="@string/smscommunicator_otp_pin_summary"
            android:title="@string/smscommunicator_otp_pin"
            validate:testType="pinStrength" />

        <Preference
            android:dependency="@string/key_smscommunicator_remotecommandsallowed"
            android:key="otpsetup"
            android:title="@string/smscomunicator_tab_otp_label">
            <intent android:action="info.nightscout.androidaps.plugins.general.smsCommunicator.activities.SmsCommunicatorOtpActivity" />
        </Preference>
<<<<<<< HEAD
=======

        <SwitchPreference
            android:defaultValue="true"
            android:key="@string/key_smscommunicator_report_pump_ureachable"
            android:summary="@string/smscommunicator_report_pump_ureachable_summary"
            android:title="@string/smscommunicator_pump_ureachable" />
>>>>>>> a40df15e

    </PreferenceCategory>

</androidx.preference.PreferenceScreen><|MERGE_RESOLUTION|>--- conflicted
+++ resolved
@@ -48,15 +48,12 @@
             android:title="@string/smscomunicator_tab_otp_label">
             <intent android:action="info.nightscout.androidaps.plugins.general.smsCommunicator.activities.SmsCommunicatorOtpActivity" />
         </Preference>
-<<<<<<< HEAD
-=======
 
         <SwitchPreference
             android:defaultValue="true"
             android:key="@string/key_smscommunicator_report_pump_ureachable"
             android:summary="@string/smscommunicator_report_pump_ureachable_summary"
             android:title="@string/smscommunicator_pump_ureachable" />
->>>>>>> a40df15e
 
     </PreferenceCategory>
 
