--- conflicted
+++ resolved
@@ -26,11 +26,7 @@
                 android:layout_width="wrap_content"
                 android:layout_height="wrap_content"
                 android:contentDescription="@string/overview_insulin_label"
-<<<<<<< HEAD
-                android:src="@drawable/ic_bolus" />
-=======
                 app:srcCompat="@drawable/ic_bolus" />
->>>>>>> a40df15e
 
             <TextView
                 android:layout_width="match_parent"
