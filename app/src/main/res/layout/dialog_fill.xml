--- conflicted
+++ resolved
@@ -26,11 +26,7 @@
                 android:layout_width="wrap_content"
                 android:layout_height="wrap_content"
                 android:contentDescription="@string/primefill"
-<<<<<<< HEAD
-                android:src="@drawable/ic_cp_pump_canula" />
-=======
                 app:srcCompat="@drawable/ic_cp_pump_canula" />
->>>>>>> a40df15e
 
             <TextView
                 android:layout_width="match_parent"
