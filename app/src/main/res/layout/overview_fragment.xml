--- conflicted
+++ resolved
@@ -38,12 +38,9 @@
                     android:paddingLeft="10dp"
                     android:paddingRight="10dp"
                     android:text="Open Loop"
-<<<<<<< HEAD
                     android:textAppearance="?android:attr/textAppearanceSmall"
                     android:layout_weight="0.1" />
-=======
-                    android:textAppearance="?android:attr/textAppearanceSmall" />
->>>>>>> 2754e23c
+
 
                 <TextView
                     android:id="@+id/overview_activeprofile"
@@ -65,13 +62,15 @@
                     android:layout_width="wrap_content"
                     android:layout_height="wrap_content"
                     android:layout_gravity="right"
-                    android:layout_weight="0.2"
+                    android:layout_marginRight="10dp"
                     android:background="@drawable/temptargetborder"
                     android:gravity="center_vertical|center_horizontal"
+                    android:text="TempTarget"
                     android:paddingLeft="10dp"
-                    android:text="TempTarget"
+                    android:paddingRight="10dp"
                     android:textAppearance="?android:attr/textAppearanceMedium"
-                    android:textColor="@color/mdtp_white" />
+                    android:textColor="@color/mdtp_white"
+                    android:layout_weight="0.2" />
             </LinearLayout>
 
             <LinearLayout
