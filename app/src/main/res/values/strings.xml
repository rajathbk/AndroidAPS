﻿<resources>
    <string name="treatmentssafety_title">Tratments safety</string>
    <string name="treatmentssafety_maxbolus_title">Max allowed bolus [U]</string>
    <string name="treatmentssafety_maxcarbs_title">Max allowed carbs [g]</string>

    <string name="nav_preferences">Preferences</string>
    <string name="nav_refreshtreatments">Refresh treatments from NS</string>
    <string name="nav_backup">Backup</string>
    <string name="nav_test_alert">Test alarm</string>
    <string name="nav_resetdb">Reset Databases</string>
    <string name="reset_db_confirm">Do you really want to reset the databases?</string>
    <string name="nav_exit">Exit</string>
    <string name="danar_useextended_title">Use extended boluses for >200%</string>
    <string name="danar_bt_name_title">DanaR Bluetooth device</string>
    <string name="ns_sync_use_absolute_title">Always use basal absolute values</string>
    <string name="alert_dialog_storage_permission_text">Please reboot your phone or restart AndroidAPS from the System Settings \notherwise Android APS will not have logging (important to track and verify that the algorithms are working correctly)!</string>

    <string name="objectives_objective_label_string">Objective:</string>
    <string name="objectives_gate_label_string">Gate:</string>
    <string name="objectives_button_start">Start</string>
    <string name="objectives_button_verify">Verify</string>
    <string name="nsprofileview_units_label">Units</string>
    <string name="nsprofileview_dia_label">DIA</string>
    <string name="nsprofileview_activeprofile_label">Active profile</string>
    <string name="nsprofileview_ic_label">IC</string>
    <string name="nsprofileview_isf_label">ISF</string>
    <string name="nsprofileview_basal_label">Basal</string>
    <string name="nsprofileview_target_label">Target</string>
    <string name="noprofileset">NO PROFILE SET</string>
    <string name="treatments_insulin_label_string">Insulin:</string>
    <string name="treatments_carbs_label_string">Carbs:</string>
    <string name="treatments_iob_label_string">IOB:</string>
    <string name="sms_iob">IOB:</string>
    <string name="treatments_activity_string">Activity:</string>
    <string name="treatments_iobtotal_label_string">Total IOB:</string>
    <string name="treatments_iobactivitytotal_label_string">Total IOB activity:</string>
    <string name="tempbasals_realduration_label_string">Dur:</string>
    <string name="tempbasals_netratio_label_string">Ratio:</string>
    <string name="tempbasals_netinsulin_label_string">Ins:</string>
    <string name="tempbasals_iob_label_string">IOB:</string>
    <string name="tempbasals_iobtotal_label_string">Total IOB:</string>
    <string name="treatments_newtreatment_insulinamount_label">Insulin</string>
    <string name="treatments_newtreatment_carbsamount_label">Carbs</string>
    <string name="treatments_wizard_bg_label">BG</string>
    <string name="treatments_wizard_tt_label">TT</string>
    <string name="treatments_wizard_carbs_label">Carbs</string>
    <string name="treatments_wizard_correction_label">Corr</string>
    <string name="treatments_wizard_unit_label">U</string>
    <string name="treatments_wizard_bolusiob_label">Bolus IOB</string>
    <string name="treatments_wizard_total_label">TOTAL</string>
    <string name="openapsma_run">Run now</string>
    <string name="vitualpump_label">VIRTUAL PUMP</string>
    <string name="pump_basebasalrate_label">Base basal rate</string>
    <string name="pump_tempbasal_label">Temp basal</string>
    <string name="virtualpump_extendedbolus_label">Extended bolus</string>
    <string name="pump_battery_label">Battery</string>
    <string name="pump_reservoir_label">Reservoir</string>
    <string name="virtualpump_resultok">OK</string>
    <string name="virtualpump_sqlerror">SQL Error</string>
    <string name="openapsma_lastrun_label">Last run</string>
    <string name="openapsma_inputparameters_label">Input parameters</string>
    <string name="openapsma_glucosestatus_label">Glucose status</string>
    <string name="openapsma_currenttemp_label">Current temp</string>
    <string name="openapsma_iobdata_label">IOB data</string>
    <string name="openapsma_profile_label">Profile</string>
    <string name="openapsma_mealdata_label">Meal data</string>
    <string name="result">Result</string>
    <string name="openapsma_noglucosedata">No glucose data available</string>
    <string name="openapsma_noprofile">No profile available</string>
    <string name="openapsma_nopump">No pump available</string>
    <string name="nochangerequested">No change requested</string>
    <string name="openapsma_request_label">Request</string>
    <string name="rate">Rate</string>
    <string name="duration">Duration</string>
    <string name="reason">Reason</string>
    <string name="glucose">Glucose</string>
    <string name="delta">Delta</string>
    <string name="sms_delta">Delta:</string>
    <string name="avgdelta">Avg. delta</string>

    <string name="configbuilder">Config Builder</string>
    <string name="objectives">Objectives</string>
    <string name="openapsma">OpenAPS MA</string>
    <string name="overview">Overview</string>
    <string name="profileviewer">NS Profile</string>
    <string name="simpleprofile">Simple profile</string>
    <string name="tempbasal">TempBasal</string>
    <string name="treatments">Treatments</string>
    <string name="virtualpump">Virtual Pump</string>
    <string name="careportal">Careportal</string>


    <string name="configbuilder_pump">Pump</string>
    <string name="configbuilder_treatments">Treatments</string>
    <string name="configbuilder_tempbasals">Temp Basals</string>
    <string name="configbuilder_profile">Profile</string>
    <string name="configbuilder_aps">APS</string>
    <string name="configbuilder_general">General</string>
    <string name="days">days</string>
    <string name="objectives_minimalduration">Minimal duration</string>
    <string name="configbuilder_constraints">Constraints</string>

    <string name="loop">Loop</string>
    <string name="configbuilder_loop">Loop</string>
    <string name="loop_aps_label">APS</string>
    <string name="loop_constraintsprocessed_label">After processed constraints</string>
    <string name="loop_tbrsetbypump_label">Temp basal set by pump</string>
    <string name="openapsma_lastenact_label">Last enacted</string>
    <string name="ok">OK</string>
    <string name="cancel">Cancel</string>
    <string name="noapsselected">NO APS SELECTED OR PROVIDED RESULT</string>
    <string name="safety">Safety</string>
    <string name="openapsma_disabled">Plugin is disabled</string>
    <string name="constraints_violation">Constraints violation</string>
    <string name="treatmentdeliveryerror">Bolus delivery error</string>
    <string name="tempbasaldeliveryerror">Tempbasal delivery error</string>
    <string name="overview_newtempbasal_basalpercent">Basal value [%]</string>
    <string name="overview_newtempbasal_percent_label">% (100% = current)</string>
    <string name="setbasalquestion">Accept new temp basal:</string>
    <string name="overview_treatment_label">Treatment</string>
    <string name="overview_calculator_label">Calculator</string>
    <string name="constraintapllied">Constraint applied!</string>
    <string name="confirmation">Confirmation</string>
    <string name="entertreatmentquestion">Enter new treatment:</string>
    <string name="bolus">Bolus</string>
    <string name="sms_bolus">Bolus:</string>
    <string name="basal">Basal</string>
    <string name="sms_basal">Basal:</string>
    <string name="carbs">Carbs</string>
    <string name="changeyourinput">Change your input!</string>
    <string name="setextendedbolusquestion">Set new extended bolus:</string>
    <string name="configbuilder_bgsource">BG Source</string>
    <string name="xdrip">xDrip</string>
    <string name="nsclient">NSClient</string>
    <string name="apsmode_title">APS Mode</string>

    <string name="closedloop">Closed Loop</string>
    <string name="openloop">Open Loop</string>
    <string name="disabledloop">Loop Disabled</string>
    <string name="disableloop">Disable loop</string>
    <string name="enableloop">Enable loop</string>

    <string name="openloop_newsuggestion">New suggestion available</string>
    <string name="unsupportedclientver">Unsupported version of NSClient</string>
    <string name="unsupportednsversion">Unsupported version of Nightscout</string>
    <string name="nsclientnotinstalled">NSClient not installed. Record lost!</string>
    <string name="objectives_bgavailableinns">BG available in NS</string>
    <string name="objectives_pumpstatusavailableinns">Pump status available in NS</string>
    <string name="objectives_manualenacts">Manual enacts</string>
    <string name="loopdisabled">LOOP DISABLED BY CONSTRAINTS</string>
    <string name="cs_lang">Czech</string>
    <string name="en_lang">English</string>
    <string name="treatments_wizard_basaliob_label">Basal IOB</string>
    <string name="bolusconstraintapplied">Bolus constraint applied</string>
    <string name="carbsconstraintapplied">Carbs constraint applied</string>
    <string name="careportal_bgcheck">BG Check</string>
    <string name="careportal_announcement">Announcement</string>
    <string name="careportal_note">Note</string>
    <string name="careportal_question">Question</string>
    <string name="careportal_exercise">Exercise</string>
    <string name="careportal_pumpsitechange">Pump Site Change</string>
    <string name="careportal_cgmsensorinsert">CGM Sensor Insert</string>
    <string name="careportal_cgmsensorstart">CGM Sensor Start</string>
    <string name="careportal_insulincartridgechange">Insulin Cartridge Change</string>
    <string name="careportal_profileswitch">Profile Switch</string>
    <string name="careportal_snackbolus">Snack Bolus</string>
    <string name="careportal_mealbolus">Meal Bolus</string>
    <string name="careportal_correctionbolus">Correction Bolus</string>
    <string name="careportal_combobolus">Combo Bolus</string>
    <string name="careportal_tempbasalstart">Temp Basal Start</string>
    <string name="careportal_tempbasalend">Temp Basal End</string>
    <string name="careportal_carbscorrection">Carbs correction</string>
    <string name="careportal_openapsoffline">OpenAPS Offline</string>

    <string name="careportal_newnstreatment_eventtype">Event type</string>
    <string name="careportal_newnstreatment_other">Other</string>
    <string name="careportal_newnstreatment_meter">Meter</string>
    <string name="careportal_newnstreatment_sensor">Sensor</string>
    <string name="careportal_newnstreatment_carbs_label">Carbs</string>
    <string name="careportal_newnstreatment_insulin_label">Insulin</string>
    <string name="careportal_newnstreatment_carbtime_label">Carb time</string>
    <string name="careportal_newnstreatment_split_label">Split</string>
    <string name="careportal_newnstreatment_duration_label">Duration</string>
    <string name="careportal_newnstreatment_percent_label">Percent</string>
    <string name="careportal_newnstreatment_absolute_label">Absolute</string>
    <string name="careportal_newnstreatment_notes_label">Notes</string>
    <string name="careportal_newnstreatment_eventtime_label">Event time</string>
    <string name="careportal_newnstreatment_profile_label">Profile</string>
    <string name="careportal_newnstreatment_enteredby_title">Entered By</string>
    <string name="careportal_newnstreatment_glucosetype">Glucose type</string>
    <string name="noprofile">No profile loaded from NS yet</string>
    <string name="overview_tempbasal_button">TempBasal</string>
    <string name="overview_extendedbolus_button">Extended Bolus</string>
    <string name="configbuilder_nightscoutversion_label">Nightscout version:</string>
    <string name="send">SEND</string>
    <string name="missing">Missing</string>
    <string name="enabled">Enabled</string>
    <string name="visible">Visible</string>
    <string name="up">Up</string>
    <string name="exported">Preferences exported</string>
    <string name="export_to">Export settings to</string>
    <string name="import_from">Import settings from</string>
    <string name="setting_imported">Settings imported</string>
    <string name="filenotfound">File not found</string>
    <string name="nav_export">Export settings</string>
    <string name="nav_import">Import settings</string>
    <string name="nl_lang">Dutch</string>
    <string name="de_lang">German</string>
    <string name="es_lang">Spanish</string>
    <string name="el_lang">Greek</string>
    <string name="it_lang">Italian</string>
    <string name="ro_lang">Romanian</string>
    <string name="ru_lang">Russian</string>
    <string name="sv_lang">Swedish</string>
    <string name="fr_lang">French</string>
    <string name="zh_lang">Chinese</string>
    <string name="openapsma_maxbasal_title">Max U/hr a Temp Basal can be set to</string>
    <string name="openapsma_maxbasal_summary">This value is called max basal in OpenAPS context</string>
    <string name="openapsma_maxiob_title">Maximum basal IOB OpenAPS can deliver [U]</string>
    <string name="openapsma_maxiob_summary">This value is called Max IOB in OpenAPS context\nThis will default to zero. After several days or weeks, depending on your comfort level, you may choose to adjust this number.</string>
    <string name="bg_lang">Bulgarian</string>
    <string name="dismiss">DISMISS</string>
    <string name="language">Language</string>

    <string name="danarpump">DanaR</string>
    <string name="connecting">Connecting</string>
    <string name="connected">Connected</string>
    <string name="disconnected">Disconnected</string>
    <string name="danar_pump_settings">DanaR pump settings</string>
    <string name="nightscout">Nightscout</string>
    <string name="end_user_license_agreement">End User License Agreement</string>
    <string name="end_user_license_agreement_text">MUST NOT BE USED TO MAKE MEDICAL DECISIONS. THERE IS NO WARRANTY FOR THE PROGRAM, TO THE EXTENT PERMITTED BY APPLICABLE LAW. EXCEPT WHEN OTHERWISE STATED IN WRITING THE COPYRIGHT HOLDERS AND/OR OTHER PARTIES PROVIDE THE PROGRAM “AS IS” WITHOUT WARRANTY OF ANY KIND, EITHER EXPRESSED OR IMPLIED, INCLUDING, BUT NOT LIMITED TO, THE IMPLIED WARRANTIES OF MERCHANTABILITY AND FITNESS FOR A PARTICULAR PURPOSE. THE ENTIRE RISK AS TO THE QUALITY AND PERFORMANCE OF THE PROGRAM IS WITH YOU. SHOULD THE PROGRAM PROVE DEFECTIVE, YOU ASSUME THE COST OF ALL NECESSARY SERVICING, REPAIR OR CORRECTION.</string>
    <string name="end_user_license_agreement_i_understand">I UNDERSTAND AND AGREE</string>
    <string name="save">Save</string>
    <string name="nobtadapter">No bluetooth adapter found</string>
    <string name="devicenotfound">Selected device not found</string>
    <string name="connectionerror">Pump connection error</string>
    <string name="danar_iob_label">Pump IOB</string>
    <string name="danar_dailyunits">Daily units</string>
    <string name="pump_lastbolus_label">Last bolus</string>
    <string name="hoursago">h ago</string>
    <string name="danar_invalidinput">Invalid input data</string>
    <string name="danar_valuenotsetproperly">Value not set properly</string>
    <string name="reloadprofile">Reload profile</string>
    <string name="danar_viewprofile">View profile</string>
    <string name="enacted">Enacted</string>
    <string name="comment">Comment</string>
    <string name="success">Success</string>
    <string name="percent">Percent</string>
    <string name="absolute">Absolute</string>
    <string name="canceltemp">Cancel temp basal</string>
    <string name="smscommunicator">SMS Communicator</string>
    <string name="waitingforpumpresult">Waiting for result</string>
    <string name="smscommunicator_allowednumbers">Allowed phone numbers</string>
    <string name="smscommunicator_allowednumbers_summary">+XXXXXXXXXX;+YYYYYYYYYY</string>
    <string name="smscommunicator_bolusreplywithcode" formatted="false">To deliver bolus %.2fU reply with code %s</string>
    <string name="smscommunicator_calibrationreplywithcode" formatted="false">To send calibration %.2f reply with code %s</string>
    <string name="smscommunicator_bolusfailed">Bolus failed</string>
    <string name="bolusdelivered" formatted="false">Bolus %.2fU delivered successfully</string>
    <string name="bolusrequested" formatted="false">Going to deliver %.2fU</string>
    <string name="smscommunicator_bolusdelivered" formatted="false">Bolus %.2fU delivered successfully</string>
    <string name="bolusdelivering" formatted="false">Delivering %.2fU</string>
    <string name="smscommunicator_remotecommandsallowed">Allow remote commands via SMS</string>
    <string name="smscommunicator_remotebolusnotallowed">Remote bolus not allowed</string>
    <string name="glucosetype_finger">Finger</string>
    <string name="glucosetype_sensor">Sensor</string>
    <string name="manual">Manual</string>
    <string name="careportal_temporarytarget">Temporary Target</string>
    <string name="careportal_temporarytargetcancel">Temporary Target Cancel</string>
    <string name="danarprofile">DanaR profile settings</string>
    <string name="danarprofile_dia">DIA [h]</string>
    <string name="danarprofile_dia_summary">Duration of Insulin Activity</string>
    <string name="failedupdatebasalprofile">Failed to update basal profile</string>
    <string name="danar_historyreload">Reload</string>
    <string name="uploading">Uploading</string>
    <string name="danar_ebolus">E bolus</string>
    <string name="danar_dsbolus">DS bolus</string>
    <string name="danar_debolus">DE bolus</string>
    <string name="danar_error">error</string>
    <string name="danar_refill">refill</string>
    <string name="danar_basalhour">basal hour</string>
    <string name="danar_glucose">glucose</string>
    <string name="danar_carbohydrate">carbohydrate</string>
    <string name="danar_alarm">alarm</string>
    <string name="danar_totaluploaded" formatted="false">Total %d records uploaded</string>
    <string name="danar_sbolus">S bolus</string>
    <string name="danar_history_alarm">Alarms</string>
    <string name="danar_history_basalhours">Basal Hours</string>
    <string name="danar_history_bolus">Boluses</string>
    <string name="danar_history_carbohydrates">Carbohydrates</string>
    <string name="danar_history_dailyinsulin">Daily insulin</string>
    <string name="danar_history_errors">Errors</string>
    <string name="danar_history_glucose">Glucose</string>
    <string name="danar_history_refill">Refill</string>
    <string name="danar_history_syspend">Suspend</string>
    <string name="danar_history_connectingfor" formatted="false">Connecting for %d s</string>
    <string name="danar_password_title">Pump password</string>
    <string name="wrongpumppassword">Wrong pump password!</string>
    <string name="pumpbusy">Pump is busy</string>
    <string name="overview_bolusprogress_delivered">Delivered</string>
    <string name="overview_bolusprogress_stoped">Stopped</string>
    <string name="occlusion">Occlusion</string>
    <string name="overview_bolusprogress_stop">Stop</string>
    <string name="overview_bolusprogress_stoppressed">STOP PRESSED</string>
    <string name="waitingforpump">Waiting for pump</string>
    <string name="waitingforpumpclicktorefresh">Waiting for pump. Click to refresh.</string>
    <string name="overview_bolusprogress_goingtodeliver" formatted="false">Going to deliver %.2fU</string>
    <string name="objectives_0_objective">Setting up visualization and monitoring, and analyzing basals and ratios</string>
    <string name="objectives_0_gate">Verify that BG is available in Nightscout, and pump insulin data is being uploaded</string>
    <string name="objectives_1_objective">Starting on an open loop</string>
    <string name="objectives_1_gate">Run in Open Loop mode for a few days, and manually enact lots of temp basals</string>
    <string name="objectives_2_objective">Understanding your open loop, including its temp basal recommendations</string>
    <string name="objectives_2_gate">Based on that experience, decide what max basal should be, and set it on the pump and preferences</string>
    <string name="objectives_3_objective">Starting to close the loop with Low Glucose Suspend</string>
    <string name="objectives_3_gate">Run in closed loop with max IOB = 0 for a few days without too many LGS events</string>
    <string name="objectives_4_objective">Tuning the closed loop, raising max IOB above 0 and gradually lowering BG targets</string>
    <string name="objectives_4_gate">Run for a few days, and at least one night with no low BG alarms, before dropping BG</string>
    <string name="objectives_5_objective">Adjust basals and ratios if needed, and then enable auto-sens</string>
    <string name="objectives_5_gate">1 week successful daytime looping with regular carb entry</string>
    <string name="objectives_6_objective">Enabling additional features for daytime use, such as advanced meal assist</string>
    <string name="objectives_7_objective">Enabling additional features for daytime use, such as SMB</string>
    <string name="youareonallowedlimit">You reached allowed limit</string>
    <string name="noprofileselected">No profile selected</string>
    <string name="smscommunicator_loophasbeendisabled">Loop has been disabled</string>
    <string name="smscommunicator_loophasbeenenabled">Loop has been enabled</string>
    <string name="smscommunicator_loopisdisabled">Loop is disabled</string>
    <string name="smscommunicator_loopisenabled">Loop is enabled</string>
    <string name="valuelimitedto" formatted="false">%.2f limited to %.2f</string>
    <string name="valueoutofrange" formatted="false">Value %s is out of hard limits</string>
    <string name="smscommunicator_remotebasalnotallowed">Remote basal setting is not allowed</string>
    <string name="smscommunicator_remotecommandnotallowed">Remote command is not allowed</string>
    <string name="smscommunicator_basalreplywithcode" formatted="false">To start basal %.2fU/h reply with code %s</string>
    <string name="smscommunicator_suspendreplywithcode" formatted="false">To suspend loop for %d minutes reply with code %s</string>
    <string name="smscommunicator_tempbasalset" formatted="false">Temp basal %.2fU/h for %d min started successfully</string>
    <string name="smscommunicator_tempbasalfailed">Temp basal start failed</string>
    <string name="smscommunicator_basalstopreplywithcode" formatted="false">To stop temp basal reply with code %s</string>
    <string name="smscommunicator_tempbasalcanceled">Temp basal canceled</string>
    <string name="smscommunicator_tempbasalcancelfailed">Canceling temp basal failed</string>
    <string name="smscommunicator_unknowncommand">Uknown command or wrong reply</string>

    <string name="quickwizard">QuickWizard</string>
    <string name="quickwizardsettings">QuickWizard settings</string>
    <string name="overview_editquickwizard_buttontext">Button text:</string>
    <string name="overview_editquickwizard_carbs">Carbs:</string>
    <string name="overview_editquickwizard_valid">Valid:</string>
    <string name="overview_editquickwizardlistactivity_add">Add</string>
    <string name="overview_quickwizard_item_edit_button">Edit</string>
    <string name="overview_quickwizard_item_remove_button">Remove</string>
    <string name="mealbolus">Meal</string>
    <string name="correctionbous">Corr</string>
    <string name="ko_lang">Korean</string>
    <string name="actions">Actions</string>
    <string name="androidaps_start">AndroidAPS started</string>
    <string name="ns_upload_only">NS upload only (disabled sync)</string>
    <string name="ns_upload_only_summary">NS upload only. Not effective on SGV unless a local source like xDrip is selected. Not effective on Profiles while NS-Profiles is used.</string>
    <string name="pumpNotInitialized">Pump not initialized!</string>
    <string name="pumpNotInitializedProfileNotSet">Pump not initialized, profile not set!</string>
    <string name="primefill">Prime/Fill</string>
    <string name="fillwarning">Please make sure the amount matches the specification of your infusion set!</string>
    <string name="othersettings_title">Other</string>
    <string name="fillbolus_title">Fill/Prime standard insulin amounts.</string>
    <string name="button1">Button 1</string>
    <string name="button2">Button 2</string>
    <string name="button3">Button 3</string>
    <string name="percentagefactor_hint">Percentage factor by which the base profile will be multiplied.</string>
    <string name="timeshift_hint">Time in hours by which the profile will be shifted round robin.</string>
    <string name="units">Units:</string>
    <string name="mgdl">mg/dl</string>
    <string name="mmol">mmol/l</string>
    <string name="dia">DIA:</string>
    <string name="target_range">Target range:</string>
    <string name="edit_base_basal">Edit Base-Basal:</string>
    <string name="edit_base_isf">Edit Base-ISF:</string>
    <string name="edit_base_ic">Edit Base-IC:</string>
    <string name="base_profile_label">Base Profile:</string>
    <string name="prefs_range_title">Range for Visualization</string>
    <string name="prefs_range_summary">High and low mark for the charts in Overview and Smartwatch</string>
    <string name="low_mark">LOW mark</string>
    <string name="high_mark">HIGH mark</string>
    <string name="wear">Wear</string>
    <string name="resend_all_data">Resend All Data</string>
    <string name="open_settings_on_wear">Open Settings on Wear</string>
    <string name="pumperror">Pump Error</string>
    <string name="lowbattery">Low Battery</string>
    <string name="pumpshutdown">Pump Shutdown</string>
    <string name="batterydischarged">Pump Battery Discharged</string>
    <string name="danarkoreanpump">DanaR Korean</string>
    <string name="basal_rate">Basal rate:</string>
    <string name="profile_set_failed">Setting of basal profile failed</string>
    <string name="profile_set_ok">Basal profile in pump updated</string>
    <string name="danar_disableeasymode">Disable EasyUI mode in pump</string>
    <string name="danar_enableextendedbolus">Enable extended boluses on pump</string>
    <string name="danar_switchtouhmode">Change mode from U/d to U/h on pump</string>
    <string name="basalvaluebelowminimum">Basal value below minimum. Profile not set!</string>
    <string name="sms_actualbg">BG:</string>
    <string name="sms_lastbg">Last BG:</string>
    <string name="mdi">MDI</string>
    <string name="MM640g">MM640g</string>
    <string name="ongoingnotificaction">Ongoing Notification</string>
    <string name="old_data">OLD DATA</string>
    <string name="minago">%d min ago</string>
    <string name="sms_minago">%dmin ago</string>
    <string name="localprofile">Local Profile</string>
    <string name="openapsama">OpenAPS AMA</string>
    <string name="short_avgdelta">Short avg. delta</string>
    <string name="long_avgdelta">Long avg. delta</string>
    <string name="array_of_elements">Array of %d elements.\nActual value:</string>
    <string name="openapsma_autosensdata_label">Autosens data</string>
    <string name="openapsma_scriptdebugdata_label">Script debug</string>
    <string name="openapsama_useautosens">Use AMA autosens feature</string>
    <string name="refresheventsfromnightscout">Refresh events from NS</string>
    <string name="eatingsoon">Eating Soon</string>
    <string name="activity">Activity</string>
    <string name="removerecord">Remove record:</string>
    <string name="danar_stats">DanaR Stats</string>
    <string name="danar_stats_cumulative_tdd">Cumulative TDD</string>
    <string name="danar_stats_expweight">Exponentially Weighted TDD</string>
    <string name="danar_stats_basalrate">Basal</string>
    <string name="danar_stats_bolus">Bolus</string>
    <string name="danar_stats_tdd">TDD</string>
    <string name="danar_stats_date">Date</string>
    <string name="danar_stats_ratio">Ratio</string>
    <string name="danar_stats_amount_days"># Days</string>
    <string name="danar_stats_weight">Weight</string>
    <string name="danar_stats_warning_Message">Possibly inaccurate if using boluses for priming/filling!</string>
    <string name="danar_stats_olddata_Message">Old Data Please Press "RELOAD"</string>
    <string name="danar_stats_tbb">Total Base Basal</string>
    <string name="danar_stats_tbb2">TBB * 2</string>
    <string name="initializing">Initializing ...</string>
    <string name="actions_shortname">ACT</string>
    <string name="configbuilder_shortname">CONF</string>
    <string name="loop_shortname">LOOP</string>
    <string name="simpleprofile_shortname">SP</string>
    <string name="oaps_shortname">OAPS</string>
    <string name="temptargetrange_shortname">TT</string>
    <string name="localprofile_shortname">LP</string>
    <string name="danarpump_shortname">DANA</string>
    <string name="tempbasals_shortname">TB</string>
    <string name="overview_shortname">HOME</string>
    <string name="virtualpump_shortname">VPUMP</string>
    <string name="profileviewer_shortname">NSPROFILE</string>
    <string name="treatments_shortname">TREAT</string>
    <string name="careportal_shortname">CP</string>
    <string name="objectives_shortname">OBJ</string>
    <string name="wear_shortname">WEAR</string>
    <string name="smscommunicator_shortname">SMS</string>
    <string name="short_tabtitles">Shorten tab titles</string>
    <string name="prefs_delta_title">Delta Settings</string>
    <string name="always_use_shortavg">Always use short average delta instead of simple delta</string>
    <string name="always_use_shortavg_summary">Useful when data from unfiltered sources like xDrip gets noisy.</string>
    <string name="advancedsettings_title">Advanced Settings</string>
    <string name="danar_model" formatted="false">Model: %02X Protocol: %02X Code: %02X</string>
    <string name="profile">Profile</string>
    <string name="openapsama_max_daily_safety_multiplier" translatable="false">max_daily_safety_multiplier</string>
    <string name="openapsama_max_daily_safety_multiplier_summary">Default value: 3 This is a key OpenAPS safety cap. What this does is limit your basals to be 3x (in this people) your biggest basal rate. You likely will not need to change this, but you should be aware that’s what is discussed about “3x max daily; 4x current” for safety caps.</string>
    <string name="openapsama_current_basal_safety_multiplier" translatable="false">current_basal_safety_multiplier</string>
    <string name="openapsama_current_basal_safety_multiplier_summary">Default value: 4 This is the other half of the key OpenAPS safety caps, and the other half of “3x max daily; 4x current” of the safety caps. This means your basal, regardless of max basal set on your pump, cannot be any higher than this number times the current level of your basal. This is to prevent people from getting into dangerous territory by setting excessively high max basals before understanding how the algorithm works. Again, the default is 4x; most people will never need to adjust this and are instead more likely to need to adjust other settings if they feel like they are “running into” this safety cap.</string>
    <string name="openapsama_autosens_max" translatable="false">autosens_max</string>
    <string name="openapsama_autosens_max_summary">Default value: 1.2\nThis is a multiplier cap for autosens (and soon autotune) to set a 20% max limit on how high the autosens ratio can be, which in turn determines how high autosens can adjust basals, how low it can adjust ISF, and how low it can set the BG target.</string>
    <string name="openapsama_autosens_min" translatable="false">autosens_min</string>
    <string name="openapsama_autosens_min_summary">Default value: 0.7\nThe other side of the autosens safety limits, putting a cap on how low autosens can adjust basals, and how high it can adjust ISF and BG targets.</string>
    <string name="openapsama_autosens_adjusttargets" translatable="false">autosens_adjust_targets</string>
    <string name="openapsama_autosens_adjusttargets_summary">Default value: true\nThis is used to allow autosens to adjust BG targets, in addition to ISF and basals.</string>
    <string name="openapsama_bolussnooze_dia_divisor" translatable="false">bolussnooze_dia_divisor</string>
    <string name="openapsama_bolussnooze_dia_divisor_summary">Default value: 2\nBolus snooze is enacted after you do a meal bolus, so the loop won’t counteract with low temps when you’ve just eaten. The example here and default is 2; so a 3 hour DIA means that bolus snooze will be gradually phased out over 1.5 hours (3DIA/2).</string>
    <string name="openapsama_min_5m_carbimpact" translatable="false">min_5m_carbimpact</string>
    <string name="openapsama_min_5m_carbimpact_summary">Default value: 3.0 This is a setting for default carb absorption impact per 5 minutes. The default is an expected 3mg/dl/5min. This affects how fast COB are decayed, and how much carb absorption is assumed in calculating future predicted BG, when BG is falling more than expected, or not rising as much as expected.</string>
    <string name="openapsama_link_to_preferncejson_doc_txt">Attention!\nNormally you do not have to change these values below. Please CLICK HERE and READ the text and make sure you UNDERSTAND it before change any of these values.</string>
    <string name="openapsama_link_to_preferncejson_doc" translatable="false">http://openaps.readthedocs.io/en/latest/docs/walkthrough/phase-3/beyond-low-glucose-suspend.html</string>
    <string name="error_only_numeric_digits_allowed">Only numeric digits are allowed.</string>
    <string name="error_only_numeric_digits_range_allowed">Only numeric digits within the range %1$s - %2$s are allowed.</string>
    <string name="error_field_must_not_be_empty">The field must not be empty</string>
    <string name="error_phone_not_valid">Phone number not valid</string>
    <string name="smscommunicator_invalidphonennumber">Invalid SMS phone number</string>
    <string name="copy_to_clipboard">Copy To Clipboard</string>
    <string name="copied_to_clipboard">Copied to clipboard</string>
    <string name="nav_show_logcat">Show log</string>
    <string name="overview_calibration">Calibration</string>
    <string name="overview_calibration_bg_label">Calibration</string>
    <string name="send_calibration" formatted="false">Send calibration %.1f to xDrip?</string>
    <string name="xdripnotinstalled">xDrip+ not installed</string>
    <string name="calibrationsent">Calibration sent to xDrip</string>
    <string name="smscommunicator_remotecalibrationnotallowed">Remote calibration not allowed</string>
    <string name="smscommunicator_calibrationsent">Calibration sent. Receiving must be enabled in xDrip.</string>
    <string name="smscommunicator_calibrationfailed">xDrip is not receiving calibrations</string>
    <string name="dont_show_again">Don\'t show again</string>
    <string name="pumpsuspendedclicktorefresh">Pump suspended. Click to refresh state</string>
    <string name="pumpsuspended">Pump suspended</string>
    <string name="gettingpumpstatus">Getting pump status</string>
    <string name="settingtempbasal">Setting temp basal</string>
    <string name="stoppingtempbasal">Stopping temp basal</string>
    <string name="settingextendedbolus">Setting extended bolus</string>
    <string name="stoppingextendedbolus">Stopping extended bolus</string>
    <string name="updatingbasalrates">Updating basal rates</string>
    <string name="disconnecting">Disconnecting</string>
    <string name="executing">Executing</string>
    <string name="virtualpump_settings">Virtual pump settings</string>
    <string name="virtualpump_uploadstatus_title">Upload status to NS</string>
    <string name="wrongpassword">Wrong password</string>
    <string name="settings_password">Password for settings</string>
    <string name="unlock_settings">Unlock settings</string>
    <string name="approachingdailylimit">Approaching insulin daily limit</string>
    <string name="nsclientinternal">NSClient</string>
    <string name="nsclientinternal_shortname">NSCI</string>
    <string name="nsclientinternal_url">URL:</string>
    <string name="nsclientinternal_autoscroll">Autoscroll</string>
    <string name="restart">Restart</string>
    <string name="nsclientinternal_title">NSClient</string>
    <string name="nsclientinternal_url_title">Nightscout URL</string>
    <string name="nsclientinternal_url_dialogmessage">Enter Nightscout URL</string>
    <string name="nsclientinternal_secret_title">NS API secret</string>
    <string name="nsclientinternal_secret_dialogtitle">NS API secret</string>
    <string name="nsclientinternal_secret_dialogmessage">Enter NS API secret (min 12 chars)</string>
    <string name="nsclientinternal_devicename_title">Device name</string>
    <string name="nsclientinternal_devicename_dialogtitle">Enter device name</string>
    <string name="nsclientinternal_devicename_dialogmessage">It will be used for enteredBy field</string>
    <string name="deliver_now">Deliver now</string>
    <string name="clear_queue">Clear queue</string>
    <string name="show_queue">Show queue</string>
    <string name="queue">Queue:</string>
    <string name="status">Status:</string>
    <string name="paused">Paused</string>
    <string name="key_nsclientinternal_url" translatable="false">nsclientinternal_url</string>
    <string name="key_nsclientinternal_api_secret" translatable="false">nsclientinternal_api_secret</string>
    <string name="key_danar_bt_name" translatable="false">danar_bt_name</string>
    <string name="key_danar_password" translatable="false">danar_password</string>
    <string name="key_danar_useextended" translatable="false">danar_useextended</string>
    <string name="key_danar_visualizeextendedaspercentage" translatable="false">danar_visualizeextendedaspercentage"</string>
    <string name="key_danarprofile_dia" translatable="false">danarprofile_dia</string>
    <string name="clearlog">Clear log</string>
    <string name="key_nsclientinternal_autoscroll" translatable="false">nsclientinternal_autoscroll</string>
    <string name="key_nsclientinternal_paused" translatable="false">nsclientinternal_paused</string>
    <string name="nowritepermission">NSCLIENT has no write permission. Wrong API secret?</string>
    <string name="wear_settings">Wear settings</string>
    <string name="wear_detailedIOB_title">Show detailed IOB</string>
    <string name="wear_detailedIOB_summary">Break down IOB into bolus and basal IOB on the watchface</string>
    <string name="nosuccess">not successful - please check phone</string>
    <string name="notavailable">Not available</string>
    <string name="key_smscommunicator_allowednumbers" translatable="false">smscommunicator_allowednumbers</string>
    <string name="key_smscommunicator_remotecommandsallowed" translatable="false">smscommunicator_remotecommandsallowed</string>
    <string name="patientage">Patient age</string>
    <string name="child">Child</string>
    <string name="teenage">Teenage</string>
    <string name="adult">Adult</string>
    <string name="resistantadult">Insulin resistant adult</string>
    <string name="key_age" translatable="false">age</string>
    <string name="key_child" translatable="false">child</string>
    <string name="key_teenage" translatable="false">teenage</string>
    <string name="key_adult" translatable="false">adult</string>
    <string name="key_resistantadult" translatable="false">resistantadult</string>
    <string name="patientage_summary">Please select patient age to setup safety limits</string>
    <string name="key_i_understand" translatable="false">I_understand</string>
    <string name="Glimp">Glimp</string>
    <string name="batteryoptimalizationerror">Device does not appear to support battery optimization whitelisting!</string>
    <string name="pleaseallowpermission">Please Allow Permission</string>
    <string name="needwhitelisting">%s needs battery optimalization whitelisting for proper performance</string>
    <string name="loopsuspended">Loop suspended</string>
    <string name="loopsuspendedfor" formatted="false">Suspended (%d m)</string>
    <string name="loopsuperbolusfor" formatted="false">Superbolus (%d m)</string>
    <string name="loopmenu">Loop menu</string>
    <string name="suspendloopfor1h">Suspend loop for 1h</string>
    <string name="suspendloopfor2h">Suspend loop for 2h</string>
    <string name="suspendloopfor3h">Suspend loop for 3h</string>
    <string name="suspendloopfor10h">Suspend loop for 10 h</string>
    <string name="disconnectpumpfor15m">Disconnect pump for 15 min</string>
    <string name="disconnectpumpfor30m">Disconnect pump for 30 min</string>
    <string name="disconnectpumpfor1h">Disconnect pump for 1 h</string>
    <string name="disconnectpumpfor2h">Disconnect pump for 2 h</string>
    <string name="disconnectpumpfor3h">Disconnect pump for 3 h</string>
    <string name="disconnectpumpfor10h">Disconnect pump for 10 h</string>
    <string name="resume">Resume</string>
    <string name="smscommunicator_wrongduration">Wrong duration</string>
    <string name="smscommunicator_loopsuspended">Loop suspended</string>
    <string name="smscommunicator_loopresumed">Loop resumed</string>
    <string name="treatments_wizard_bgtrend_label">15min trend</string>
    <string name="treatments_wizard_cob_label">COB</string>
    <string name="superbolus">Superbolus</string>
    <string name="ns_logappstartedevent">Log app start to NS</string>
    <string name="key_ns_logappstartedevent" translatable="false">ns_logappstartedevent</string>
    <string name="key_ns_localbroadcasts" translatable="false">nsclient_localbroadcasts</string>
    <string name="restartingapp">Exiting application to apply settings.</string>
    <string name="danarv2pump">DanaRv2</string>
    <string name="configbuilder_insulin">Insulin</string>
    <string name="fastactinginsulin">Fast Acting Insulin</string>
    <string name="fastactinginsulincomment">Novorapid, Novolog, Humalog</string>
    <string name="ultrafastactinginsulincomment">Fiasp</string>
    <string name="insulin_shortname">INS</string>
    <string name="fastactinginsulinprolonged">Fast Acting Insulin Prolonged</string>
    <string name="key_usesuperbolus" translatable="false">key_usersuperbolus</string>
    <string name="enablesuperbolus">Enable superbolus in wizard</string>
    <string name="enablesuperbolus_summary">Enable superbolus functionality in wizard. Do not enable until you learn what it really does. IT MAY CAUSE INSULIN OVERDOSE IF USED BLINDLY!</string>
    <string name="iob">IOB</string>
    <string name="cob">COB</string>
    <string name="predictionshortlabel">PRE</string>
    <string name="basalshortlabel">BAS</string>
    <string name="virtualpump_firmware_label">Firmware</string>
    <string name="pump_lastconnection_label">Last connection</string>
    <string name="danar_bluetooth_status">Bluetooth status</string>
    <string name="nav_about">About</string>
    <string name="smscommunicator_missingsmspermission">Missing SMS permission</string>
    <string name="dev">DEV</string>
    <string name="xdripstatus_settings">xDrip Status (watch)</string>
    <string name="xdripstatus">xDrip Statusline (watch)</string>
    <string name="xdripstatus_shortname">xds</string>
    <string name="wear_showbgi_title">Show BGI</string>
    <string name="wear_showbgi_summary">Add BGI to status line</string>
    <string name="ns_noupload">No upload to NS</string>
    <string name="ns_noupload_summary">All data sent to NS are dropped. AAPS is connected to NS but no change in NS is done</string>
    <string name="key_ns_upload_only" translatable="false">ns_upload_only</string>
    <string name="key_ns_noupload" translatable="false">ns_noupload</string>
    <string name="basal_step">Basal Step</string>
    <string name="bolus_step">Bolus Step</string>
    <string name="extendedbolus">ExtendedBolus</string>
    <string name="temptarget">TempTarget</string>
    <string name="overview_extendedbolus_cancel_button">Cancel Extended Bolus</string>
    <string name="careportal_sensorage_label">Sensor age</string>
    <string name="careportal_canulaage_label">Canula age</string>
    <string name="careportal_insulinage_label">Insulin age</string>
    <string name="hours">hours</string>
    <string name="overview_newtempbasal_basaltype_label">Basal type</string>
    <string name="isfmissing">ISF missing in profile. Using default.</string>
    <string name="icmissing">IC missing in profile. Using default.</string>
    <string name="basalmissing">Basal missing in profile. Using default.</string>
    <string name="targetmissing">Target missing in profile. Using default.</string>
    <string name="invalidprofile">Invalid profile !!!</string>
    <string name="profileswitch">ProfileSwitch</string>
    <string name="careportal_pbage_label">Pump battery age</string>
    <string name="careportal_pumpbatterychange">Pump Battery Change</string>
    <string name="ns_alarmoptions">Alarm options</string>
    <string name="key_nsalarm_urgent_high" translatable="false">nsalarm_urgent_high</string>
    <string name="key_nsalarm_high" translatable="false">nsalarm_high</string>
    <string name="key_nsalarm_low" translatable="false">nsalarm_low</string>
    <string name="key_nsalarm_urgent_low" translatable="false">nsalarm_urgent_low</string>
    <string name="key_nsalarm_staledata" translatable="false">nsalarm_staledata</string>
    <string name="key_nsalarm_urgent_staledata" translatable="false">nsalarm_urgent_staledata</string>
    <string name="key_nsalarm_staledatavalue" translatable="false">nsalarm_staledatavalue</string>
    <string name="key_nsalarm_urgent_staledatavalue" translatable="false">nsalarm_urgent_staledatavalue</string>
    <string name="nsalarm_urgenthigh">Urgent high</string>
    <string name="nsalarm_high">High</string>
    <string name="nsalarm_low">Low</string>
    <string name="nsalarm_urgentlow">Urgent low</string>
    <string name="nsalarm_summary" formatted="false">Currently set to %f</string>
    <string name="nsalarm_staledata">Stale data</string>
    <string name="nsalarm_urgentstaledata">Urgent stale data</string>
    <string name="nsalarm_staledatavalue_label">Stale data threshold [min]</string>
    <string name="nsalarm_urgent_staledatavalue_label">Urgent stale data threshold [min]</string>
    <string name="openapsama_autosens_period">Interval for autosens [h]</string>
    <string name="openapsama_autosens_period_summary">Amount of hours in the past for sensitivity detection (carbs absorption time is excluded)</string>
    <string name="key_openapsama_autosens_period" translatable="false">openapsama_autosens_period</string>
    <string name="key_nsclient_localbroadcasts" translatable="false">nsclient_localbroadcasts</string>
    <string name="ratio_short">SEN</string>
    <string name="key_do_not_track_profile_switch" translatable="false">do_not_track_profile_switch</string>
    <string name="do_not_track_profile_switch">Ignore profile switch events</string>
    <string name="do_not_track_profile_switch_summary">All profile switch events are ignored and active profile is always used</string>
    <string name="pump">Pump</string>
    <string name="openaps">OpenAPS</string>
    <string name="device">Device</string>
    <string name="uploader">Uploader</string>
    <string name="configbuilder_sensitivity">Sensitivity detection</string>
    <string name="sensitivity_shortname">SENS</string>
    <string name="sensitivityoref0">Sensitivity Oref0</string>
    <string name="sensitivityaaps">Sensitivity AAPS</string>
    <string name="absorptionsettings_title">Absorption settings</string>
    <string name="key_absorption_maxtime" translatable="false">absorption_maxtime</string>
    <string name="absorption_maxtime_title">Meal max absorption time [h]</string>
    <string name="absorption_maxtime_summary">Time in hours where is expected all carbs from meal will be absorbed</string>
    <string name="key_rangetodisplay" translatable="false">rangetodisplay</string>
    <string name="danar_visualizeextendedaspercentage_title">Visualize extended bolus as %</string>
    <string name="careportal_sensorage_label_short">SAGE</string>
    <string name="careportal_insulinage_label_short">IAGE</string>
    <string name="careportal_canulaage_label_short">CAGE</string>
    <string name="careportal_pbage_label_short">PBAGE</string>
    <string name="openaps_short">OAPS</string>
    <string name="uploader_short">UPLD</string>
    <string name="basal_short">BAS</string>
    <string name="virtualpump_extendedbolus_label_short">EXT</string>
    <string name="lock_screen">Lock screen</string>
    <string name="lock_screen_short">Lock</string>
    <string name="sensitivity_warning">By turning on Autosense feature remember to enter all eated carbs. Otherwise carbs deviations will be identified wrong as sensitivity change !!</string>
    <string name="sensitivityweightedaverage">Sensitivity WeightedAverage</string>
    <string name="mdtp_ok">OK</string>
    <string name="mdtp_cancel">Cancel</string>
    <string name="notloadedplugins">Not all profiles loaded!</string>
    <string name="valuesnotstored">Values not stored!</string>
    <string name="wear_overviewnotifications">Overview Notifications</string>
    <string name="wear_overviewnotifications_summary">Pass the Overview Notifications through as wear confirmation messages.</string>
    <string name="combopump">Accu-Chek Combo</string>
    <string name="combopump_shortname">COMBO</string>
    <string name="ns_localbroadcasts">Enable broadcasts to other apps (like xDrip).</string>
    <string name="ns_localbroadcasts_title">Enable local Broadcasts.</string>
    <string name="careportal_activity_label">ACTIVITY &amp; FEEDBACK</string>
    <string name="careportal_carbsandbolus_label">CARBS &amp; BOLUS</string>
    <string name="careportal_cgm_label">CGM &amp; OPENAPS</string>
    <string name="careportal_pump_label">PUMP</string>
    <string name="overview_newtempbasal_basalabsolute">Basal value [U/h]</string>
    <string name="careportal_newnstreatment_duration_min_label">Duration [min]</string>
    <string name="openapssmb">OpenAPS SMB</string>
    <string name="smb_shortname">SMB</string>
    <string name="key_use_smb" translatable="false">use_smb</string>
    <string name="key_use_uam" translatable="false">use_uam</string>
    <string name="enableuam">Enable UAM</string>
    <string name="enablesmb">Enable SMB</string>
    <string name="enablesmb_summary">Use Super Micro Boluses instead of temp basal for faster action</string>
    <string name="enableuam_summary">Detection of Unannounced meals</string>
    <string name="key_insulin_oref_peak" translatable="false">insulin_oref_peak</string>
    <string name="insulin_oref_peak">IOB Curve Peak Time</string>
    <string name="insulin_peak_time">Peak Time [min]</string>
    <string name="free_peak_oref">Free-Peak Oref</string>
    <string name="rapid_acting_oref">Rapid-Acting Oref</string>
    <string name="ultrarapid_oref">Ultra-Rapid Oref</string>
    <string name="dia_too_short" formatted="false">DIA of %s too short - using %s instead!</string>
    <string name="activate_profile">ACTIVATE PROFILE</string>
    <string name="date">Date</string>
    <string name="invalid">INVALID</string>
    <string name="waitingforpairing">Waiting for pairing on pump</string>
    <string name="pairingok">Paring OK</string>
    <string name="pairingtimedout">Paring timed out</string>
    <string name="pairing">PAIRING</string>
    <string name="key_danars_pairingkey" translatable="false">danars_paring_key_</string>
    <string name="key_danars_address" translatable="false">danars_address</string>
    <string name="key_danars_name" translatable="false">danars_name</string>
    <string name="danars_nodeviceavailable">No device found so far</string>
    <string name="emptyreservoir">Empty reservoir</string>
    <string name="bloodsugarmeasurementalert">Blood sugar measurement alert</string>
    <string name="remaininsulinalert">Remaining insulin level</string>
    <string name="danarspump">DanaRS</string>
    <string name="danarspump_shortname">Dana</string>
    <string name="selectedpump">Selected pump</string>
    <string name="pairpump">Pair new pump</string>
    <string name="bolusspeed">Bolus speed</string>
    <string name="key_danars_bolusspeed" translatable="false">danars_bolusspeed</string>
    <string name="danar_setbasalstep001">Set basal step to 0.01 U/h</string>
    <string name="serialnumber">Serial number</string>
    <string name="key_wizard_include_bg" translatable="false">wizard_include_bg</string>
    <string name="key_wizard_include_cob" translatable="false">wizard_include_cob</string>
    <string name="key_wizard_include_trend_bg" translatable="false">wizard_include_trend_bg</string>
    <string name="key_wizard_include_bolus_iob" translatable="false">wizard_include_bolus_iob</string>
    <string name="key_wizard_include_basal_iob" translatable="false">wizard_include_basal_iob</string>
    <string name="careportal_newnstreatment_percentage_label">Percentage</string>
    <string name="careportal_newnstreatment_timeshift_label">Time shift</string>
    <string name="default_temptargets">Default Temp-Targets</string>
    <string name="eatingsoon_duration">eatingsoon duration</string>
    <string name="eatingsoon_target">eatingsoon target</string>
    <string name="activity_duration">activity duration</string>
    <string name="activity_target">activity target</string>
    <string name="key_eatingsoon_duration" translatable="false">eatingsoon_duration</string>
    <string name="key_eatingsoon_target" translatable="false">eatingsoon_target</string>
    <string name="key_activity_duration" translatable="false">activity_duration</string>
    <string name="key_activity_target" translatable="false">activity_target</string>
    <string name="danar_history_prime">Prime</string>
    <string name="gettingextendedbolusstatus">Getting extended bolus status</string>
    <string name="gettingbolusstatus">Getting bolus status</string>
    <string name="gettingtempbasalstatus">Getting temporary basal status</string>
    <string name="gettingpumpsettings">Gettings pump settings</string>
    <string name="gettingpumptime">Getting pump time</string>
    <string name="reuse">reuse</string>
    <string name="wearcontrol_title">Controls from Watch</string>
    <string name="wearcontrol_summary">Set Temp-Targets and enter Treatments from the watch.</string>
    <string name="connectiontimedout">Connection timed out</string>
    <string name="food">Food</string>
    <string name="shortgramm">g</string>
    <string name="none"><![CDATA[<none>]]></string>
    <string name="shortkilojoul">kJ</string>
    <string name="shortenergy">En</string>
    <string name="shortprotein">Pr</string>
    <string name="shortfat">Fat</string>
    <string name="active"><![CDATA[<Active>]]></string>
    <string name="waitingforestimatedbolusend" formatted="false">Waiting for bolus end. Remaining %d sec.</string>
    <string name="processinghistory">Processing event</string>
    <string name="startingbolus">Starting bolus delivery</string>
    <string name="executingrightnow">Command is executed right now</string>
    <string name="pumpdrivercorrected">Pump driver corrected</string>
    <string name="pump_unreachable">Pump unreachable</string>
    <string name="missed_bg_readings">Missed BG readings</string>
    <string name="key_raise_notifications_as_android_notifications" translatable="false">raise_urgent_alarms_as_android_notification</string>
    <string name="raise_notifications_as_android_notifications">Use system notifications for alerts and notifications</string>
    <string name="key_enable_pump_unreachable_alert" translatable="false">enable_pump_unreachable_alert</string>
    <string name="key_enable_missed_bg_readings_alert" translatable="false">enable_missed_bg_readings</string>
    <string name="localalertsettings_title">Local alerts</string>
    <string name="enable_missed_bg_readings_alert">Alert if no BG data is received</string>
    <string name="enable_pump_unreachable_alert">Alert if pump is unreachable</string>
    <string name="pump_unreachable_threshold">Pump unreachable threshold [min]</string>
    <string name="key_pump_unreachable_threshold" translatable="false">pump_unreachable_threshold</string>
    <string name="key_missed_bg_readings_threshold" translatable="false">missed_bg_readings_threshold</string>
    <string name="urgent_alarm">Urgent Alarm</string>
    <string name="info">INFO</string>
    <string name="key_btwatchdog" translatable="false">bt_watchdog</string>
    <string name="key_btwatchdog_lastbark" translatable="false">bt_watchdog_last</string>
    <string name="bluetooth">Bluetooth</string>
    <string name="btwatchdog_title">BT Watchdog</string>
    <string name="btwatchdog_summary">Switches off the phone\'s bluetooth for one second if no connection to the pump is possible. This may help on some phones where the bluetooth stack freezes.</string>
    <string name="DexcomG5">DexcomG5 App (patched)</string>
    <string name="dexcomg5_nsupload_title">Upload BG data to NS</string>
    <string name="key_dexcomg5_nsupload" translatable="false">dexcomg5_nsupload</string>
    <string name="dexcomg5_upload">G5 upload settings</string>
    <string name="customapp">Customized APK for download</string>
    <string name="wear_detailed_delta_title">Show detailed delta</string>
    <string name="wear_detailed_delta_summary">Show delta with one more decimal place</string>
    <string name="smbmaxminutes" translatable="false">45 60 75 90 105 120</string>
    <string name="smbmaxminutes_summary">Max minutes of basal to limit SMB to</string>
    <string name="key_smbmaxminutes" translatable="false">smbmaxminutes</string>
    <string name="unsupportedfirmware">Unsupported pump firmware</string>
    <string name="dexcomg5_xdripupload_title">Send BG data to xDrip+</string>
    <string name="key_dexcomg5_xdripupload" translatable="false">dexcomg5_xdripupload</string>
    <string name="dexcomg5_xdripupload_summary">In xDrip+ select 640g/Eversense data source</string>
    <string name="nsclientbg">NSClient BG</string>
    <string name="minimalbasalvaluereplaced">Basal value replaced by minimal supported value</string>
    <string name="overview_editquickwizard_usebg">BG calculation</string>
    <string name="overview_editquickwizard_usebolusiob">Bolus IOB calculation</string>
    <string name="overview_editquickwizard_usebasaliob">Basal IOB calculation</string>
    <string name="overview_editquickwizard_usetrend">Trend calculation</string>
    <string name="overview_editquickwizard_usesuperbolus">Superbolus calculation</string>
    <string name="yes">Yes</string>
    <string name="no">No</string>
    <string name="positiveonly">Positive only</string>
    <string name="negativeonly">Negative only</string>
    <string name="overview_editquickwizard_usecob">COB calculation</string>
    <string name="overview_editquickwizard_usetemptarget">Temporary target calculation</string>
    <string name="loopenabled">Loop enabled</string>
    <string name="apsselected">APS selected</string>
    <string name="nsclienthaswritepermission">NSClient has write permission</string>
    <string name="closedmodeenabled">Closed mode enabled</string>
    <string name="maxiobset">Maximal IOB set properly</string>
    <string name="hasbgdata">BG available from selected source</string>
    <string name="basalprofilenotaligned" formatted="false">Basal values not aligned to hours: %s</string>
    <string name="zerovalueinprofile" formatted="false">Invalid profile: %s</string>
    <string name="combo_programming_bolus">Programming pump for bolusing</string>
    <string name="combo_refresh">Refresh</string>
    <string name="combo_tdds">TDDS</string>
    <string name="combo_pump_state_label">State</string>
    <string name="combo_pump_activity_label">Activity</string>
    <string name="combo_no_pump_connection">No connection for %d min</string>
    <string name="combo_tbr_remaining">%d%% (%d min remaining)</string>
    <string name="combo_last_bolus" translatable="false">%.1f U (%s, %s)</string>
    <string name="combo_pump_action_initializing">Initializing</string>
    <string name="combo_pump_state_disconnected">Disconnected</string>
    <string name="combo_pump_state_suspended_due_to_error">Suspended due to error</string>
    <string name="combo_pump_state_suspended_by_user">Suspended by user</string>
    <string name="combo_pump_state_running">Running</string>
    <string name="combo_pump_action_cancelling_tbr">Cancelling TBR</string>
    <string name="combo_pump_action_setting_tbr">Setting TBR (%d%% / %d min)</string>
    <string name="combo_pump_action_bolusing">Bolusing (%.1f U)</string>
    <string name="combo_pump_action_refreshing">Refreshing</string>
    <string name="combo_pump_never_connected">Never</string>
    <string name="combo_pump_unsupported_operation">Requested operation not supported by pump</string>
    <string name="combo_low_suspend_forced_notification">Unsafe usage: extended or multiwave boluses are active. Loop mode has been set to low-suspend only 6 hours. Only normal boluses are supported in loop mode</string>
    <string name="combo_force_disabled_notification">Unsafe usage: the pump uses a different basal rate profile than the first. The loop has been disabled. Select the first profile on the pump and refresh.</string>
    <string name="bolus_frequency_exceeded">A bolus with the same amount was requested within the last minute. To prevent accidental double boluses and to guard against bugs this is disallowed.</string>
    <string name="combo_pump_connected_now">Now</string>
    <string name="combo_activity_reading_pump_history">Reading pump history</string>
    <string name="danar_history">pump history</string>
    <string name="combo_pump_alerts">Alerts</string>
    <string name="combo_activity_setting_basal_profile">Setting basal profile</string>
    <string name="combo_pump_cartridge_low_warrning">Pump cartridge level is low</string>
    <string name="combo_pump_battery_low_warrning">Pump battery is low</string>
    <string name="combo_is_in_error_state">The pump is showing the error E%d: %s</string>
    <string name="combo_no_alert_data_note">To read the pump\'s error history, long press the ALERTS button\n\nWARNING: this can trigger a bug which causes the pump to reject all connection attempts and requires pressing a button on the pump to recover and should therefore be avoided.</string>
    <string name="combo_no_tdd_data_note">To read the pump\'s TDD history, long press the TDDS button\n\nWARNING: this can trigger a bug which causes the pump to reject all connection attempts and requires pressing a button on the pump to recover and should therefore be avoided.</string>
    <string name="combo_tdd_minimum">Minimum: %3.1f U</string>
    <string name="combo_tdd_average">Average: %3.1f U</string>
    <string name="combo_tdd_maximum">Maximum: %3.1f U</string>
    <string name="combo_reservoir_low">Low</string>
    <string name="combo_reservoir_empty">Empty</string>
    <string name="combo_reservoir_normal">Normal</string>
    <string name="combo_notification_check_time_date">Pump clock update needed</string>
    <string name="combo_history">History</string>
    <string name="combo_warning">Warning</string>
    <string name="combo_read_full_history_warning">This will read the full history and state of the pump. Everything in My Data and the basal rate. Boluses and TBRs will be added to Treatments if they don\'t already exist. This can cause entries to be duplicated because the pump\'s time is imprecise. Using this when normally looping with the pump is highly discouraged and reserved for special circumstances. If you still want to do this, long press this button again.  WARNING: this can trigger a bug which causes the pump to reject all connection attempts and requires pressing a button on the pump to recover and should therefore be avoided.</string>
    <string name="combo_read_full_history_confirmation">Are you really sure you want to read all pump data and take the consequences of this action?</string>
    <string name="combo_pump_tbr_cancelled_warrning">TBR CANCELLED warning was confirmed</string>
    <string name="combo_error_no_bolus_delivered">Bolus delivery failed. It appears no bolus was delivered. To be sure, please check the pump to avoid a double bolus and then bolus again. To guard against bugs, boluses are not automatically retried.</string>
    <string name="combo_error_partial_bolus_delivered">Only %.2f U of the requested bolus of %.2f U was delivered due to an error. Please check the pump to verify this and take appropriate actions.</string>
    <string name="combo_error_bolus_verification_failed">Delivering the bolus and verifying the pump\'s history failed, please check the pump and manually create a bolus record using the Careportal tab if a bolus was delivered.</string>
    <string name="combo_error_bolus_recovery_progress">Recovering from connection loss</string>
    <string name="combo_reservoir_level_insufficient_for_bolus">Not enough insulin for bolus left in reservoir</string>
    <string name="extendedbolusdeliveryerror">Extended bolus delivery error</string>
    <string name="insightpump_shortname">Insight</string>
    <string name="insightpump">Insight Pump</string>
    <string name="status_no_colon">Status</string>
    <string name="changed">Changed</string>
    <string name="pump_stopped_uppercase">PUMP STOPPED</string>
    <string name="status_updated">Status Updated</string>
    <string name="ago">ago</string>
    <string name="with">with</string>
    <string name="insight_active_tbr">Active TBR</string>
    <string name="insight_min_left">min left</string>
    <string name="log_book">Log book</string>
    <string name="insight_last_completed_action">Last Completed Action</string>
    <string name="insight_min">min</string>
    <string name="insight_remaining_over">remaining over</string>
    <string name="insight_total_with">total with</string>
    <string name="insight_upfront_with">upfront with</string>
    <string name="insight_stay_always_connected">Stay always connected</string>
    <string name="insight_use_real_tbr_cancels">Use Real TBR cancels</string>
    <string name="insight_actually_cancel_tbr_summary">Actually cancel a TBR (creates pump alarm) instead of setting 90% for 1 minute</string>
    <string name="insight_history_idle">IDLE</string>
    <string name="insight_history_syncing">SYNCING</string>
    <string name="insight_history_busy">BUSY</string>
    <string name="insight_history_synced">SYNCED</string>
    <string name="insight_startup_uppercase">STARTUP</string>
    <string name="insight_needs">needs</string>
    <string name="insight_not_connected_to_companion_app">Not connected to companion app!</string>
    <string name="insight_companion_app_not_installed">Companion app does not appear to be installed!</string>
    <string name="insight_incompatible_compantion_app_we_need_version">Incompatible companion app, we need version</string>
    <string name="insight_unknown">Unknown</string>
    <string name="insight_waiting_for_code">Waiting for code confirmation</string>
    <string name="insight_code_rejected">Code rejected</string>
    <string name="insight_app_binding">App binding</string>
    <string name="insight_not_authorized">Not authorized</string>
    <string name="insight_incompatible">Incompatible</string>
    <string name="second">second</string>
    <string name="minute">minute</string>
    <string name="hour">hour</string>
    <string name="day">day</string>
    <string name="week">week</string>
    <string name="time_plural">s</string>
    <string name="insight_keepalive_format_string">%ds expires %s</string>
    <string name="insight_keep_alive_status">Keep-alive status</string>
    <string name="statistics">Statistics</string>
    <string name="connect_preemptively">Connect preemptively</string>
    <string name="automatically_connect_when">Automatically connect when AndroidAPS screens are opened, before any pump command is requested, to reduce connection delay</string>
    <string name="not_recommended_due_to_battery_drain">Not recommended due to battery drain</string>
    <string name="key_enableSMB_always" translatable="false">enableSMB_always</string>
    <string name="key_enableSMB_with_COB" translatable="false">enableSMB_with_COB</string>
    <string name="key_enableSMB_with_temptarget" translatable="false">enableSMB_with_temptarget</string>
    <string name="key_enableSMB_after_carbs" translatable="false">enableSMB_after_carbs</string>
    <string name="key_allowSMB_with_high_temptarget" translatable="false">enableSMB_with_high_temptarget</string>
    <string name="enablesmbalways">Enable SMB always</string>
    <string name="enablesmbalways_summary">Enable SMB always independently to boluses. Possible only with BG source with nice filtering of data like G5</string>
    <string name="enablesmbaftercarbs">Enable SMB after carbs</string>
    <string name="enablesmbaftercarbs_summary">Enable SMB for 6h after carbs, even with 0 COB. Possible only with BG source with nice filtering of data like G5</string>
    <string name="enablesmbwithcob">Enable SMB with COB</string>
    <string name="enablesmbwithcob_summary">Enable SMB when there is COB active.</string>
    <string name="enablesmbwithtemptarget">Enable SMB with temp targets</string>
    <string name="enablesmbwithtemptarget_summary">Enable SMB when there is temp target active (eating soon, exercise)</string>
    <string name="enablesmbwithhightemptarget">Enable SMB with high temp targets</string>
    <string name="enablesmbwithhightemptarget_summary">Enable SMB when there is high temp target active (exercise)</string>
    <string name="let_temp_basal_run">Let current temp basal run</string>
    <string name="mute">Mute</string>
    <string name="overview_insulin_label">Insulin</string>
    <string name="overview_carbs_label">Carbs</string>
    <string name="overview_buttons_selection">Buttons</string>
    <string name="key_show_calibration_button" translatable="false">show_calibration_button</string>
    <string name="key_show_cgm_button" translatable="false">show_cgm_button</string>
    <string name="key_show_carbs_button" translatable="false">show_carbs_button</string>
    <string name="key_show_wizard_button" translatable="false">show_wizard_button</string>
    <string name="key_show_insulin_button" translatable="false">show_insulin_button</string>
    <string name="key_show_treatment_button" translatable="false">show_treatment_button</string>
    <string name="show_calibration_button_summary">Sends a calibration to xDrip+ or open G5 calibration dialog</string>
    <string name="show_cgm_button_summary">Opens xDrip+, back buttons returns to AAPS</string>
    <string name="key_insulin_button_increment_1" translatable="false">insulin_button_increment_1</string>
    <string name="key_insulin_button_increment_2" translatable="false">insulin_button_increment_2</string>
    <string name="key_insulin_button_increment_3" translatable="false">insulin_button_increment_3</string>
    <string name="key_carbs_button_increment_1" translatable="false">carbs_button_increment_1</string>
    <string name="key_carbs_button_increment_2" translatable="false">carbs_button_increment_2</string>
    <string name="key_carbs_button_increment_3" translatable="false">carbs_button_increment_3</string>
    <string name="carb_increment_button_message">Number of carbs to add when button is pressed</string>
    <string name="insulin_increment_button_message">Amount of insulin to add when button is pressed</string>
    <string name="error_starting_cgm">Could not launch CGM application.  Make sure it is installed.</string>
    <string name="overview_cgm">CGM</string>
    <string name="nav_historybrowser">History browser</string>
    <string name="wear_notifysmb_title">Notify on SMB</string>
    <string name="wear_notifysmb_summary">Show SMB on the watch like a standard bolus.</string>
    <string name="key_ns_create_announcements_from_errors" translatable="false">ns_create_announcements_from_errors</string>
    <string name="ns_create_announcements_from_errors_title">Create announcements from errors</string>
    <string name="ns_create_announcements_from_errors_summary">Create Nightscout announcement for error dialogs and local alerts (also viewable in Careportal under Treatments)</string>
    <string name="dexcomG5_shortname" translatable="false">G5</string>
    <string name="wear_predictions_summary">Show the predictions on the watchface.</string>
    <string name="wear_predictions_title">Predictions</string>
    <string name="data_choices">Data Choices</string>
    <string name="fabric_upload">Fabric Upload</string>
    <string name="allow_automated_crash_reporting">Allow automated crash reporting and feature usage data to be sent to the developers via the fabric.io service.</string>
    <string name="g5appnotdetected">Please update your G5 app to supported version</string>
    <string name="suspendloopfor30min">Suspend for 30 min</string>
    <string name="start_activity_tt">Start Activity TT</string>
    <string name="start_eating_soon_tt">Start Eating soon TT</string>
    <string name="temptargetshort">TT</string>
    <string name="don_t_bolus_record_only">Don\'t bolus, record only</string>
    <string name="category">Category</string>
    <string name="subcategory">Subcategory</string>
    <string name="bolusrecordedonly">Bolus will be recorded only</string>
    <string name="ns_autobackfill">Autobackfill missig BGs from NS</string>
    <string name="key_ns_autobackfill" translatable="false">ns_autobackfill</string>
<<<<<<< HEAD
    <string name="loop_smbsetbypump_label">SMB set by pump</string>
    <string name="overview_show_sensitivity">Sensitivity</string>
    <string name="overview_show_deviations">Deviations</string>
    <string name="overview_show_cob">Carbs On Board</string>
    <string name="overview_show_iob">Insulin On Board</string>
    <string name="overview_show_basals">Basals</string>
=======
    <string name="closed_loop_disabled_on_dev_branch">Running dev version. Closed loop is disabled</string>
    <string name="engineering_mode_enabled">Engineering mode enabled</string>
    <string name="not_eng_mode_or_release">Engineering mode not enabled and not on release branch</string>
>>>>>>> 2c3f2867
</resources>
<|MERGE_RESOLUTION|>--- conflicted
+++ resolved
@@ -981,16 +981,13 @@
     <string name="bolusrecordedonly">Bolus will be recorded only</string>
     <string name="ns_autobackfill">Autobackfill missig BGs from NS</string>
     <string name="key_ns_autobackfill" translatable="false">ns_autobackfill</string>
-<<<<<<< HEAD
     <string name="loop_smbsetbypump_label">SMB set by pump</string>
     <string name="overview_show_sensitivity">Sensitivity</string>
     <string name="overview_show_deviations">Deviations</string>
     <string name="overview_show_cob">Carbs On Board</string>
     <string name="overview_show_iob">Insulin On Board</string>
     <string name="overview_show_basals">Basals</string>
-=======
     <string name="closed_loop_disabled_on_dev_branch">Running dev version. Closed loop is disabled</string>
     <string name="engineering_mode_enabled">Engineering mode enabled</string>
     <string name="not_eng_mode_or_release">Engineering mode not enabled and not on release branch</string>
->>>>>>> 2c3f2867
 </resources>
