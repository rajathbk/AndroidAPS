--- conflicted
+++ resolved
@@ -1231,7 +1231,6 @@
     <string name="loop_openmode_min_change_summary">Loop will popup new change request only if change is bigger than this value. Default value is 20%</string>
     <string name="key_short_tabtitles" translatable="false">short_tabtitles</string>
     <string name="pairfirst">Please pair your pump with your phone!</string>
-<<<<<<< HEAD
     <string name="searching_for_devices">Searching for devices…</string>
     <string name="please_wait">Please wait…</string>
     <string name="pairing_completed">Pairing completed</string>
@@ -1310,11 +1309,9 @@
     <string name="tomato_short">Tomato</string>
 
     <string name="key_smbmaxminutes" translatable="false">smbmaxminutes</string>
-=======
     <string name="dst_plugin_name" translatable="false">Dayligh Saving time</string>
     <string name="dst_in_24h_warning">Dayligh Saving time change in 24h or less</string>
     <string name="dst_loop_disabled_warning">Dayligh Saving time change in less than 3 hours - Closed loop diabled</string>
->>>>>>> 4ac687cc
 
     <plurals name="objective_days">
         <item quantity="one">%1$d day</item>
