--- conflicted
+++ resolved
@@ -1615,7 +1615,6 @@
     <string name="common_on">On</string>
     <string name="common_off">Off</string>
 
-<<<<<<< HEAD
     <!-- Omnipod -->
 
     <!-- Omnipod - Base -->
@@ -1670,6 +1669,4 @@
         <item quantity="one">%1$d minute</item>
         <item quantity="other">%1$d minutes</item>
     </plurals>
-=======
->>>>>>> 99e31cad
 </resources>