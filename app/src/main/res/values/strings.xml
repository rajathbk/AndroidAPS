--- conflicted
+++ resolved
@@ -1559,7 +1559,6 @@
     <string name="rileylink_scanner_scanning_error">Scanning error: %1$d</string>
     <string name="common_never">Never</string>
 
-
     <!-- RL Status Page -->
     <string name="rileylink_settings_tab1">Settings</string>
     <string name="rileylink_settings_tab2">History</string>
@@ -1822,7 +1821,12 @@
     <string name="master_password_summary">Master password is used for backup encryption and to override security in application. Remember it or store on a safe place.</string>
     <string name="passwords_dont_match">Passwords don\'t match</string>
     <string name="current_master_password">Current master password</string>
-<<<<<<< HEAD
+    <string name="statuslights">Status lights</string>
+    <string name="statuslights_copy_ns">Copy settings from NS</string>
+    <string name="key_statuslights_copy_ns" translatable="false">statuslights_copy_ns</string>
+    <string name="copyexistingvalues">Copy NS settings (if exists)?</string>
+    <string name="key_statuslights_overview_advanced" translatable="false">statuslights_overview_advanced</string>
+
 
     <!-- Omnipod -->
 
@@ -1965,11 +1969,4 @@
     <string name="omnipod_rl_stats">RL Stats</string>
     <string name="omnipod_read_pulse_log_short">Pulse Log</string>
 
-=======
-    <string name="statuslights">Status lights</string>
-    <string name="statuslights_copy_ns">Copy settings from NS</string>
-    <string name="key_statuslights_copy_ns" translatable="false">statuslights_copy_ns</string>
-    <string name="copyexistingvalues">Copy NS settings (if exists)?</string>
-    <string name="key_statuslights_overview_advanced" translatable="false">statuslights_overview_advanced</string>
->>>>>>> 1c0ba4ae
 </resources>