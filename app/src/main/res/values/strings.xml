<resources>
    <string name="treatmentssafety_title">Treatments safety</string>
    <string name="treatmentssafety_maxbolus_title">Max allowed bolus [U]</string>
    <string name="treatmentssafety_maxcarbs_title">Max allowed carbs [g]</string>

    <string name="nav_preferences">Preferences</string>
    <string name="nav_refreshtreatments">Refresh treatments from NS</string>
    <string name="nav_resetdb">Reset Databases</string>
    <string name="reset_db_confirm">Do you really want to reset the databases?</string>
    <string name="nav_exit">Exit</string>
    <string name="danar_useextended_title">Use extended boluses for >200%</string>
    <string name="danar_bt_name_title">DanaR Bluetooth device</string>
    <string name="ns_sync_use_absolute_title">Always use basal absolute values</string>
    <string name="alert_dialog_storage_permission_text">Please reboot your phone or restart AndroidAPS from the System Settings \notherwise Android APS will not have logging (important to track and verify that the algorithms are working correctly)!</string>

    <string name="description_actions">Some buttons to quickly access common features</string>
    <string name="description_careportal">Enter advanced log book entries.</string>
    <string name="description_config_builder">Used for configuring the active plugins</string>
    <string name="description_objectives">Learning program</string>
    <string name="description_food">Displays the food presets defined in Nightscout</string>
    <string name="description_insulin_rapid">Insulin preset for Humalog and NovoRapid / NovoLog</string>
    <string name="description_insulin_ultra_rapid">Insulin preset for Fiasp</string>
    <string name="description_insulin_free_peak">Allows you to define the peak of the insulin activity and should only be used by advanced users</string>
    <string name="description_loop">Activate or deactivate the implementation triggering the loop.</string>
    <string name="description_ns_client">Synchronizes your data with Nightscout</string>
    <string name="description_ma">State of the algorithm in 2016</string>
    <string name="description_ama">State of the algorithm in 2017</string>
    <string name="description_smb">Most recent algorithm for advanced users</string>
    <string name="description_overview">Displays the current state of your loop and buttons for most common actions</string>
    <string name="description_persistent_notification">Shows an ongoing notification with a short overview of what your loop is doing</string>
    <string name="description_profile_local">Define a profile which is offline available.</string>
    <string name="description_profile_nightscout">Provides the profile you have defined in Nightscout</string>
    <string name="description_profile_simple">Define a profile with only one time block.</string>
    <string name="description_pump_combo">Pump integration for Accu-Chek Combo pumps, requires having ruffy installed</string>
    <string name="description_pump_dana_r">Pump integration for DANA Diabecare R pumps</string>
    <string name="description_pump_dana_r_korean">Pump integration for domestic DANA Diabecare R pumps</string>
    <string name="description_pump_dana_r_v2">Pump integration for DANA Diabecare R pumps with upgraded firmware</string>
    <string name="description_pump_dana_rs">Pump integration for DANA Diabecare RS pumps</string>
    <string name="description_pump_insight">Pump integration for Accu-Chek Insight pumps, requires having SightRemote installed</string>
    <string name="description_pump_mdi">Pump integration for people who do multiple daily injections for their diabetes therapy</string>
    <string name="description_pump_virtual">Pump integration for pumps which don\'t have any driver yet (Open Loop)</string>
    <string name="description_sensitivity_aaps">Sensitivity is calculated the same way like Oref0, but you can specify timeframe to the past. Minimal carb absorption is calculated from max carb absorption time from preferences.</string>
    <string name="description_sensitivity_oref0">Sensitivity is calculated from 24h data in the past and carbs (if not absorbed) are cut after time specified in preferences.</string>
    <string name="description_sensitivity_oref1">Sensitivity is calculated from 8h data in the past and carbs (if not absorbed) are cut after time specified in preferences. Plugin also calculates UAM.</string>
    <string name="description_sensitivity_weighted_average">Sensitivity is calculated as a weighted average from deviations. Newer deviations have higher weight. Minimal carb absorption is calculated from max carb absorption time from preferences. This algorithm is the fastest in following sensitivity changes.</string>
    <string name="description_source_dexcom_g5">Receive BG values from the patched Dexcom G5 app.</string>
    <string name="description_source_dexcom_g6">Receive BG values from the patched Dexcom G6 app.</string>
    <string name="description_source_eversense">Receive BG values from the patched Eversense app.</string>
    <string name="description_source_glimp">Receive BG values from Glimp.</string>
    <string name="description_source_mm640g">Receive BG values from the 600SeriesAndroidUploader.</string>
    <string name="description_source_ns_client">Downloads BG data from Nightscout</string>
    <string name="description_source_xdrip">Receive BG values from xDrip.</string>
    <string name="description_treatments">Saves all treatments that were made</string>
    <string name="description_wear">Monitor and control AndroidAPS using your WearOS watch.</string>
    <string name="description_xdrip_status_line">Show information about your loop on your xDrip+ watchface.</string>
    <string name="description_sms_communicator">Remote control AndroidAPS using SMS commands.</string>

    <string name="objectives_button_back">Back</string>
    <string name="objectives_button_start">Start</string>
    <string name="objectives_button_verify">Verify</string>
    <string name="nsprofileview_units_label">Units</string>
    <string name="nsprofileview_dia_label">DIA</string>
    <string name="nsprofileview_ic_label">IC</string>
    <string name="nsprofileview_isf_label">ISF</string>
    <string name="nsprofileview_basal_label">Basal</string>
    <string name="nsprofileview_target_label">Target</string>
    <string name="noprofileset">NO PROFILE SET</string>
    <string name="treatments_insulin_label_string">Insulin:</string>
    <string name="treatments_carbs_label_string">Carbs:</string>
    <string name="treatments_iob_label_string">IOB:</string>
    <string name="sms_iob">IOB:</string>
    <string name="treatments_activity_string">Activity:</string>
    <string name="treatments_iobtotal_label_string">Total IOB:</string>
    <string name="treatments_iobactivitytotal_label_string">Total IOB activity:</string>
    <string name="tempbasals_realduration_label_string">Dur:</string>
    <string name="tempbasals_netratio_label_string">Ratio:</string>
    <string name="tempbasals_netinsulin_label_string">Ins:</string>
    <string name="tempbasals_iob_label_string">IOB:</string>
    <string name="tempbasals_iobtotal_label_string">Total IOB:</string>
    <string name="treatments_newtreatment_insulinamount_label">Insulin</string>
    <string name="treatments_newtreatment_carbsamount_label">Carbs</string>
    <string name="treatments_wizard_bg_label">BG</string>
    <string name="treatments_wizard_tt_label">TT</string>
    <string name="treatments_wizard_carbs_label">Carbs</string>
    <string name="treatments_wizard_correction_label">Corr</string>
    <string name="insulin_unit_shortname">U</string>
    <string name="treatments_wizard_bolusiob_label">Bolus IOB</string>
    <string name="openapsma_run">Run now</string>
    <string name="vitualpump_label">VIRTUAL PUMP</string>
    <string name="pump_basebasalrate_label">Base basal rate</string>
    <string name="pump_tempbasal_label">Temp basal</string>
    <string name="virtualpump_extendedbolus_label">Extended bolus</string>
    <string name="pump_battery_label">Battery</string>
    <string name="pump_reservoir_label">Reservoir</string>
    <string name="virtualpump_resultok">OK</string>
    <string name="openapsma_lastrun_label">Last run</string>
    <string name="openapsma_inputparameters_label">Input parameters</string>
    <string name="openapsma_glucosestatus_label">Glucose status</string>
    <string name="openapsma_currenttemp_label">Current temp</string>
    <string name="openapsma_iobdata_label">IOB data</string>
    <string name="openapsma_profile_label">Profile</string>
    <string name="openapsma_mealdata_label">Meal data</string>
    <string name="result">Result</string>
    <string name="openapsma_noglucosedata">No glucose data available</string>
    <string name="nochangerequested">No change requested</string>
    <string name="openapsma_request_label">Request</string>
    <string name="rate">Rate</string>
    <string name="duration">Duration</string>
    <string name="reason">Reason</string>
    <string name="glucose">Glucose</string>
    <string name="delta">Delta</string>
    <string name="sms_delta">Delta:</string>

    <string name="configbuilder">Config Builder</string>
    <string name="objectives">Objectives</string>
    <string name="openapsma">OpenAPS MA</string>
    <string name="overview">Overview</string>
    <string name="nsprofile">NS Profile</string>
    <string name="simpleprofile">Simple profile</string>
    <string name="tempbasal">TempBasal</string>
    <string name="treatments">Treatments</string>
    <string name="virtualpump">Virtual Pump</string>
    <string name="careportal">Careportal</string>


    <string name="configbuilder_pump">Pump</string>
    <string name="configbuilder_pump_description">Which pump would you like to use with AndroidAPS?</string>
    <string name="configbuilder_treatments">Treatments</string>
    <string name="configbuilder_treatments_description">Which plugin should be used for treatment handling?</string>
    <string name="configbuilder_profile">Profile</string>
    <string name="configbuilder_profile_description">Which profile should AndroidAPS use?</string>
    <string name="configbuilder_aps">APS</string>
    <string name="configbuilder_aps_description">Which APS algorithm should make therapy adjustments?</string>
    <string name="configbuilder_general">General</string>
    <string name="configbuilder_general_description">These are some general plugins you might find useful.</string>
    <string name="configbuilder_constraints_description">Which constraints are applied?</string>
    <string name="days">days</string>
    <string name="constraints">Constraints</string>

    <string name="loop">Loop</string>
    <string name="configbuilder_loop">Loop</string>
    <string name="configbuilder_loop_description">Use this to activate AndroidAPS\' loop integration.</string>
    <string name="loop_aps_label">APS</string>
    <string name="loop_constraintsprocessed_label">After processed constraints</string>
    <string name="loop_tbrsetbypump_label">Temp basal set by pump</string>
    <string name="openapsma_lastenact_label">Last enacted</string>
    <string name="ok">OK</string>
    <string name="cancel">Cancel</string>
    <string name="noapsselected">NO APS SELECTED OR PROVIDED RESULT</string>
    <string name="safety">Safety</string>
    <string name="openapsma_disabled">Plugin is disabled</string>
    <string name="constraints_violation">Constraints violation</string>
    <string name="treatmentdeliveryerror">Bolus delivery error</string>
    <string name="tempbasaldeliveryerror">Tempbasal delivery error</string>
    <string name="overview_newtempbasal_basalpercent">Basal value [%]</string>
    <string name="overview_newtempbasal_percent_label">% (100% = current)</string>
    <string name="setbasalquestion">Accept new temp basal:</string>
    <string name="overview_treatment_label">Treatment</string>
    <string name="overview_calculator_label">Calculator</string>
    <string name="constraintapllied">Constraint applied!</string>
    <string name="confirmation">Confirmation</string>
    <string name="entertreatmentquestion">Enter new treatment:</string>
    <string name="bolus">Bolus</string>
    <string name="sms_bolus">Bolus:</string>
    <string name="basal">Basal</string>
    <string name="sms_basal">Basal:</string>
    <string name="carbs">Carbs</string>
    <string name="changeyourinput">Change your input!</string>
    <string name="setextendedbolusquestion">Set new extended bolus:</string>
    <string name="configbuilder_bgsource">BG Source</string>
    <string name="configbuilder_bgsource_description">Where should AndroidAPS gain  it\'s data from?</string>
    <string name="xdrip">xDrip</string>
    <string name="apsmode_title">APS Mode</string>

    <string name="closedloop">Closed Loop</string>
    <string name="openloop">Open Loop</string>
    <string name="disabledloop">Loop Disabled</string>
    <string name="disableloop">Disable loop</string>
    <string name="enableloop">Enable loop</string>

    <string name="openloop_newsuggestion">New suggestion available</string>
    <string name="unsupportedclientver">Unsupported version of NSClient</string>
    <string name="unsupportednsversion">Unsupported version of Nightscout</string>
    <string name="nsclientnotinstalled">NSClient not installed. Record lost!</string>
    <string name="objectives_bgavailableinns">BG available in NS</string>
    <string name="objectives_pumpstatusavailableinns">Pump status available in NS</string>
    <string name="objectives_manualenacts">Manual enacts</string>
    <string name="loopdisabled">LOOP DISABLED BY CONSTRAINTS</string>
    <string name="af_lang" translatable="false">Afrikaans</string>
    <string name="cs_lang" translatable="false">Czech</string>
    <string name="en_lang" translatable="false">English</string>
    <string name="treatments_wizard_basaliob_label">Basal IOB</string>
    <string name="bolusconstraintapplied">Bolus constraint applied</string>
    <string name="carbsconstraintapplied">Carbs constraint applied</string>
    <string name="careportal_bgcheck">BG Check</string>
    <string name="careportal_announcement">Announcement</string>
    <string name="careportal_note">Note</string>
    <string name="careportal_question">Question</string>
    <string name="careportal_exercise">Exercise</string>
    <string name="careportal_pumpsitechange">Pump Site Change</string>
    <string name="careportal_cgmsensorinsert">CGM Sensor Insert</string>
    <string name="careportal_cgmsensorstart">CGM Sensor Start</string>
    <string name="careportal_insulincartridgechange">Insulin Cartridge Change</string>
    <string name="careportal_profileswitch">Profile Switch</string>
    <string name="careportal_snackbolus">Snack Bolus</string>
    <string name="careportal_mealbolus">Meal Bolus</string>
    <string name="careportal_correctionbolus">Correction Bolus</string>
    <string name="careportal_combobolus">Combo Bolus</string>
    <string name="careportal_tempbasalstart">Temp Basal Start</string>
    <string name="careportal_tempbasalend">Temp Basal End</string>
    <string name="careportal_carbscorrection">Carbs correction</string>
    <string name="careportal_openapsoffline">OpenAPS Offline</string>

    <string name="careportal_newnstreatment_eventtype">Event type</string>
    <string name="careportal_newnstreatment_other">Other</string>
    <string name="careportal_newnstreatment_meter">Meter</string>
    <string name="careportal_newnstreatment_sensor">Sensor</string>
    <string name="careportal_newnstreatment_carbs_label">Carbs</string>
    <string name="careportal_newnstreatment_insulin_label">Insulin</string>
    <string name="careportal_newnstreatment_carbtime_label">Carb time</string>
    <string name="careportal_newnstreatment_split_label">Split</string>
    <string name="careportal_newnstreatment_duration_label">Duration</string>
    <string name="careportal_newnstreatment_percent_label">Percent</string>
    <string name="careportal_newnstreatment_absolute_label">Absolute</string>
    <string name="careportal_newnstreatment_notes_label">Notes</string>
    <string name="careportal_newnstreatment_eventtime_label">Event time</string>
    <string name="careportal_newnstreatment_profile_label">Profile</string>
    <string name="careportal_newnstreatment_enteredby_title">Entered By</string>
    <string name="careportal_newnstreatment_glucosetype">Glucose type</string>
    <string name="noprofile">No profile loaded from NS yet</string>
    <string name="overview_tempbasal_button">TempBasal</string>
    <string name="overview_extendedbolus_button">Extended Bolus</string>
    <string name="configbuilder_nightscoutversion_label">Nightscout version:</string>
    <string name="missing">Missing</string>
    <string name="exported">Preferences exported</string>
    <string name="export_to">Export settings to</string>
    <string name="import_from">Import settings from</string>
    <string name="setting_imported">Settings imported</string>
    <string name="filenotfound">File not found</string>
    <string name="nav_export">Export settings</string>
    <string name="nav_import">Import settings</string>
    <string name="nl_lang" translatable="false">Dutch</string>
    <string name="de_lang" translatable="false">German</string>
    <string name="es_lang" translatable="false">Spanish</string>
    <string name="el_lang" translatable="false">Greek</string>
    <string name="it_lang" translatable="false">Italian</string>
    <string name="ro_lang" translatable="false">Romanian</string>
    <string name="pt_lang" translatable="false">Portuguese</string>
    <string name="ru_lang" translatable="false">Russian</string>
    <string name="sk_lang" translatable="false">Slovak</string>
    <string name="sv_lang" translatable="false">Swedish</string>
    <string name="fr_lang" translatable="false">French</string>
    <string name="zh_lang" translatable="false">Chinese</string>
    <string name="tr_lang" translatable="false">Turkish</string>
    <string name="pl_lang" translatable="false">Polish</string>
    <string name="openapsma_maxbasal_title">Max U/hr a Temp Basal can be set to</string>
    <string name="openapsma_maxbasal_summary">This value is called max basal in OpenAPS context</string>
    <string name="openapsma_maxiob_title">Maximum basal IOB OpenAPS can deliver [U]</string>
    <string name="openapsma_maxiob_summary">This value is called Max IOB in OpenAPS context\nThis is maximal insulin in [U] APS can deliver at once.</string>
    <string name="bg_lang" translatable="false">Bulgarian</string>
    <string name="dismiss">DISMISS</string>
    <string name="language" translatable="false">Language</string>

    <string name="danarpump">DanaR</string>
    <string name="connecting">Connecting</string>
    <string name="connected">Connected</string>
    <string name="disconnected">Disconnected</string>
    <string name="danar_pump_settings">DanaR pump settings</string>
    <string name="end_user_license_agreement">End User License Agreement</string>
    <string name="end_user_license_agreement_text">MUST NOT BE USED TO MAKE MEDICAL DECISIONS. THERE IS NO WARRANTY FOR THE PROGRAM, TO THE EXTENT PERMITTED BY APPLICABLE LAW. EXCEPT WHEN OTHERWISE STATED IN WRITING THE COPYRIGHT HOLDERS AND/OR OTHER PARTIES PROVIDE THE PROGRAM “AS IS” WITHOUT WARRANTY OF ANY KIND, EITHER EXPRESSED OR IMPLIED, INCLUDING, BUT NOT LIMITED TO, THE IMPLIED WARRANTIES OF MERCHANTABILITY AND FITNESS FOR A PARTICULAR PURPOSE. THE ENTIRE RISK AS TO THE QUALITY AND PERFORMANCE OF THE PROGRAM IS WITH YOU. SHOULD THE PROGRAM PROVE DEFECTIVE, YOU ASSUME THE COST OF ALL NECESSARY SERVICING, REPAIR OR CORRECTION.</string>
    <string name="end_user_license_agreement_i_understand">I UNDERSTAND AND AGREE</string>
    <string name="save">Save</string>
    <string name="nobtadapter">No bluetooth adapter found</string>
    <string name="devicenotfound">Selected device not found</string>
    <string name="connectionerror">Pump connection error</string>
    <string name="danar_iob_label">Pump IOB</string>
    <string name="danar_dailyunits">Daily units</string>
    <string name="pump_lastbolus_label">Last bolus</string>
    <string name="hoursago">%.1fh ago</string>
    <string name="danar_invalidinput">Invalid input data</string>
    <string name="danar_valuenotsetproperly">Value not set properly</string>
    <string name="reloadprofile">Reload profile</string>
    <string name="danar_viewprofile">View profile</string>
    <string name="enacted">Enacted</string>
    <string name="comment">Comment</string>
    <string name="success">Success</string>
    <string name="percent">Percent</string>
    <string name="absolute">Absolute</string>
    <string name="canceltemp">Cancel temp basal</string>
    <string name="smscommunicator">SMS Communicator</string>
    <string name="waitingforpumpresult">Waiting for result</string>
    <string name="smscommunicator_allowednumbers">Allowed phone numbers</string>
    <string name="smscommunicator_allowednumbers_summary">+XXXXXXXXXX;+YYYYYYYYYY</string>
    <string name="smscommunicator_bolusreplywithcode">To deliver bolus %1$.2fU reply with code %2$s</string>
    <string name="smscommunicator_calibrationreplywithcode">To send calibration %1$.2f reply with code %2$s</string>
    <string name="smscommunicator_bolusfailed">Bolus failed</string>
    <string name="bolusdelivered" formatted="false">Bolus %.2fU delivered successfully</string>
    <string name="bolusrequested" formatted="false">Going to deliver %.2fU</string>
    <string name="smscommunicator_bolusdelivered" formatted="false">Bolus %.2fU delivered successfully</string>
    <string name="bolusdelivering" formatted="false">Delivering %.2fU</string>
    <string name="smscommunicator_remotecommandsallowed">Allow remote commands via SMS</string>
    <string name="smscommunicator_remotebolusnotallowed">Remote bolus not allowed</string>
    <string name="glucosetype_finger">Finger</string>
    <string name="glucosetype_sensor">Sensor</string>
    <string name="manual">Manual</string>
    <string name="careportal_temporarytarget">Temporary Target</string>
    <string name="careportal_temporarytargetcancel">Temporary Target Cancel</string>
    <string name="danarprofile">DanaR profile settings</string>
    <string name="danarprofile_dia">DIA [h]</string>
    <string name="danarprofile_dia_summary">Duration of Insulin Activity</string>
    <string name="failedupdatebasalprofile">Failed to update basal profile</string>
    <string name="danar_historyreload">Reload</string>
    <string name="uploading">Uploading</string>
    <string name="danar_ebolus">E bolus</string>
    <string name="danar_dsbolus">DS bolus</string>
    <string name="danar_debolus">DE bolus</string>
    <string name="danar_error">error</string>
    <string name="danar_refill">refill</string>
    <string name="danar_basalhour">basal hour</string>
    <string name="danar_glucose">glucose</string>
    <string name="danar_carbohydrate">carbohydrate</string>
    <string name="danar_alarm">alarm</string>
    <string name="danar_totaluploaded">Total %1$d records uploaded</string>
    <string name="danar_sbolus">S bolus</string>
    <string name="danar_history_alarm">Alarms</string>
    <string name="danar_history_basalhours">Basal Hours</string>
    <string name="danar_history_bolus">Boluses</string>
    <string name="danar_history_carbohydrates">Carbohydrates</string>
    <string name="danar_history_dailyinsulin">Daily insulin</string>
    <string name="danar_history_errors">Errors</string>
    <string name="danar_history_glucose">Glucose</string>
    <string name="danar_history_refill">Refill</string>
    <string name="danar_history_syspend">Suspend</string>
    <string name="danar_history_connectingfor">Connecting for %1$d s</string>
    <string name="danar_password_title">Pump password</string>
    <string name="wrongpumppassword">Wrong pump password!</string>
    <string name="pumpbusy">Pump is busy</string>
    <string name="overview_bolusprogress_delivered">Delivered</string>
    <string name="overview_bolusprogress_stoped">Stopped</string>
    <string name="bolusstopped">Bolus stopped</string>
    <string name="bolusstopping">Stopping bolus</string>
    <string name="occlusion">Occlusion</string>
    <string name="overview_bolusprogress_stop">Stop</string>
    <string name="overview_bolusprogress_stoppressed">STOP PRESSED</string>
    <string name="waitingforpump">Waiting for pump</string>
    <string name="overview_bolusprogress_goingtodeliver" formatted="false">Going to deliver %.2fU</string>
    <string name="objectives_0_objective">Setting up visualization and monitoring, and analyzing basals and ratios</string>
    <string name="objectives_0_gate">Verify that BG is available in Nightscout, and pump insulin data is being uploaded</string>
    <string name="objectives_1_objective">Starting on an open loop</string>
    <string name="objectives_1_gate">Run in Open Loop mode for a few days and manually enact lots of temp basals. Set up and use temporary and default temporary targets (e.g. for activity or hypo treatment carbs)</string>
    <string name="objectives_2_objective">Understanding your open loop, including its temp basal recommendations</string>
    <string name="objectives_2_gate">Based on that experience, decide what max basal should be, and set it on the pump and preferences</string>
    <string name="objectives_3_objective">Starting to close the loop with Low Glucose Suspend</string>
    <string name="objectives_3_gate">Run in closed loop with max IOB = 0 for a few days without too many LGS events</string>
    <string name="objectives_4_objective">Tuning the closed loop, raising max IOB above 0 and gradually lowering BG targets</string>
    <string name="objectives_4_gate">Run for a few days, and at least one night with no low BG alarms, before dropping BG</string>
    <string name="objectives_5_objective">Adjust basals and ratios if needed, and then enable auto-sens</string>
    <string name="objectives_5_gate">1 week successful daytime looping with regular carb entry</string>
    <string name="objectives_6_objective">Enabling additional features for daytime use, such as advanced meal assist</string>
    <string name="objectives_7_objective">Enabling additional features for daytime use, such as SMB</string>
    <string name="objectives_7_gate">You must read the wiki and rise maxIOB to get SMBs working fine! A good start is maxIOB=average mealbolus + 3 x max daily basal</string>
    <string name="youareonallowedlimit">You reached allowed limit</string>
    <string name="noprofileselected">No profile selected</string>
    <string name="smscommunicator_loophasbeendisabled">Loop has been disabled</string>
    <string name="smscommunicator_loophasbeenenabled">Loop has been enabled</string>
    <string name="smscommunicator_loopisdisabled">Loop is disabled</string>
    <string name="smscommunicator_loopisenabled">Loop is enabled</string>
    <string name="valuelimitedto">%1$.2f limited to %2$.2f</string>
    <string name="valueoutofrange" formatted="false">Value %s is out of hard limits</string>
    <string name="smscommunicator_remotebasalnotallowed">Remote basal setting is not allowed</string>
    <string name="smscommunicator_remotecommandnotallowed">Remote command is not allowed</string>
    <string name="smscommunicator_basalreplywithcode">To start basal %1$.2fU/h reply with code %2$s</string>
    <string name="smscommunicator_suspendreplywithcode">To suspend loop for %1$d minutes reply with code %2$s</string>
    <string name="smscommunicator_tempbasalset">Temp basal %1$.2fU/h for %2$d min started successfully</string>
    <string name="smscommunicator_tempbasalfailed">Temp basal start failed</string>
    <string name="smscommunicator_basalstopreplywithcode" formatted="false">To stop temp basal reply with code %s</string>
    <string name="smscommunicator_tempbasalcanceled">Temp basal canceled</string>
    <string name="smscommunicator_tempbasalcancelfailed">Canceling temp basal failed</string>
    <string name="smscommunicator_unknowncommand">Uknown command or wrong reply</string>

    <string name="quickwizard">QuickWizard</string>
    <string name="quickwizardsettings">QuickWizard settings</string>
    <string name="overview_editquickwizard_buttontext">Button text:</string>
    <string name="overview_editquickwizard_carbs">Carbs:</string>
    <string name="overview_editquickwizard_valid">Valid:</string>
    <string name="overview_editquickwizardlistactivity_add">Add</string>
    <string name="overview_quickwizard_item_edit_button">Edit</string>
    <string name="overview_quickwizard_item_remove_button">Remove</string>
    <string name="mealbolus">Meal</string>
    <string name="correctionbous">Corr</string>
    <string name="ko_lang" translatable="false">Korean</string>
    <string name="actions">Actions</string>
    <string name="androidaps_start">AndroidAPS started</string>
    <string name="ns_upload_only">NS upload only (disabled sync)</string>
    <string name="ns_upload_only_summary">NS upload only. Not effective on SGV unless a local source like xDrip is selected. Not effective on Profiles while NS-Profiles is used.</string>
    <string name="pumpNotInitialized">Pump not initialized!</string>
    <string name="pumpNotInitializedProfileNotSet">Pump not initialized, profile not set!</string>
    <string name="primefill">Prime/Fill</string>
    <string name="fillwarning">Please make sure the amount matches the specification of your infusion set!</string>
    <string name="othersettings_title">Other</string>
    <string name="fillbolus_title">Fill/Prime standard insulin amounts.</string>
    <string name="button1">Button 1</string>
    <string name="button2">Button 2</string>
    <string name="button3">Button 3</string>
    <string name="units">Units:</string>
    <string name="mgdl">mg/dl</string>
    <string name="mmol">mmol/l</string>
    <string name="dia">DIA:</string>
    <string name="target_range">Target range:</string>
    <string name="prefs_range_title">Range for Visualization</string>
    <string name="prefs_range_summary">High and low mark for the charts in Overview and Smartwatch</string>
    <string name="low_mark">LOW mark</string>
    <string name="high_mark">HIGH mark</string>
    <string name="wear">Wear</string>
    <string name="resend_all_data">Resend All Data</string>
    <string name="open_settings_on_wear">Open Settings on Wear</string>
    <string name="pumperror">Pump Error</string>
    <string name="lowbattery">Low Battery</string>
    <string name="pumpshutdown">Pump Shutdown</string>
    <string name="batterydischarged">Pump Battery Discharged</string>
    <string name="danarkoreanpump">DanaR Korean</string>
    <string name="basal_rate">Basal rate:</string>
    <string name="profile_set_failed">Setting of basal profile failed</string>
    <string name="profile_set_ok">Basal profile in pump updated</string>
    <string name="danar_disableeasymode">Disable EasyUI mode in pump</string>
    <string name="danar_enableextendedbolus">Enable extended boluses on pump</string>
    <string name="danar_switchtouhmode">Change mode from U/d to U/h on pump</string>
    <string name="basalvaluebelowminimum">Basal value below minimum. Profile not set!</string>
    <string name="sms_actualbg">BG:</string>
    <string name="sms_lastbg">Last BG:</string>
    <string name="mdi">MDI</string>
    <string name="MM640g">MM640g</string>
    <string name="ongoingnotificaction">Ongoing Notification</string>
    <string name="old_data">OLD DATA</string>
    <string name="minago">%1$d min ago</string>
    <string name="sms_minago">%1$dmin ago</string>
    <string name="localprofile">Local Profile</string>
    <string name="openapsama">OpenAPS AMA</string>
    <string name="short_avgdelta">Short avg. delta</string>
    <string name="long_avgdelta">Long avg. delta</string>
    <string name="array_of_elements">Array of %1$d elements.\nActual value:</string>
    <string name="openapsma_autosensdata_label">Autosens data</string>
    <string name="openapsma_scriptdebugdata_label">Script debug</string>
    <string name="openapsama_useautosens">Use Autosens feature</string>
    <string name="refresheventsfromnightscout">Refresh events from NS</string>
    <string name="deletefuturetreatments">Delete treatments in the future</string>
    <string name="eatingsoon">Eating Soon</string>
    <string name="hypo">Hypo</string>
    <string name="activity">Activity</string>
    <string name="removerecord">Remove record:</string>
    <string name="danar_stats">DanaR Stats</string>
    <string name="danar_stats_cumulative_tdd">Cumulative TDD</string>
    <string name="danar_stats_expweight">Exponentially Weighted TDD</string>
    <string name="danar_stats_basalrate">Basal</string>
    <string name="danar_stats_bolus">Bolus</string>
    <string name="danar_stats_tdd">TDD</string>
    <string name="danar_stats_date">Date</string>
    <string name="danar_stats_ratio">Ratio</string>
    <string name="danar_stats_amount_days"># Days</string>
    <string name="danar_stats_weight">Weight</string>
    <string name="danar_stats_warning_Message">Possibly inaccurate if using boluses for priming/filling!</string>
    <string name="danar_stats_olddata_Message">Old Data Please Press "RELOAD"</string>
    <string name="danar_stats_tbb">Total Base Basal</string>
    <string name="danar_stats_tbb2">TBB * 2</string>
    <string name="initializing">Initializing ...</string>
    <string name="actions_shortname">ACT</string>
    <string name="configbuilder_shortname">CONF</string>
    <string name="loop_shortname">LOOP</string>
    <string name="simpleprofile_shortname">SP</string>
    <string name="oaps_shortname">OAPS</string>
    <string name="localprofile_shortname">LP</string>
    <string name="danarpump_shortname">DANA</string>
    <string name="overview_shortname">HOME</string>
    <string name="virtualpump_shortname">VPUMP</string>
    <string name="profileviewer_shortname">NSPROFILE</string>
    <string name="treatments_shortname">TREAT</string>
    <string name="careportal_shortname">CP</string>
    <string name="objectives_shortname">OBJ</string>
    <string name="wear_shortname">WEAR</string>
    <string name="smscommunicator_shortname">SMS</string>
    <string name="short_tabtitles">Shorten tab titles</string>
    <string name="always_use_shortavg">Always use short average delta instead of simple delta</string>
    <string name="always_use_shortavg_summary">Useful when data from unfiltered sources like xDrip gets noisy.</string>
    <string name="advancedsettings_title">Advanced Settings</string>
    <string name="key_advancedsettings" translatable="false">key_advancedsettings</string>
    <string name="danar_model">Model: %1$02X Protocol: %2$02X Code: %3$02X</string>
    <string name="profile">Profile</string>
    <string name="openapsama_max_daily_safety_multiplier_summary">Default value: 3 This is a key OpenAPS safety cap. What this does is limit your basals to be 3x (in this people) your biggest basal rate. You likely will not need to change this, but you should be aware that’s what is discussed about “3x max daily; 4x current” for safety caps.</string>
    <string name="openapsama_current_basal_safety_multiplier_summary">Default value: 4 This is the other half of the key OpenAPS safety caps, and the other half of “3x max daily; 4x current” of the safety caps. This means your basal, regardless of max basal set on your pump, cannot be any higher than this number times the current level of your basal. This is to prevent people from getting into dangerous territory by setting excessively high max basals before understanding how the algorithm works. Again, the default is 4x; most people will never need to adjust this and are instead more likely to need to adjust other settings if they feel like they are “running into” this safety cap.</string>
    <string name="key_openapsama_autosens_max" translatable="false">autosens_max</string>
    <string name="openapsama_autosens_max_summary">Default value: 1.2\nThis is a multiplier cap for autosens (and soon autotune) to set a 20% max limit on how high the autosens ratio can be, which in turn determines how high autosens can adjust basals, how low it can adjust ISF, and how low it can set the BG target.</string>
    <string name="key_openapsama_autosens_min" translatable="false">autosens_min</string>
    <string name="openapsama_autosens_min_summary">Default value: 0.7\nThe other side of the autosens safety limits, putting a cap on how low autosens can adjust basals, and how high it can adjust ISF and BG targets.</string>
    <string name="key_openapsama_autosens_adjusttargets" translatable="false">autosens_adjust_targets</string>
    <string name="openapsama_autosens_adjusttargets">Autosens adjust targets too</string>
    <string name="openapsama_autosens_adjusttargets_summary">Default value: true\nThis is used to allow autosens to adjust BG targets, in addition to ISF and basals.</string>
    <string name="key_openapsama_bolussnooze_dia_divisor" translatable="false">bolussnooze_dia_divisor</string>
    <string name="openapsama_bolussnooze_dia_divisor_summary">Default value: 2\nBolus snooze is enacted after you do a meal bolus, so the loop won’t counteract with low temps when you’ve just eaten. The example here and default is 2; so a 3 hour DIA means that bolus snooze will be gradually phased out over 1.5 hours (3DIA/2).</string>
    <string name="openapsama_min_5m_carbimpact" translatable="false">min_5m_carbimpact</string>
    <string name="openapsama_min_5m_carbimpact_summary">Default value: 3.0 (AMA) or 8.0 (SMB). This is a setting for default carb absorption impact per 5 minutes. The default is an expected 3mg/dl/5min. This affects how fast COB are decayed, and how much carb absorption is assumed in calculating future predicted BG, when BG is falling more than expected, or not rising as much as expected.</string>
    <string name="openapsama_link_to_preferncejson_doc_txt">Attention!\nNormally you do not have to change these values below. Please CLICK HERE and READ the text and make sure you UNDERSTAND it before change any of these values.</string>
    <string name="openapsama_link_to_preferncejson_doc" translatable="false">http://openaps.readthedocs.io/en/latest/docs/walkthrough/phase-3/beyond-low-glucose-suspend.html</string>
    <string name="error_only_numeric_digits_allowed">Only numeric digits are allowed.</string>
    <string name="error_only_numeric_digits_range_allowed">Only numeric digits within the range %1$s - %2$s are allowed.</string>
    <string name="error_field_must_not_be_empty">The field must not be empty</string>
    <string name="error_phone_not_valid">Phone number not valid</string>
    <string name="smscommunicator_invalidphonennumber">Invalid SMS phone number</string>
    <string name="overview_calibration">Calibration</string>
    <string name="send_calibration" formatted="false">Send calibration %.1f to xDrip?</string>
    <string name="xdripnotinstalled">xDrip+ not installed</string>
    <string name="calibrationsent">Calibration sent to xDrip</string>
    <string name="smscommunicator_remotecalibrationnotallowed">Remote calibration not allowed</string>
    <string name="smscommunicator_calibrationsent">Calibration sent. Receiving must be enabled in xDrip.</string>
    <string name="smscommunicator_calibrationfailed">xDrip is not receiving calibrations</string>
    <string name="pumpsuspended">Pump suspended</string>
    <string name="gettingpumpstatus">Getting pump status</string>
    <string name="settingtempbasal">Setting temp basal</string>
    <string name="stoppingtempbasal">Stopping temp basal</string>
    <string name="settingextendedbolus">Setting extended bolus</string>
    <string name="stoppingextendedbolus">Stopping extended bolus</string>
    <string name="updatingbasalrates">Updating basal rates</string>
    <string name="disconnecting">Disconnecting</string>
    <string name="executing">Executing</string>
    <string name="virtualpump_settings">Virtual pump settings</string>
    <string name="virtualpump_uploadstatus_title">Upload status to NS</string>
    <string name="wrongpassword">Wrong password</string>
    <string name="settings_password">Password for settings</string>
    <string name="unlock_settings">Unlock settings</string>
    <string name="approachingdailylimit">Approaching insulin daily limit</string>
    <string name="nsclientinternal">NSClient</string>
    <string name="nsclientinternal_shortname">NSCI</string>
    <string name="nsclientinternal_url">URL:</string>
    <string name="nsclientinternal_autoscroll">Autoscroll</string>
    <string name="restart">Restart</string>
    <string name="nsclientinternal_title">NSClient</string>
    <string name="nsclientinternal_url_title">Nightscout URL</string>
    <string name="nsclientinternal_url_dialogmessage">Enter Your Nightscout URL</string>
    <string name="nsclientinternal_secret_title">NS API secret</string>
    <string name="nsclientinternal_secret_dialogtitle">NS API secret</string>
    <string name="nsclientinternal_secret_dialogmessage">Enter NS API secret (min 12 chars)</string>
    <string name="deliver_now">Deliver now</string>
    <string name="clear_queue">Clear queue</string>
    <string name="show_queue">Show queue</string>
    <string name="queue">Queue:</string>
    <string name="status">Status:</string>
    <string name="paused">Paused</string>
    <string name="key_nsclientinternal_url" translatable="false">nsclientinternal_url</string>
    <string name="key_nsclientinternal_api_secret" translatable="false">nsclientinternal_api_secret</string>
    <string name="key_danar_bt_name" translatable="false">danar_bt_name</string>
    <string name="key_danar_password" translatable="false">danar_password</string>
    <string name="key_danar_useextended" translatable="false">danar_useextended</string>
    <string name="key_danar_visualizeextendedaspercentage" translatable="false">danar_visualizeextendedaspercentage"</string>
    <string name="key_danarprofile_dia" translatable="false">danarprofile_dia</string>
    <string name="clearlog">Clear log</string>
    <string name="key_nsclientinternal_autoscroll" translatable="false">nsclientinternal_autoscroll</string>
    <string name="key_nsclientinternal_paused" translatable="false">nsclientinternal_paused</string>
    <string name="nowritepermission">NSCLIENT has no write permission. Wrong API secret?</string>
    <string name="wear_settings">Wear settings</string>
    <string name="wear_detailedIOB_title">Show detailed IOB</string>
    <string name="wear_detailedIOB_summary">Break down IOB into bolus and basal IOB on the watchface</string>
    <string name="nosuccess">not successful - please check phone</string>
    <string name="notavailable">Not available</string>
    <string name="key_smscommunicator_allowednumbers" translatable="false">smscommunicator_allowednumbers</string>
    <string name="key_smscommunicator_remotecommandsallowed" translatable="false">smscommunicator_remotecommandsallowed</string>
    <string name="patientage">Patient age</string>
    <string name="child">Child</string>
    <string name="teenage">Teenage</string>
    <string name="adult">Adult</string>
    <string name="resistantadult">Insulin resistant adult</string>
    <string name="key_age" translatable="false">age</string>
    <string name="key_child" translatable="false">child</string>
    <string name="key_teenage" translatable="false">teenage</string>
    <string name="key_adult" translatable="false">adult</string>
    <string name="key_resistantadult" translatable="false">resistantadult</string>
    <string name="patientage_summary">Please select patient age to setup safety limits</string>
    <string name="key_i_understand" translatable="false">I_understand</string>
    <string name="Glimp">Glimp</string>
    <string name="needwhitelisting">%s needs battery optimalization whitelisting for proper performance</string>
    <string name="loopsuspended">Loop suspended</string>
    <string name="loopsuspendedfor">Suspended (%1$d m)</string>
    <string name="loopsuperbolusfor">Superbolus (%1$d m)</string>
    <string name="suspendloop">Suspend loop</string>
    <string name="suspendloopfor1h">Suspend loop for 1h</string>
    <string name="suspendloopfor2h">Suspend loop for 2h</string>
    <string name="suspendloopfor3h">Suspend loop for 3h</string>
    <string name="suspendloopfor10h">Suspend loop for 10 h</string>
    <string name="disconnectpumpfor15m">Disconnect pump for 15 min</string>
    <string name="disconnectpumpfor30m">Disconnect pump for 30 min</string>
    <string name="disconnectpumpfor1h">Disconnect pump for 1 h</string>
    <string name="disconnectpumpfor2h">Disconnect pump for 2 h</string>
    <string name="disconnectpumpfor3h">Disconnect pump for 3 h</string>
    <string name="resume">Resume</string>
    <string name="reconnect">Reconnect Pump</string>
    <string name="smscommunicator_wrongduration">Wrong duration</string>
    <string name="smscommunicator_loopsuspended">Loop suspended</string>
    <string name="smscommunicator_loopresumed">Loop resumed</string>
    <string name="treatments_wizard_bgtrend_label">15min trend</string>
    <string name="treatments_wizard_cob_label">COB</string>
    <string name="superbolus">Superbolus</string>
    <string name="ns_logappstartedevent">Log app start to NS</string>
    <string name="key_ns_logappstartedevent" translatable="false">ns_logappstartedevent</string>
    <string name="restartingapp">Exiting application to apply settings.</string>
    <string name="danarv2pump">DanaRv2</string>
    <string name="configbuilder_insulin">Insulin</string>
    <string name="configbuilder_insulin_description">Which type of insulin are you using?</string>
    <string name="fastactinginsulin">Fast Acting Insulin</string>
    <string name="fastactinginsulincomment">Novorapid, Novolog, Humalog</string>
    <string name="ultrafastactinginsulincomment">Fiasp</string>
    <string name="insulin_shortname">INS</string>
    <string name="key_usesuperbolus" translatable="false">key_usersuperbolus</string>
    <string name="enablesuperbolus">Enable superbolus in wizard</string>
    <string name="enablesuperbolus_summary">Enable superbolus functionality in wizard. Do not enable until you learn what it really does. IT MAY CAUSE INSULIN OVERDOSE IF USED BLINDLY!</string>
    <string name="key_show_statuslights" translatable="false">key_show_statuslights</string>
    <string name="show_statuslights">Show status lights on home screen</string>
    <string name="show_statuslights_summary">Enable status lights for cage, iage, sage, reservoir and battery level on home screen.</string>
    <string name="key_statuslights_res_warning" translatable="false">key_statuslights_res_warning</string>
    <string name="statuslights_res_warning">Threshold warning reservoir level [U]</string>
    <string name="key_statuslights_res_critical" translatable="false">key_statuslights_res_critical</string>
    <string name="statuslights_res_critical">Threshold critical reservoir level [U]</string>
    <string name="key_statuslights_bat_warning" translatable="false">key_statuslights_bat_warning</string>
    <string name="statuslights_bat_warning">Threshold warning battery level [%]</string>
    <string name="key_statuslights_bat_critical" translatable="false">key_statuslights_bat_critical</string>
    <string name="statuslights_bat_critical">Threshold critical battery level [%]</string>
    <string name="iob">IOB</string>
    <string name="cob">COB</string>
    <string name="virtualpump_firmware_label">Firmware</string>
    <string name="pump_lastconnection_label">Last connection</string>
    <string name="danar_bluetooth_status">Bluetooth status</string>
    <string name="nav_about">About</string>
    <string name="smscommunicator_missingsmspermission">Missing SMS permission</string>
    <string name="smscommunicator_missingphonestatepermission">Missing phone state permission</string>
    <string name="xdripstatus_settings">xDrip Status (watch)</string>
    <string name="xdripstatus">xDrip Statusline (watch)</string>
    <string name="xdripstatus_shortname">xds</string>
    <string name="wear_showbgi_title">Show BGI</string>
    <string name="wear_showbgi_summary">Add BGI to status line</string>
    <string name="ns_noupload">No upload to NS</string>
    <string name="ns_noupload_summary">All data sent to NS are dropped. AAPS is connected to NS but no change in NS is done</string>
    <string name="key_ns_upload_only" translatable="false">ns_upload_only</string>
    <string name="key_ns_noupload" translatable="false">ns_noupload</string>
    <string name="basal_step">Basal Step</string>
    <string name="bolus_step">Bolus Step</string>
    <string name="extendedbolus">ExtendedBolus</string>
    <string name="temptarget">TempTarget</string>
    <string name="overview_extendedbolus_cancel_button">Cancel Extended Bolus</string>
    <string name="careportal_sensorage_label">Sensor age</string>
    <string name="careportal_canulaage_label">Canula age</string>
    <string name="careportal_insulinage_label">Insulin age</string>
    <string name="hours">hours</string>
    <string name="overview_newtempbasal_basaltype_label">Basal type</string>
    <string name="invalidprofile">Invalid profile !!!</string>
    <string name="profileswitch">ProfileSwitch</string>
    <string name="careportal_pbage_label">Pump battery age</string>
    <string name="careportal_pumpbatterychange">Pump Battery Change</string>
    <string name="ns_alarmoptions">Alarm options</string>
    <string name="key_nsalarm_urgent_high" translatable="false">nsalarm_urgent_high</string>
    <string name="key_nsalarm_high" translatable="false">nsalarm_high</string>
    <string name="key_nsalarm_low" translatable="false">nsalarm_low</string>
    <string name="key_nsalarm_urgent_low" translatable="false">nsalarm_urgent_low</string>
    <string name="key_nsalarm_staledata" translatable="false">nsalarm_staledata</string>
    <string name="key_nsalarm_urgent_staledata" translatable="false">nsalarm_urgent_staledata</string>
    <string name="key_nsalarm_staledatavalue" translatable="false">nsalarm_staledatavalue</string>
    <string name="key_nsalarm_urgent_staledatavalue" translatable="false">nsalarm_urgent_staledatavalue</string>
    <string name="nsalarm_urgenthigh">Urgent high</string>
    <string name="nsalarm_high">High</string>
    <string name="nsalarm_low">Low</string>
    <string name="nsalarm_urgentlow">Urgent low</string>
    <string name="nsalarm_staledata">Stale data</string>
    <string name="nsalarm_urgentstaledata">Urgent stale data</string>
    <string name="nsalarm_staledatavalue_label">Stale data threshold [min]</string>
    <string name="nsalarm_urgent_staledatavalue_label">Urgent stale data threshold [min]</string>
    <string name="openapsama_autosens_period">Interval for autosens [h]</string>
    <string name="openapsama_autosens_period_summary">Amount of hours in the past for sensitivity detection (carbs absorption time is excluded)</string>
    <string name="key_openapsama_autosens_period" translatable="false">openapsama_autosens_period</string>
    <string name="key_nsclient_localbroadcasts" translatable="false">nsclient_localbroadcasts</string>
    <string name="pump">Pump</string>
    <string name="openaps">OpenAPS</string>
    <string name="uploader">Uploader</string>
    <string name="configbuilder_sensitivity">Sensitivity detection</string>
    <string name="configbuilder_sensitivity_description">Which sensitivity algorithm should be used?</string>
    <string name="sensitivity_shortname">SENS</string>
    <string name="sensitivityoref0">Sensitivity Oref0</string>
    <string name="sensitivityoref1">Sensitivity Oref1</string>
    <string name="sensitivityaaps">Sensitivity AAPS</string>
    <string name="absorptionsettings_title">Absorption settings</string>
    <string name="key_absorption_maxtime" translatable="false">absorption_maxtime</string>
    <string name="key_absorption_cutoff" translatable="false">absorption_cutoff</string>

    <string name="absorption_maxtime_title">Meal max absorption time [h]</string>
    <string name="absorption_maxtime_summary">Time in hours where is expected all carbs from meal will be absorbed</string>
    <string name="key_rangetodisplay" translatable="false">rangetodisplay</string>
    <string name="danar_visualizeextendedaspercentage_title">Visualize extended bolus as %</string>
    <string name="careportal_sensorage_label_short">SAGE</string>
    <string name="careportal_insulinage_label_short">IAGE</string>
    <string name="careportal_canulaage_label_short">CAGE</string>
    <string name="careportal_pbage_label_short">PBAGE</string>
    <string name="openaps_short">OAPS</string>
    <string name="uploader_short">UPLD</string>
    <string name="basal_short">BAS</string>
    <string name="virtualpump_extendedbolus_label_short">EXT</string>
    <string name="keep_screen_on_title">Keep screen on</string>
    <string name="keep_screen_on_summary">Prevent Android to turn screen off. It will consume lot of energy when not plugged to power outlet.</string>
    <string name="sensitivity_warning">By turning on Autosense feature remember to enter all eated carbs. Otherwise carbs deviations will be identified wrong as sensitivity change !!</string>
    <string name="sensitivityweightedaverage">Sensitivity WeightedAverage</string>
    <string name="mdtp_ok">OK</string>
    <string name="mdtp_cancel">Cancel</string>
    <string name="notloadedplugins">Not all profiles loaded!</string>
    <string name="valuesnotstored">Values not stored!</string>
    <string name="combopump" translatable="false">Accu-Chek Combo</string>
    <string name="combopump_shortname" translatable="false">COMBO</string>
    <string name="ns_localbroadcasts">Enable broadcasts to other apps (like xDrip).</string>
    <string name="ns_localbroadcasts_title">Enable local Broadcasts.</string>
    <string name="careportal_activity_label">ACTIVITY &amp; FEEDBACK</string>
    <string name="careportal_carbsandbolus_label">CARBS &amp; BOLUS</string>
    <string name="careportal_cgm_label">CGM &amp; OPENAPS</string>
    <string name="careportal_pump_label">PUMP</string>
    <string name="overview_newtempbasal_basalabsolute">Basal value [U/h]</string>
    <string name="careportal_newnstreatment_duration_min_label">Duration [min]</string>
    <string name="openapssmb">OpenAPS SMB</string>
    <string name="smb_shortname">SMB</string>
    <string name="key_use_smb" translatable="false">use_smb</string>
    <string name="key_use_uam" translatable="false">use_uam</string>
    <string name="enableuam">Enable UAM</string>
    <string name="enablesmb">Enable SMB</string>
    <string name="enablesmb_summary">Use Super Micro Boluses instead of temp basal for faster action</string>
    <string name="enableuam_summary">Detection of Unannounced meals</string>
    <string name="key_insulin_oref_peak" translatable="false">insulin_oref_peak</string>
    <string name="insulin_oref_peak">IOB Curve Peak Time</string>
    <string name="insulin_peak_time">Peak Time [min]</string>
    <string name="free_peak_oref">Free-Peak Oref</string>
    <string name="rapid_acting_oref">Rapid-Acting Oref</string>
    <string name="ultrarapid_oref">Ultra-Rapid Oref</string>
    <string name="dia_too_short">DIA of %1$f too short - using %2$f instead!</string>
    <string name="activate_profile">Activate profile</string>
    <string name="date">Date</string>
    <string name="invalid">INVALID</string>
    <string name="waitingforpairing">Waiting for pairing on pump</string>
    <string name="pairingok">Pairing OK</string>
    <string name="pairingtimedout">Pairing timed out</string>
    <string name="pairing">PAIRING</string>
    <string name="key_danars_pairingkey" translatable="false">danars_pairing_key_</string>
    <string name="key_danars_address" translatable="false">danars_address</string>
    <string name="key_danars_name" translatable="false">danars_name</string>
    <string name="danars_nodeviceavailable">No device found so far</string>
    <string name="emptyreservoir">Empty reservoir</string>
    <string name="bloodsugarmeasurementalert">Blood sugar measurement alert</string>
    <string name="remaininsulinalert">Remaining insulin level</string>
    <string name="danarspump">DanaRS</string>
    <string name="danarspump_shortname">Dana</string>
    <string name="selectedpump">Selected pump</string>
    <string name="pairpump">Pair new pump</string>
    <string name="bolusspeed">Bolus speed</string>
    <string name="key_danars_bolusspeed" translatable="false">danars_bolusspeed</string>
    <string name="danar_setbasalstep001">Set basal step to 0.01 U/h</string>
    <string name="serialnumber">Serial number</string>
    <string name="key_wizard_include_cob" translatable="false">wizard_include_cob</string>
    <string name="key_wizard_include_trend_bg" translatable="false">wizard_include_trend_bg</string>
    <string name="careportal_newnstreatment_percentage_label">Percentage</string>
    <string name="careportal_newnstreatment_timeshift_label">Time shift</string>
    <string name="default_temptargets">Default Temp-Targets</string>
    <string name="eatingsoon_duration">eatingsoon duration</string>
    <string name="eatingsoon_target">eatingsoon target</string>
    <string name="activity_duration">activity duration</string>
    <string name="activity_target">activity target</string>
    <string name="hypo_duration">hypo duration</string>
    <string name="hypo_target">hypo target</string>
    <string name="key_eatingsoon_duration" translatable="false">eatingsoon_duration</string>
    <string name="key_eatingsoon_target" translatable="false">eatingsoon_target</string>
    <string name="key_activity_duration" translatable="false">activity_duration</string>
    <string name="key_activity_target" translatable="false">activity_target</string>
    <string name="key_hypo_duration" translatable="false">hypo_duration</string>
    <string name="key_hypo_target" translatable="false">hypo_target</string>
    <string name="danar_history_prime">Prime</string>
    <string name="gettingextendedbolusstatus">Getting extended bolus status</string>
    <string name="gettingbolusstatus">Getting bolus status</string>
    <string name="gettingtempbasalstatus">Getting temporary basal status</string>
    <string name="gettingpumpsettings">Getting pump settings</string>
    <string name="gettingpumptime">Getting pump time</string>
    <string name="reuse">reuse</string>
    <string name="wearcontrol_title">Controls from Watch</string>
    <string name="wearcontrol_summary">Set Temp-Targets and enter Treatments from the watch.</string>
    <string name="connectiontimedout">Connection timed out</string>
    <string name="food">Food</string>
    <string name="shortgramm">g</string>
    <string name="shortminute">m</string>
    <string name="shorthour">h</string>
    <string name="none"><![CDATA[<none>]]></string>
    <string name="shortkilojoul">kJ</string>
    <string name="shortenergy">En</string>
    <string name="shortprotein">Pr</string>
    <string name="shortfat">Fat</string>
    <string name="active"><![CDATA[<Active>]]></string>
    <string name="waitingforestimatedbolusend">Waiting for bolus end. Remaining %1$d sec.</string>
    <string name="processinghistory">Processing event</string>
    <string name="startingbolus">Starting bolus delivery</string>
    <string name="executingrightnow">Command is executed right now</string>
    <string name="pumpdrivercorrected">Pump driver corrected</string>
    <string name="pump_unreachable">Pump unreachable</string>
    <string name="missed_bg_readings">Missed BG readings</string>
    <string name="key_raise_notifications_as_android_notifications" translatable="false">raise_urgent_alarms_as_android_notification</string>
    <string name="raise_notifications_as_android_notifications">Use system notifications for alerts and notifications</string>
    <string name="key_enable_pump_unreachable_alert" translatable="false">enable_pump_unreachable_alert</string>
    <string name="key_enable_missed_bg_readings_alert" translatable="false">enable_missed_bg_readings</string>
    <string name="localalertsettings_title">Local alerts</string>
    <string name="enable_missed_bg_readings_alert">Alert if no BG data is received</string>
    <string name="enable_pump_unreachable_alert">Alert if pump is unreachable</string>
    <string name="pump_unreachable_threshold">Pump unreachable threshold [min]</string>
    <string name="key_pump_unreachable_threshold" translatable="false">pump_unreachable_threshold</string>
    <string name="key_missed_bg_readings_threshold" translatable="false">missed_bg_readings_threshold</string>
    <string name="urgent_alarm">Urgent Alarm</string>
    <string name="info">INFO</string>
    <string name="key_btwatchdog" translatable="false">bt_watchdog</string>
    <string name="key_btwatchdog_lastbark" translatable="false">bt_watchdog_last</string>
    <string name="bluetooth">Bluetooth</string>
    <string name="btwatchdog_title">BT Watchdog</string>
    <string name="btwatchdog_summary">Switches off the phone\'s bluetooth for one second if no connection to the pump is possible. This may help on some phones where the bluetooth stack freezes.</string>
    <string name="DexcomG5">DexcomG5 App (patched)</string>
    <string name="DexcomG6">DexcomG6 App (patched)</string>
    <string name="eversense">Eversense App (patched)</string>
    <string name="dexcomg5_nsupload_title">Upload BG data to NS</string>
    <string name="key_dexcomg5_nsupload" translatable="false">dexcomg5_nsupload</string>
    <string name="bgsource_upload">BG upload settings</string>
    <string name="wear_detailed_delta_title">Show detailed delta</string>
    <string name="wear_detailed_delta_summary">Show delta with one more decimal place</string>
    <string name="smbmaxminutes" translatable="false">45 60 75 90 105 120</string>
    <string name="smbmaxminutes_summary">Max minutes of basal to limit SMB to</string>
    <string name="unsupportedfirmware">Unsupported pump firmware</string>
    <string name="dexcomg5_xdripupload_title">Send BG data to xDrip+</string>
    <string name="key_dexcomg5_xdripupload" translatable="false">dexcomg5_xdripupload</string>
    <string name="dexcomg5_xdripupload_summary">In xDrip+ select 640g/Eversense data source</string>
    <string name="nsclientbg">NSClient BG</string>
    <string name="minimalbasalvaluereplaced">Basal value replaced by minimal supported value: %s</string>
    <string name="maximumbasalvaluereplaced">Basal value replaced by maximum supported value: %s</string>
    <string name="overview_editquickwizard_usebg">BG calculation</string>
    <string name="overview_editquickwizard_usebolusiob">Bolus IOB calculation</string>
    <string name="overview_editquickwizard_usebasaliob">Basal IOB calculation</string>
    <string name="overview_editquickwizard_usetrend">Trend calculation</string>
    <string name="overview_editquickwizard_usesuperbolus">Superbolus calculation</string>
    <string name="yes">Yes</string>
    <string name="no">No</string>
    <string name="positiveonly">Positive only</string>
    <string name="negativeonly">Negative only</string>
    <string name="overview_editquickwizard_usecob">COB calculation</string>
    <string name="overview_editquickwizard_usetemptarget">Temporary target calculation</string>
    <string name="loopenabled">Loop enabled</string>
    <string name="apsselected">APS selected</string>
    <string name="nsclienthaswritepermission">NSClient has write permission</string>
    <string name="closedmodeenabled">Closed mode enabled</string>
    <string name="maxiobset">Maximal IOB set properly</string>
    <string name="hasbgdata">BG available from selected source</string>
    <string name="basalprofilenotaligned" formatted="false">Basal values not aligned to hours: %s</string>
    <string name="zerovalueinprofile" formatted="false">Invalid profile: %s</string>
    <string name="combo_programming_bolus">Programming pump for bolusing</string>
    <string name="combo_refresh">Refresh</string>
    <string name="combo_pump_state_label">State</string>
    <string name="combo_pump_activity_label">Activity</string>
    <string name="combo_no_pump_connection">No connection for %1$d min</string>
    <string name="combo_tbr_remaining">%1$d%% (%2$d min remaining)</string>
    <string name="combo_last_bolus" translatable="false">%1$.1f %2$s (%3$s)</string>
    <string name="combo_pump_state_initializing">Initializing</string>
    <string name="combo_pump_state_suspended_due_to_error">Suspended due to error</string>
    <string name="combo_pump_state_suspended_by_user">Suspended by user</string>
    <string name="combo_pump_state_running">Running</string>
    <string name="combo_pump_action_cancelling_tbr">Cancelling TBR</string>
    <string name="combo_pump_action_setting_tbr">Setting TBR (%1$d%% / %2$d min)</string>
    <string name="combo_pump_action_bolusing">Bolusing (%.1f U)</string>
    <string name="combo_pump_action_refreshing">Refreshing</string>
    <string name="combo_pump_unsupported_operation">Requested operation not supported by pump</string>
    <string name="combo_low_suspend_forced_notification">Unsafe usage: extended or multiwave boluses are active. Loop mode has been set to low-suspend only 6 hours. Only normal boluses are supported in loop mode</string>
    <string name="combo_force_disabled_notification">Unsafe usage: the pump uses a different basal rate profile than the first. The loop has been disabled. Select the first profile on the pump and refresh.</string>
    <string name="bolus_frequency_exceeded">A bolus with the same amount was requested within the last two minutes. To prevent accidental double boluses and to guard against bugs this is disallowed.</string>
    <string name="combo_pump_connected_now">Now</string>
    <string name="combo_activity_reading_pump_history">Reading pump history</string>
    <string name="danar_history">pump history</string>
    <string name="combo_activity_setting_basal_profile">Setting basal profile</string>
    <string name="combo_pump_cartridge_low_warrning">Pump cartridge level is low</string>
    <string name="combo_pump_battery_low_warrning">Pump battery is low</string>
    <string name="combo_is_in_error_state">The pump is showing the error E%1$d: %2$s</string>
    <string name="combo_reservoir_low">Low</string>
    <string name="combo_reservoir_empty">Empty</string>
    <string name="combo_reservoir_normal">Normal</string>
    <string name="combo_notification_check_time_date">Pump clock update needed</string>
    <string name="combo_warning">Warning</string>
    <string name="combo_pump_tbr_cancelled_warrning">TBR CANCELLED warning was confirmed</string>
    <string name="combo_error_no_connection_no_bolus_delivered">The pump could not be reached. No bolus was given</string>
    <string name="combo_error_no_bolus_delivered">Bolus delivery failed. It appears no bolus was delivered. To be sure, please check the pump to avoid a double bolus and then bolus again. To guard against bugs, boluses are not automatically retried.</string>
    <string name="combo_error_partial_bolus_delivered">Only %1$.2f U of the requested bolus of %2$.2f U was delivered due to an error. Please check the pump to verify this and take appropriate actions.</string>
    <string name="combo_error_bolus_verification_failed">Delivering the bolus and verifying the pump\'s history failed, please check the pump. If a bolus was delivered, it will be added to treatments during the next connection to the pump.</string>
    <string name="combo_reservoir_level_insufficient_for_bolus">Not enough insulin for bolus left in reservoir</string>
    <string name="extendedbolusdeliveryerror">Extended bolus delivery error</string>
    <string name="insightpump_shortname">Sight</string>
    <string name="insightpump">Insight Pump</string>
    <string name="status_no_colon">Status</string>
    <string name="changed">Changed</string>
    <string name="pump_stopped_uppercase">PUMP STOPPED</string>
    <string name="status_updated">Status Updated</string>
    <string name="ago">ago</string>
    <string name="with">with</string>
    <string name="insight_active_tbr">Active TBR</string>
    <string name="insight_min_left">min left</string>
    <string name="log_book">Log book</string>
    <string name="insight_last_completed_action">Last Completed Action</string>
    <string name="insight_min">min</string>
    <string name="insight_remaining_over">remaining over</string>
    <string name="insight_total_with">total with</string>
    <string name="insight_upfront_with">upfront with</string>
    <string name="insight_stay_always_connected">Stay always connected</string>
    <string name="insight_history_idle">IDLE</string>
    <string name="insight_history_syncing">SYNCING</string>
    <string name="insight_history_busy">BUSY</string>
    <string name="insight_history_synced">SYNCED</string>
    <string name="insight_startup_uppercase">STARTUP</string>
    <string name="insight_needs">needs</string>
    <string name="insight_not_connected_to_companion_app">Not connected to companion app!</string>
    <string name="insight_companion_app_not_installed">Companion app does not appear to be installed!</string>
    <string name="insight_incompatible_compantion_app_we_need_version">Incompatible companion app, we need version</string>
    <string name="insight_unknown">Unknown</string>
    <string name="insight_waiting_for_code">Waiting for code confirmation</string>
    <string name="insight_code_rejected">Code rejected</string>
    <string name="insight_app_binding">App binding</string>
    <string name="insight_not_authorized">Not authorized</string>
    <string name="insight_incompatible">Incompatible</string>
    <string name="second">second</string>
    <string name="minute">minute</string>
    <string name="hour">hour</string>
    <string name="day">day</string>
    <string name="week">week</string>
    <string name="time_plural">s</string>
    <string name="insight_keepalive_format_string">%1$ds expires %2$s</string>
    <string name="insight_keep_alive_status">Keep-alive status</string>
    <string name="statistics">Statistics</string>
    <string name="connect_preemptively">Connect preemptively</string>
    <string name="automatically_connect_when">Automatically connect when AndroidAPS screens are opened, before any pump command is requested, to reduce connection delay</string>
    <string name="not_recommended_due_to_battery_drain">Not recommended due to battery drain</string>
    <string name="key_enableSMB_always" translatable="false">enableSMB_always</string>
    <string name="key_enableSMB_with_COB" translatable="false">enableSMB_with_COB</string>
    <string name="key_enableSMB_with_temptarget" translatable="false">enableSMB_with_temptarget</string>
    <string name="key_enableSMB_after_carbs" translatable="false">enableSMB_after_carbs</string>
    <string name="key_allowSMB_with_high_temptarget" translatable="false">enableSMB_with_high_temptarget</string>
    <string name="enablesmbalways">Enable SMB always</string>
    <string name="enablesmbalways_summary">Enable SMB always independently to boluses. Possible only with BG source with nice filtering of data like G5</string>
    <string name="enablesmbaftercarbs">Enable SMB after carbs</string>
    <string name="enablesmbaftercarbs_summary">Enable SMB for 6h after carbs, even with 0 COB. Possible only with BG source with nice filtering of data like G5</string>
    <string name="enablesmbwithcob">Enable SMB with COB</string>
    <string name="enablesmbwithcob_summary">Enable SMB when there is COB active.</string>
    <string name="enablesmbwithtemptarget">Enable SMB with temp targets</string>
    <string name="enablesmbwithtemptarget_summary">Enable SMB when there is temp target active (eating soon, exercise)</string>
    <string name="enablesmbwithhightemptarget">Enable SMB with high temp targets</string>
    <string name="enablesmbwithhightemptarget_summary">Enable SMB when there is high temp target active (exercise)</string>
    <string name="let_temp_basal_run">Let temp basal run</string>
    <string name="mute">Mute</string>
    <string name="overview_insulin_label">Insulin</string>
    <string name="overview_carbs_label">Carbs</string>
    <string name="overview_buttons_selection">Buttons</string>
    <string name="key_show_calibration_button" translatable="false">show_calibration_button</string>
    <string name="key_show_cgm_button" translatable="false">show_cgm_button</string>
    <string name="key_show_carbs_button" translatable="false">show_carbs_button</string>
    <string name="key_show_wizard_button" translatable="false">show_wizard_button</string>
    <string name="key_show_insulin_button" translatable="false">show_insulin_button</string>
    <string name="key_show_treatment_button" translatable="false">show_treatment_button</string>
    <string name="show_calibration_button_summary">Sends a calibration to xDrip+ or open G5 calibration dialog</string>
    <string name="show_cgm_button_summary">Opens xDrip+, back buttons returns to AAPS</string>
    <string name="key_insulin_button_increment_1" translatable="false">insulin_button_increment_1</string>
    <string name="key_insulin_button_increment_2" translatable="false">insulin_button_increment_2</string>
    <string name="key_insulin_button_increment_3" translatable="false">insulin_button_increment_3</string>
    <string name="key_carbs_button_increment_1" translatable="false">carbs_button_increment_1</string>
    <string name="key_carbs_button_increment_2" translatable="false">carbs_button_increment_2</string>
    <string name="key_carbs_button_increment_3" translatable="false">carbs_button_increment_3</string>
    <string name="carb_increment_button_message">Number of carbs to add when button is pressed</string>
    <string name="insulin_increment_button_message">Amount of insulin to add when button is pressed</string>
    <string name="error_starting_cgm">Could not launch CGM application.  Make sure it is installed.</string>
    <string name="overview_cgm">CGM</string>
    <string name="nav_historybrowser">History browser</string>
    <string name="wear_notifysmb_title">Notify on SMB</string>
    <string name="wear_notifysmb_summary">Show SMB on the watch like a standard bolus.</string>
    <string name="key_ns_create_announcements_from_errors" translatable="false">ns_create_announcements_from_errors</string>
    <string name="ns_create_announcements_from_errors_title">Create announcements from errors</string>
    <string name="ns_create_announcements_from_errors_summary">Create Nightscout announcement for error dialogs and local alerts (also viewable in Careportal under Treatments)</string>
    <string name="dexcomG5_shortname" translatable="false">G5</string>
    <string name="dexcomG6_shortname" translatable="false">G6</string>
    <string name="eversense_shortname" translatable="false">EVR</string>
    <string name="wear_predictions_summary">Show the predictions on the watchface.</string>
    <string name="wear_predictions_title">Predictions</string>
    <string name="data_choices">Data Choices</string>
    <string name="fabric_upload">Fabric Upload</string>
    <string name="allow_automated_crash_reporting">Allow automated crash reporting and feature usage data to be sent to the developers via the fabric.io service.</string>
    <string name="g5appnotdetected">Please update your Dexcom app to supported version</string>
    <string name="start_activity_tt">Start Activity TT</string>
    <string name="start_eating_soon_tt">Start Eating soon TT</string>
    <string name="temptargetshort">TT</string>
    <string name="do_not_bolus_record_only">Do not bolus, record only</string>
    <string name="category">Category</string>
    <string name="subcategory">Subcategory</string>
    <string name="bolusrecordedonly">Bolus will be recorded only</string>
    <string name="ns_autobackfill_summary">Autobackfill missig BGs from NS</string>
    <string name="key_ns_autobackfill" translatable="false">ns_autobackfill</string>
    <string name="loop_smbsetbypump_label">SMB set by pump</string>
    <string name="overview_show_sensitivity">Sensitivity</string>
    <string name="overview_show_deviations">Deviations</string>
    <string name="overview_show_cob">Carbs On Board</string>
    <string name="overview_show_iob">Insulin On Board</string>
    <string name="overview_show_basals">Basals</string>
    <string name="no_action_selected">No action selected, nothing will happen</string>
    <string name="start_hypo_tt">Start Hypo TT</string>
    <string name="closed_loop_disabled_on_dev_branch">Running dev version. Closed loop is disabled.</string>
    <string name="key_fromNSAreCommingFakedExtendedBoluses" translatable="false">fromNSAreCommingFakedExtendedBoluses</string>
    <string name="engineering_mode_enabled">Engineering mode enabled</string>
    <string name="not_eng_mode_or_release">Engineering mode not enabled and not on release branch</string>
    <string name="pump_basebasalrate">%.2f U/h</string>
    <string name="combo_actvity_reading_basal_profile">Reading basal profile</string>
    <string name="combo_bolus_rejected_due_to_pump_history_change">The pump history has changed after the bolus calculation was performed. The bolus was not delivered. Please recalculate if a bolus is still needed.</string>
    <string name="combo_error_updating_treatment_record">Bolus successfully delivered, but adding the treatment entry failed. This can happen if two small boluses of the same size are administered within the last two minutes. Please check the pump history and treatment entries and use the Careportal to add missing entries. Make sure not to add any entries for the exact same minute and same amount.</string>
    <string name="combo_high_temp_rejected_due_to_pump_history_changes">Rejecting high temp since calculation didn\'t consider recently changed pump history</string>
    <string name="combo_activity_checking_pump_state">Refreshing pump state</string>
    <string name="combo_warning_pump_basal_rate_changed">The basal rate on the pump has changed and will be updated soon</string>
    <string name="combo_error_failure_reading_changed_basal_rate">Basal rate changed on pump, but reading it failed</string>
    <string name="combo_activity_checking_for_history_changes">Checking for history changes</string>
    <string name="combo_error_multiple_boluses_with_identical_timestamp">Multiple boluses with the same amount within the same minute were just imported. Only one record could be added to treatments. Please check the pump and manually add a bolus record using the Careportal tab. Make sure to create a bolus with a time no other bolus uses.</string>
    <string name="about_link_urls">\n\nhttp://www.androidaps.org\nhttp://www.androidaps.de (de)\n\nfacebook:\nhttp://facebook.androidaps.org\nhttp://facebook.androidaps.de (de)</string>
    <string name="combo_check_date">The last bolus is older than 24 hours or is in the future. Please check the date on the pump is set correctly.</string>
    <string name="combo_suspious_bolus_time">Time/date of the delivered bolus on pump seems wrong, IOB is likely incorrect. Please check pump time/date.</string>
    <string name="profileswitch_ismissing">ProfileSwitch missing. Please do a profile switch or press \"Activate Profile\" in the LocalProfile.</string>
    <string name="combo_bolus_count">Bolus count</string>
    <string name="combo_tbr_count">TBR count</string>
    <string name="objectivenotstarted">Objective %1$d not started</string>
    <string name="objectivenotfinished">Objective %1$d not finished</string>
    <string name="pumpisnottempbasalcapable">Pump is not temp basal capable</string>
    <string name="novalidbasalrate">No valid basal rate read from pump</string>
    <string name="closedmodedisabledinpreferences">Closed loop mode disabled in preferences</string>
    <string name="autosensdisabledinpreferences">Autosens disabled in preferences</string>
    <string name="smbdisabledinpreferences">SMB disabled in preferences</string>
    <string name="uamdisabledinpreferences">UAM disabled in preferences</string>
    <string name="uamdisabledoref1notselected">UAM disabled because it rely on Oref1 sensitivity plugin</string>
    <string name="limitingbasalratio">Limiting max basal rate to %1$.2f U/h because of %2$s</string>
    <string name="pumplimit">pump limit</string>
    <string name="key_openapsma_max_basal" translatable="false">openapsma_max_basal</string>
    <string name="key_openapsama_current_basal_safety_multiplier" translatable="false">openapsama_current_basal_safety_multiplier</string>
    <string name="key_openapsama_max_daily_safety_multiplier" translatable="false">openapsama_max_daily_safety_multiplier</string>
    <string name="itmustbepositivevalue">it must be positive value</string>
    <string name="maxbasalmultiplier">max basal multiplier</string>
    <string name="maxdailybasalmultiplier">max daily basal multiplier</string>
    <string name="key_openapsma_max_iob" translatable="false">openapsma_max_iob</string>
    <string name="smb_frequency_exceeded">A bolus was delivered within the last 3 minutes, skipping SMB</string>
    <string name="basal_set_correctly">Basal set correctly</string>
    <string name="limitingpercentrate">Limiting max percent rate to %1$d%% because of %2$s</string>
    <string name="key_treatmentssafety_maxbolus" translatable="false">treatmentssafety_maxbolus</string>
    <string name="limitingbolus">Limiting bolus to %1$.1f U because of %2$s</string>
    <string name="limitingextendedbolus">Limiting extended bolus to %1$.1f U because of %2$s</string>
    <string name="limitingmaxiob">Limiting max IOB to %1$.1f U because of %2$s</string>
    <string name="limitingcarbs">Limiting carbs to %1$d g because of %2$s</string>
    <string name="limitingiob">Limiting IOB to %1$.1f U because of %2$s</string>
    <string name="maxvalueinpreferences">max value in preferences</string>
    <string name="hardlimit">hard limit</string>
    <string name="key_treatmentssafety_maxcarbs" translatable="false">treatmentssafety_maxcarbs</string>
    <string name="unsafeusage">unsafe usage</string>
    <string name="key_openapsama_useautosens" translatable="false">openapsama_useautosens</string>
    <string name="readstatusfailed">Read status failed</string>
    <string name="record_pump_site_change">Record pump site change</string>
    <string name="record_insulin_cartridge_change">Record insulin cartridge change</string>
    <string name="smbalwaysdisabled">SMB always and after carbs disabled because active BG source doesn\'t support advanced filtering</string>
    <string name="smbnotallowedinopenloopmode">SMB not allowed in open loop mode</string>
    <string name="food_short">Food</string>
    <string name="iobcobcalculator" translatable="false">IobCobCalculator</string>
    <string name="reset">reset</string>
    <string name="waitingfortimesynchronization">Waiting for time synchronization (%1$d sec)</string>
    <string name="loopdisconnectedfor">Disconnected (%1$d m)</string>
    <string name="automatic_careportal_events">Automatic careportal events</string>
    <string name="automatically_upload_insulin_cannula_and_battery_changes_to_nightscout">Automatically upload insulin, cannula and battery changes and pump alarms to Nightscout</string>
    <string name="key_openapssmb_max_iob" translatable="false">openapsmb_max_iob</string>
    <string name="openapssmb_maxiob_title">Maximum total IOB OpenAPS can\'t go over [U]</string>
    <string name="openapssmb_maxiob_summary">This value is called Max IOB in OpenAPS context\nOpenAPS will not add more insulin if current IOB is greater than this value</string>
    <string name="pump_stopped">Pump stopped</string>
    <string name="pump_started">Pump started</string>
    <string name="pump_paused">Pump paused</string>
    <string name="absorption_cutoff_title">Meal max absorption time [h]</string>
    <string name="absorption_cutoff_summary">Time at which any meal is considered absorbed. Remaining carbs will be cut off.</string>
    <string name="time">Time</string>
    <string name="key_show_notes_entry_dialogs" translatable="false">show_notes_entry_dialogs</string>
    <string name="overview_show_notes_field_in_dialogs_title">Show notes field in treatment dialogs</string>
    <string name="title_activity_setup_wizard" translatable="false">SetupWizardActivity</string>
    <string name="next_button">Next</string>
    <string name="previous_button">Prev</string>
    <string name="nav_setupwizard">Setup Wizard</string>
    <string name="setupwizard_finish">FINISH</string>
    <string name="setupwizard_language_prompt">Select your language</string>
    <string name="key_language" translatable="false">language</string>
    <string name="key_openapsama_min_5m_carbimpact" translatable="false">openapsama_min_5m_carbimpact</string>
    <string name="boluserrorcode">Asked: %1$.2fU Delivered: %2$.2fU Error code: %3$s</string>
    <string name="firstinsulinincrement">First insulin increment</string>
    <string name="secondinsulinincrement">Second insulin increment</string>
    <string name="thirdinsulinincrement">Third insulin increment</string>
    <string name="firstcarbsincrement">First carbs increment</string>
    <string name="secondcarbsincrement">Second carbs increment</string>
    <string name="thirdcarbsincrement">Third carbs increment</string>
    <string name="cgm">CGM</string>
    <string name="key_ns_wifionly" translatable="false">ns_wifionly</string>
    <string name="key_ns_wifi_ssids" translatable="false">ns_wifi_ssids</string>
    <string name="key_ns_allowroaming" translatable="false">ns_allowroaming</string>
    <string name="key_ns_chargingonly" translatable="false">ns_chargingonly</string>
    <string name="ns_wifionly">Use WiFi connection only</string>
    <string name="ns_wifi_ssids">WiFi SSID</string>
    <string name="ns_chargingonly">Only if charging</string>
    <string name="connectionsettings_title">Connection settings</string>
    <string name="ns_wifi_allowedssids">Allowed SSIDs (semicolon separated)</string>
    <string name="ns_allowroaming">Allow connection in roaming</string>
    <string name="key_always_use_shortavg" translatable="false">always_use_shortavg</string>
    <string name="openapsama_autosens_max">Max autosens ratio</string>
    <string name="openapsama_autosens_min">Min autosens ratio</string>
    <string name="openapsama_bolussnooze_dia_divisor">Bolus snooze dia divisor</string>
    <string name="openapsama_max_daily_safety_multiplier">Max daily safety multiplier</string>
    <string name="openapsama_current_basal_safety_multiplier">Current basal safety multiplier</string>
    <string name="value_unavailable_short">n/a</string>
    <string translatable="false" name="key_virtualpump_type">virtualpump_type</string>
    <string name="virtualpump_type">Virtual Pump Type</string>
    <string name="virtualpump_definition">Pump Definition</string>
    <string name="virtualpump_pump_def">Bolus: Step=%1$s\nExtended Bolus: [Step=%2$s, Duration=%3$smin-%4$sh]\nBasal: Step=%5$s\nTBR: %6$s (by %7$s), Duration=%8$smin-%9$sh\n%10$s</string>
    <string name="virtualpump_pump_def_extended_note">* Only discrete values no ranges are supported as granularity for basal/bolus in virtual pump.</string>
    <string name="ns_autobackfill_title">Autobackfill BG</string>
    <string name="ga_lang" translatable="false">Irish</string>
    <string name="wear_wizard_settings">Wizard Settings</string>
    <string translatable="false" name="key_wearwizard_bg">wearwizard_bg</string>
    <string translatable="false" name="key_wearwizard_tt">wearwizard_tt</string>
    <string translatable="false" name="key_wearwizard_trend">wearwizard_trend</string>
    <string translatable="false" name="key_wearwizard_cob">wearwizard_cob</string>
    <string translatable="false" name="key_wearwizard_bolusiob">wearwizard_bolusiob</string>
    <string translatable="false" name="key_wearwizard_basaliob">wearwizard_basaliob</string>
    <string name="wear_wizard_settings_summary">Calculations included in the Wizard result:</string>
    <string name="wear_display_settings">Display Settings</string>
    <string name="wear_general_settings">General Settings</string>
    <string name="enable_nsclient">Enable NSClient</string>
    <string name="welcometosetupwizard">Welcome to setup wizard. It will guide you through the setup process\n</string>
    <string name="pumpsetup">Pump setup</string>
    <string name="readstatus">Read status</string>
    <string name="adjustprofileinns">Changes must be done in NS</string>
    <string name="exitwizard">Skip setup wizard</string>
    <string name="setupwizard_loop_description">Press the button below to enable AndroidAPS to suggest/make basal changes</string>
    <string name="setupwizard_objectives_description">Press the button below to enable Objectives. Look in the Objectives tab, after you finish this wizard, to make AndroidAPS completely functional.\n</string>
    <string name="enableobjectives">Enable Objectives</string>
    <string name="apssetup">Configure APS plugin</string>
    <string name="key_setupwizard_processed" translatable="false">startupwizard_processed</string>
    <string name="sensitivitysetup">Configure Sensitivity plugin</string>
    <string name="setupwizard_sensitivity_description">Sensitivity plugin is used for sensitivity detection and COB calculation. For more info visit:</string>
    <string name="setupwizard_sensitivity_url">https://github.com/MilosKozak/AndroidAPS/wiki/Sensitivity-detection-and-COB</string>
    <string name="nsclientinfotext">NSClient handles connection to Nightscout. You can skip this part now but you will not be able to pass objectives until you setup it.</string>
    <string name="diawarning">Please remember: new insulin profiles require DIA at least 5h. DIA 5–6h on new profile is equal to DIA 3h on old insulin profiles.</string>
    <string name="bgsourcesetup">Configure BG source</string>
    <string name="setupwizard_profile_description">Please select source of profile. If patient is a child you should use NS profile. If there is nobody following you on Nightscout you will probably prefer Local profile. Please remember that you are only selecting the profile source. To use it you must activate it by executing \"Profile switch\"</string>
    <string name="setupwizard_aps_description">Select one from availables algorithms. They are sorted from oldest to newest. Newer algorithm is usually more powerful and more aggressive. Thus if you are new looper you may probably start with AMA and not with latest one. Do not forget to read the OpenAPS documentation and configure it before use.</string>
    <string name="startobjective">Start your first objective</string>
    <string name="permission">Permission</string>
    <string name="askforpermission">Ask for permission</string>
    <string name="needlocationpermission">Application needs location permission for BT scan</string>
    <string name="needstoragepermission">Application needs storage permission to be able store log files</string>
    <string name="request">Request</string>
    <string name="insulinsourcesetup">Configure Insulin plugin</string>
    <string name="exit">Exit</string>
    <string name="danar_useroptions">User options</string>
    <string name="danar_timedisplay">Display time format</string>
    <string name="danar_buttonscroll">Button scroll</string>
    <string name="danar_beep">Beep on button press</string>
    <string name="danar_pumpalarm">Alarm</string>
    <string name="danar_pumpalarm_sound">Sound</string>
    <string name="danar_pumpalarm_vibrate">Vibrate</string>
    <string name="danar_pumpalarm_both">Both</string>
    <string name="danar_screentimeout">LCD on time [s]</string>
    <string name="danar_backlight">Backlight on time [s]</string>
    <string name="danar_glucoseunits">Glucose units</string>
    <string name="danar_shutdown">Shutdown(hours)</string>
    <string name="danar_lowreservoir">Low reservoir (Units)</string>
    <string name="danar_saveuseroptions">Save options to pump</string>
    <string name="option_on">On</string>
    <string name="option_off">Off</string>
    <string name="open_navigation">Open navigation</string>
    <string name="close_navigation">Close navigation</string>
    <string name="nav_plugin_preferences">Plugin preferences</string>
    <string name="completed_well_done">Completed, well done!</string>
    <string name="not_completed_yet">Not completed yet</string>
    <string name="time_elapsed">Time elapsed</string>
    <string name="nth_objective">%1$d. Objective</string>
    <string name="poctech">Poctech</string>
    <string name="description_source_poctech">Receive BG values from Poctech app</string>
    <string name="description_source_tomato">Receive BG values from Tomato app (MiaoMiao device)</string>
    <string translatable="false" name="key_high_temptarget_raises_sensitivity">high_temptarget_raises_sensitivity</string>
    <string translatable="false" name="key_low_temptarget_lowers_sensitivity">low_temptarget_lowers_sensitivity</string>
    <string name="high_temptarget_raises_sensitivity_title">High temptarget raises sensitivity</string>
    <string name="high_temptarget_raises_sensitivity_summary"><![CDATA[Raise sensitivity for temptargets >= 100]]></string>
    <string name="low_temptarget_lowers_sensitivity_title">Low temptarget lowers sensitivity</string>
    <string name="low_temptarget_lowers_sensitivity_summary"><![CDATA[Lower sensitivity for temptargets < 100]]></string>
    <string name="combo_invalid_setup">Invalid pump setup, check the docs and verify that the Quick Info menu is named QUICK INFO using the 360 configuration software.</string>
    <string name="custom">Custom</string>
    <string name="largetimedifftitle">Large Time Difference</string>
    <string name="largetimediff">Large time difference:\nTime in pump is off by more than 1.5 hours.\nPlease adjust the time manually on the pump and make sure that reading the history from the pump does not cause unexpected behaviour.\nIf possible, remove the history from the pump before changing the time or disable the closed loop for one DIA after the last wrong history entry but minimum one DIA from now.</string>
    <string name="key_keep_screen_on" translatable="false">keep_screen_on</string>
    <string name="careportal_removestartedevents">Clean AndroidAPS started</string>
    <string name="storedsettingsfound">Stored settings found</string>
    <string name="allow_hardware_pump_text">Attention: If you activate and connect to a hardware pump, AndroidAPS will copy the basal settings from the profile to the pump, overwriting the existing basal rate stored on the pump. Make sure you have the correct basal setting in AndroidAPS. If you are not sure or don\'t want to overwrite the basal settings on your pump, press cancel and repeat switching to the pump at a later time.</string>
    <string name="error_adding_treatment_title">Treatment data incomplete</string>
    <string name="maintenance_settings">Maintenance Settings</string>
    <string name="maintenance_email">Email</string>
    <string name="key_maintenance_logs_email" translatable="false">maintenance_logs_email</string>
    <string name="invalid_email_message">Invalid Email</string>
    <string name="key_maintenance_logs_amount" translatable="false">maintenance_logs_amount</string>
    <string name="key_logshipper_amount" translatable="false">logshipper_amount</string>
    <string name="maintenance_amount">No of Logs to send</string>
    <string name="maintenance">Maintenance</string>
    <string name="maintenance_shortname">MAINT</string>
    <string name="description_maintenance">Provides several functions for maintenance (eg. log sending, log deletion).</string>
    <string name="send_all_logs">Send Logs by Email</string>
    <string name="delete_logs">Delete Logs</string>

    <string name="error_adding_treatment_message">A treatment (insulin: %1$.2f, carbs: %2$d, at: %3$s) could not be added to treatments. Please check and manually add a record as appropriate.</string>
    <string name="generated_ecarbs_note">eCarbs: %1$d g (%2$d h), delay: %3$d m</string>
    <string name="key_plugin_stats_report_timestamp" translatable="false">key_plugin_stats_report_timestamp</string>
    <string name="openaps_noasdata">No autosens data available</string>
    <string name="nav_logsettings">Log settings</string>
    <string name="resettodefaults">Reset to defaults</string>
    <string name="nsmalfunction">NSClient malfunction. Consider NS and NSClient restart.</string>
    <string name="as">AS</string>
    <string name="versionavailable">Version %1$s available</string>
    <string name="time_offset">Time offset</string>
    <string name="key_aps_mode" translatable="false">aps_mode</string>
    <string name="setupwizard_preferred_aps_mode">Preferred APS mode</string>
    <string name="treatments_wizard_total_label">Total</string>
    <string name="calculation_short">Calc</string>
    <string name="handshaking">Handshaking</string>
    <string name="sendlogfiles">Send today\'s log files to developers along with this time. Unexpected situation.</string>
    <string name="maxbolusviolation">Max bolus violation</string>
    <string name="commanderror">Command error</string>
    <string name="speederror">Speed error</string>
    <string name="insulinlimitviolation">Insulin limit violation</string>
    <string name="key_loop_openmode_min_change" translatable="false">loop_openmode_min_change</string>
    <string name="loop_openmode_min_change">Minimal request change [%]</string>
    <string name="loop_openmode_min_change_summary">Loop will popup new change request only if change is bigger than this value. Default value is 20%</string>
    <string name="key_short_tabtitles" translatable="false">short_tabtitles</string>
    <string name="pairfirst">Please pair your pump with your phone!</string>
    <string name="searching_for_devices">Searching for devices…</string>
    <string name="please_wait">Please wait…</string>
    <string name="pairing_completed">Pairing completed</string>
    <string name="code_compare">Do the codes displayed on this device and on your pump match?</string>
    <string name="insight_pairing">Insight pairing</string>
    <string name="insight_local">Accu-Chek Insight</string>
    <string name="insight_delivered">%1$.2fU / %2$.2fU delivered</string>
    <string name="insight_alert_formatter">%1$s: %2$s</string>
    <string name="tube_changed">Tube changed</string>
    <string name="pump_time_updated">Pump time updated</string>
    <string name="confirm">Confirm</string>
    <string name="mute_alert">Mute</string>
    <string name="pump_alert">Pump alert</string>
    <string name="log_site_changes">Log site changes</string>
    <string name="log_tube_changes">Log tube changes</string>
    <string name="log_battery_changes">Log battery changes</string>
    <string name="log_operating_mode_changes">Log operating mode changes</string>
    <string name="log_alerts">Log alerts</string>
    <string name="enable_tbr_emulation">Enable TBR emulation</string>
    <string name="enable_tbr_emulation_summary">Use extended boluses instead of TBRs to bypass the 250% limit</string>
    <string name="disconnect_delay">Disconnect delay [s]</string>
    <string name="serial_number">Serial number</string>
    <string name="release_software_version">Release software version</string>
    <string name="ui_processor_software_version">UI processor software version</string>
    <string name="pc_processor_software_version">PC processor software version</string>
    <string name="md_tel_processor_software_version">MD tel processor software version</string>
    <string name="safety_processor_software_version">Safety processor software version</string>
    <string name="bt_info_page_version">BT info page version</string>
    <string name="bluetooth_address">Bluetooth address</string>
    <string name="system_id_appendix">System ID appendix</string>
    <string name="manufacturing_date">Manufacturing date</string>
    <string name="delete_pairing">Delete pairing</string>
    <string name="pairing_information">Pairing information</string>
    <string name="refreh_status">Refresh status</string>
    <string name="start_pump">Start pump</string>
    <string name="stop_pump">Stop pump</string>
    <string name="operating_mode">Operating mode</string>
    <string name="insight_status">Status</string>
    <string name="tdd_bolus">TDD Bolus</string>
    <string name="tdd_basal">TDD Basal</string>
    <string name="tdd_total">TDD Total</string>
    <string name="recovering">Recovering</string>
    <string name="not_paired">Not paired</string>
    <string name="last_connected">Last connected</string>
    <string name="started">Started</string>
    <string name="stopped">Stopped</string>
    <string name="tbr_formatter">%1$d%% for %2$d / %3$d min</string>
    <string name="extended_bolus">Extended bolus</string>
    <string name="multiwave_bolus">Multiwave bolus</string>
    <string name="eb_formatter">%1$.2f / %2$.2f U for %3$d min</string>
    <string name="enable_tbr_over_notification">Enable notification of TBR end\n(pump setting)</string>
    <string name="disable_tbr_over_notification">Disable notification of TBR end\n(pump setting)</string>
    <string name="refresh">Refresh</string>
    <string name="description_pump_insight_local">Pump integration for Accu-Chek Insight pumps</string>
    <string name="not_inserted">Not inserted</string>
    <string name="short_status_last_connected">Last conn: %1$d min ago</string>
    <string name="short_status_tbr">TBR: %1$d%% for %2$d / %3$d min</string>
    <string name="short_status_extended">Extended: %1$.2f / %2$.2f U for %3$d min</string>
    <string name="short_status_multiwave">Multiwave: %1$.2f / %2$.2f U for %3$d min</string>
    <string name="short_status_tdd">TDD: %1$.2f</string>
    <string name="short_status_reservoir">Reser.: %1$.2fU</string>
    <string name="short_status_battery">Batt.: %1$d%%</string>
    <string name="max_recovery_duration">Max. recovery duration [s]</string>
    <string name="min_recovery_duration">Min. recovery duration [s]</string>
    <string name="recovery_duration">Recovery duration</string>
    <string name="timeout_during_handshake">Timeout during handshake - reset bluetooth</string>
<<<<<<< HEAD
=======
    <string name="weekday_sunday_short">Sun</string>
    <string name="weekday_saturday_short">Sat</string>
    <string name="weekday_friday_short">Fri</string>
    <string name="weekday_thursday_short">Thu</string>
    <string name="weekday_wednesday_short">Wed</string>
    <string name="weekday_tuesday_short">Tue</string>
    <string name="weekday_monday_short">Mon</string>
    <string name="weekday_sunday">Sunday</string>
    <string name="weekday_saturday">Saturday</string>
    <string name="weekday_friday">Friday</string>
    <string name="weekday_thursday">Thursday</string>
    <string name="weekday_wednesday">Wednesday</string>
    <string name="weekday_tuesday">Tuesday</string>
    <string name="weekday_monday">Monday</string>
    <string name="automation_description">User defined automation tasks</string>
    <string name="automation_missing_task_name">Please enter a task name.</string>
    <string name="automation_missing_trigger">Please specify at least one trigger.</string>
    <string name="automation_missing_action">Please specify at least one action.</string>
    <string name="alreadyenabled">Already enabled</string>
    <string name="alreadydisabled">Already disabled</string>
    <string name="alreadysuspended">Already suspended</string>
    <string name="resumeloop">Resume loop</string>
    <string name="notsuspended">Not suspended</string>
    <string name="starttemptarget">Start temp target</string>
    <string name="islower">is lower than</string>
    <string name="isequalorlower">is equal or lower than</string>
    <string name="isequal">is equal to</string>
    <string name="isequalorgreater">is equal or greater than</string>
    <string name="isgreater">is greater than</string>
    <string name="isnotavailable">is not available</string>
    <string name="unknown">unknown</string>
    <string name="glucoseisnotavailable">Glucose is not available</string>
    <string name="glucosecompared">Glucose %1$s %2$.2f %3$s</string>
    <string name="and">And</string>
    <string name="or">Or</string>
    <string name="xor">Exclusive or</string>
    <string name="atspecifiedtime">At %1$s</string>
    <string name="use_network_location">Use network location</string>
    <string name="use_gps_location">Use GPS location</string>
    <string name="use_passive_location">Use passive location</string>
    <string name="locationservice">Location service</string>
    <string name="key_location" translatable="false">location</string>
    <string name="automation_short">Auto</string>
    <string name="automation">Automation</string>
>>>>>>> fc7e65c4

    <string name="profile_total">== ∑  %1$s U</string>
    <string name="profile_ins_units_per_hout">U/h</string>
    <string name="profile_carbs_per_unit">g/U</string>
    <string name="profile_per_unit">/U</string>
    <string name="key_dexcom_lognssensorchange" translatable="false">dexcom_lognssensorchange</string>
    <string name="dexcom_lognssensorchange_title">Log sensor change to NS</string>
    <string name="dexcom_lognssensorchange_summary">Create event \"Sensor Change\" in NS automaticaly on sensor start</string>
    <string name="tomato">Tomato (MiaoMiao)</string>
    <string name="tomato_short">Tomato</string>

    <string name="key_smbmaxminutes" translatable="false">smbmaxminutes</string>
    <string name="dst_plugin_name" translatable="false">Dayligh Saving time</string>
    <string name="dst_in_24h_warning">Dayligh Saving time change in 24h or less</string>
    <string name="dst_loop_disabled_warning">Dayligh Saving time change in less than 3 hours - Closed loop diabled</string>
    <string name="storage">internal storage constraint</string>
    <string name="diskfull">Free at least %1$d MB from internal storage! Loop disabled!</string>
    <plurals name="objective_days">
        <item quantity="one">%1$d day</item>
        <item quantity="other">%1$d days</item>
    </plurals>
    <plurals name="objective_hours">
        <item quantity="one">%1$d hour</item>
        <item quantity="other">%1$d hours</item>
    </plurals>
    <plurals name="objective_minutes">
        <item quantity="one">%1$d minute</item>
        <item quantity="other">%1$d minutes</item>
    </plurals>
</resources><|MERGE_RESOLUTION|>--- conflicted
+++ resolved
@@ -1299,8 +1299,6 @@
     <string name="min_recovery_duration">Min. recovery duration [s]</string>
     <string name="recovery_duration">Recovery duration</string>
     <string name="timeout_during_handshake">Timeout during handshake - reset bluetooth</string>
-<<<<<<< HEAD
-=======
     <string name="weekday_sunday_short">Sun</string>
     <string name="weekday_saturday_short">Sat</string>
     <string name="weekday_friday_short">Fri</string>
@@ -1345,7 +1343,6 @@
     <string name="key_location" translatable="false">location</string>
     <string name="automation_short">Auto</string>
     <string name="automation">Automation</string>
->>>>>>> fc7e65c4
 
     <string name="profile_total">== ∑  %1$s U</string>
     <string name="profile_ins_units_per_hout">U/h</string>
