--- conflicted
+++ resolved
@@ -861,7 +861,10 @@
     <string name="combo_error_bolus_recovery_progress">Recovering from connection loss</string>
     <string name="combo_reservoir_level_insufficient_for_bolus">Not enough insulin for bolus left in reservoir</string>
     <string name="extendedbolusdeliveryerror">Extended bolus delivery error</string>
-<<<<<<< HEAD
+    <string name="virtualpump_type">Virtual Pump Type</string>
+    <string name="virtualpump_definition">Pump Definition</string>
+    <string name="virtualpump_pump_def">Bolus: Step=%s\nExtended Bolus: [Step=%s, Duration=%smin-%sh]\nBasal: Step=%s\nTBR: %s (by %s), Duration=%smin-%sh\nEXTENDED_NOTE</string>
+    <string name="virtualpump_pump_def_extended_note">* Ranged basal/bolus values are not supported by Virtual Pump.</string>
 
     <!-- Pump Abstract -->
     <string name="pump_operation_not_supported_by_pump">Operation not supported by pump.</string>
@@ -881,10 +884,4 @@
     <string name="medtronic_error_pump_frequency_not_set">Pump Frequency not set.</string>
     <string name="medtronic_error_pump_frequency_invalid">Pump Frequency unsupported.</string>
     <string name="medtronic_error_rileylink_address_invalid">RileyLink Address invalid.</string>
-=======
-    <string name="virtualpump_type">Virtual Pump Type</string>
-    <string name="virtualpump_definition">Pump Definition</string>
-    <string name="virtualpump_pump_def">Bolus: Step=%s\nExtended Bolus: [Step=%s, Duration=%smin-%sh]\nBasal: Step=%s\nTBR: %s (by %s), Duration=%smin-%sh\nEXTENDED_NOTE</string>
-    <string name="virtualpump_pump_def_extended_note">* Ranged basal/bolus values are not supported by Virtual Pump.</string>
->>>>>>> 5b8779f8
 </resources>
