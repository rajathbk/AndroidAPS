--- conflicted
+++ resolved
@@ -119,7 +119,7 @@
             android:exported="false" />
         <service
             android:name=".plugins.PumpDanaR.services.DanaRExecutionService"
-<<<<<<< HEAD
+
             android:enabled="true"
             android:exported="false" />
         <service
@@ -127,15 +127,6 @@
             android:enabled="true"
             android:exported="false" />
         <service
-=======
-            android:enabled="true"
-            android:exported="false" />
-        <service
-            android:name=".plugins.PumpDanaRKorean.services.DanaRKoreanExecutionService"
-            android:enabled="true"
-            android:exported="false" />
-        <service
->>>>>>> 602310b7
             android:name=".plugins.PumpDanaRv2.services.DanaRv2ExecutionService"
             android:enabled="true"
             android:exported="false" />
