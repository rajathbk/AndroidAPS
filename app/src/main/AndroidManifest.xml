--- conflicted
+++ resolved
@@ -286,10 +286,6 @@
             android:name=".plugins.pump.medtronic.service.RileyLinkMedtronicService"
             android:enabled="true"
             android:exported="true" />
-<<<<<<< HEAD
-
-=======
->>>>>>> 9d55ef91
         <activity android:name=".plugins.pump.common.dialog.RileyLinkBLEScanActivity">
             <intent-filter>
                 <action android:name="info.nightscout.androidaps.plugins.PumpCommon.dialog.RileyLinkBLEScanActivity" />
@@ -308,7 +304,6 @@
             android:enabled="true"
             android:exported="true" />
 
-
         <uses-library
             android:name="org.apache.http.legacy"
             android:required="false" />
