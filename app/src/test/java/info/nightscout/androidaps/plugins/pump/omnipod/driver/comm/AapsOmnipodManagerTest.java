--- conflicted
+++ resolved
@@ -1,7 +1,6 @@
 package info.nightscout.androidaps.plugins.pump.omnipod.driver.comm;
 
 import org.joda.time.Duration;
-import org.junit.Ignore;
 import org.junit.Rule;
 import org.junit.Test;
 import org.junit.rules.ExpectedException;
@@ -16,12 +15,11 @@
 import static org.mockito.Mockito.mock;
 import static org.powermock.api.mockito.PowerMockito.when;
 
-@Ignore("Not dev/dagger compliant. Needs to be fixed")
 public class AapsOmnipodManagerTest {
     @Rule
     public ExpectedException thrown = ExpectedException.none();
 
-    //@Test
+    @Test
     public void validProfile() {
         Profile profile = mock(Profile.class);
 
@@ -61,14 +59,14 @@
         assertEquals(3.05D, entry3.getRate(), 0.000001);
     }
 
-    //@Test
+    @Test
     public void invalidProfileNullProfile() {
         thrown.expect(IllegalArgumentException.class);
         thrown.expectMessage("Profile can not be null");
         AapsOmnipodManager.mapProfileToBasalSchedule(null);
     }
 
-    //@Test
+    @Test
     public void invalidProfileNullEntries() {
         thrown.expect(IllegalArgumentException.class);
         thrown.expectMessage("Basal values can not be null");
@@ -86,7 +84,7 @@
         AapsOmnipodManager.mapProfileToBasalSchedule(profile);
     }
 
-    //@Test
+    @Test
     public void invalidProfileNonZeroOffset() {
         thrown.expect(IllegalArgumentException.class);
         thrown.expectMessage("Invalid start time");
@@ -104,7 +102,7 @@
         AapsOmnipodManager.mapProfileToBasalSchedule(profile);
     }
 
-    //@Test
+    @Test
     public void invalidProfileMoreThan24Hours() {
         thrown.expect(IllegalArgumentException.class);
         thrown.expectMessage("Invalid start time");
@@ -127,7 +125,7 @@
         AapsOmnipodManager.mapProfileToBasalSchedule(profile);
     }
 
-    //@Test
+    @Test
     public void invalidProfileNegativeOffset() {
         thrown.expect(IllegalArgumentException.class);
         thrown.expectMessage("Invalid start time");
@@ -145,16 +143,8 @@
         AapsOmnipodManager.mapProfileToBasalSchedule(profile);
     }
 
-<<<<<<< HEAD
-    //@Test
-    public void invalidProfileUnsupportedPrecision() {
-        thrown.expect(IllegalArgumentException.class);
-        thrown.expectMessage("Unsupported basal rate precision");
-
-=======
     @Test
     public void roundsToSupportedPrecision() {
->>>>>>> 57be461f
         Profile profile = mock(Profile.class);
 
         Profile.ProfileValue value = mock(Profile.ProfileValue.class);
