package info.nightscout.androidaps.plugins.pump.danaRS.comm

import info.nightscout.androidaps.interfaces.ActivePluginProvider
import info.nightscout.androidaps.interfaces.Constraint
import info.nightscout.androidaps.plugins.configBuilder.ConstraintChecker
import info.nightscout.androidaps.plugins.pump.common.bolusInfo.DetailedBolusInfoStorage
import info.nightscout.androidaps.plugins.pump.danaR.DanaRPump
import info.nightscout.androidaps.plugins.pump.danaRS.DanaRSPlugin
import info.nightscout.androidaps.plugins.pump.danaRS.encryption.BleEncryption
import org.junit.Assert
import org.junit.Test
import org.junit.runner.RunWith
import org.mockito.Mock
import org.mockito.Mockito.`when`
import org.powermock.core.classloader.annotations.PrepareForTest
import org.powermock.modules.junit4.PowerMockRunner

@RunWith(PowerMockRunner::class)
@PrepareForTest(ConstraintChecker::class, DetailedBolusInfoStorage::class, DanaRSPlugin::class)
class DanaRSMessageHashTableTest : DanaRSTestBase() {

    @Mock lateinit var activePlugin: ActivePluginProvider
    @Mock lateinit var constraintChecker: ConstraintChecker
    @Mock lateinit var detailedBolusInfoStorage: DetailedBolusInfoStorage

    @Test
    fun runTest() {
        `when`(constraintChecker.applyBolusConstraints(anyObject())).thenReturn(Constraint(0.0))

<<<<<<< HEAD
        val danaRSMessageHashTable = DanaRSMessageHashTable(aapsLogger, rxBus, resourceHelper, danaRPump, activePlugin, constraintChecker, detailedBolusInfoStorage, sp)
=======
        val danaRSMessageHashTable = DanaRSMessageHashTable(aapsLogger, rxBus, resourceHelper, danaRPump, danaRSPlugin, activePlugin, constraintChecker, detailedBolusInfoStorage, injector)
>>>>>>> 8db0dbd7
        val forTesting: DanaRS_Packet = DanaRS_Packet_APS_Set_Event_History(aapsLogger, DanaRPump.CARBS, 0, 0, 0)
        val testPacket: DanaRS_Packet = danaRSMessageHashTable.findMessage(forTesting.command)
        Assert.assertEquals(BleEncryption.DANAR_PACKET__OPCODE__APS_SET_EVENT_HISTORY.toLong(), testPacket.getOpCode().toLong())
    }
}<|MERGE_RESOLUTION|>--- conflicted
+++ resolved
@@ -27,11 +27,7 @@
     fun runTest() {
         `when`(constraintChecker.applyBolusConstraints(anyObject())).thenReturn(Constraint(0.0))
 
-<<<<<<< HEAD
-        val danaRSMessageHashTable = DanaRSMessageHashTable(aapsLogger, rxBus, resourceHelper, danaRPump, activePlugin, constraintChecker, detailedBolusInfoStorage, sp)
-=======
-        val danaRSMessageHashTable = DanaRSMessageHashTable(aapsLogger, rxBus, resourceHelper, danaRPump, danaRSPlugin, activePlugin, constraintChecker, detailedBolusInfoStorage, injector)
->>>>>>> 8db0dbd7
+        val danaRSMessageHashTable = DanaRSMessageHashTable(aapsLogger, rxBus, resourceHelper, danaRPump, activePlugin, constraintChecker, detailedBolusInfoStorage, sp, injector)
         val forTesting: DanaRS_Packet = DanaRS_Packet_APS_Set_Event_History(aapsLogger, DanaRPump.CARBS, 0, 0, 0)
         val testPacket: DanaRS_Packet = danaRSMessageHashTable.findMessage(forTesting.command)
         Assert.assertEquals(BleEncryption.DANAR_PACKET__OPCODE__APS_SET_EVENT_HISTORY.toLong(), testPacket.getOpCode().toLong())
