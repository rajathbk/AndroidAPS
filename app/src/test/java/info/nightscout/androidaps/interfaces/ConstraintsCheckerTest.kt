package info.nightscout.androidaps.interfaces

import dagger.android.AndroidInjector
import dagger.android.HasAndroidInjector
import info.nightscout.androidaps.HardLimitsMock
import info.nightscout.androidaps.TestBaseWithProfile
import info.nightscout.androidaps.danar.DanaRPlugin
import info.nightscout.androidaps.implementations.ConfigImpl
import info.nightscout.androidaps.insight.database.InsightDatabase
import info.nightscout.androidaps.insight.database.InsightDatabaseDao
import info.nightscout.androidaps.insight.database.InsightDbHelper
import info.nightscout.androidaps.plugins.pump.insight.LocalInsightPlugin
import info.nightscout.core.iob.iobCobCalculator.GlucoseStatusProvider
import info.nightscout.database.impl.AppRepository
import info.nightscout.implementation.constraints.ConstraintsImpl
import info.nightscout.interfaces.ApsMode
import info.nightscout.interfaces.constraints.Constraint
import info.nightscout.interfaces.constraints.Constraints
import info.nightscout.interfaces.constraints.Objectives
import info.nightscout.interfaces.maintenance.PrefFileListProvider
import info.nightscout.interfaces.plugin.ActivePlugin
import info.nightscout.interfaces.plugin.PluginBase
import info.nightscout.interfaces.plugin.PluginType
import info.nightscout.interfaces.profile.ProfileInstantiator
import info.nightscout.interfaces.profiling.Profiler
import info.nightscout.interfaces.pump.DetailedBolusInfoStorage
import info.nightscout.interfaces.pump.PumpEnactResult
import info.nightscout.interfaces.pump.PumpSync
import info.nightscout.interfaces.pump.TemporaryBasalStorage
import info.nightscout.interfaces.pump.defs.PumpDescription
import info.nightscout.interfaces.queue.CommandQueue
import info.nightscout.interfaces.ui.UiInteraction
import info.nightscout.interfaces.utils.HardLimits
import info.nightscout.plugins.aps.openAPSAMA.OpenAPSAMAPlugin
import info.nightscout.plugins.aps.openAPSSMB.OpenAPSSMBPlugin
import info.nightscout.plugins.aps.openAPSSMBDynamicISF.OpenAPSSMBDynamicISFPlugin
import info.nightscout.plugins.constraints.objectives.ObjectivesPlugin
import info.nightscout.plugins.constraints.objectives.objectives.Objective
import info.nightscout.plugins.constraints.safety.SafetyPlugin
import info.nightscout.plugins.pump.virtual.VirtualPumpPlugin
import info.nightscout.plugins.source.GlimpPlugin
import info.nightscout.pump.combo.ComboPlugin
import info.nightscout.pump.combo.ruffyscripter.RuffyScripter
import info.nightscout.pump.dana.DanaPump
import info.nightscout.pump.dana.database.DanaHistoryDatabase
import info.nightscout.shared.sharedPreferences.SP
import org.junit.Assert
import org.junit.jupiter.api.BeforeEach
import org.junit.jupiter.api.Test
import org.mockito.Mock
import org.mockito.Mockito.`when`

/**
 * Created by mike on 18.03.2018.
 */
class ConstraintsCheckerTest : TestBaseWithProfile() {

    @Mock lateinit var activePlugin: ActivePlugin
    @Mock lateinit var virtualPumpPlugin: VirtualPumpPlugin
    @Mock lateinit var sp: SP
    @Mock lateinit var commandQueue: CommandQueue
    @Mock lateinit var detailedBolusInfoStorage: DetailedBolusInfoStorage
    @Mock lateinit var temporaryBasalStorage: TemporaryBasalStorage
    @Mock lateinit var glimpPlugin: GlimpPlugin
    @Mock lateinit var profiler: Profiler
    @Mock lateinit var fileListProvider: PrefFileListProvider
    @Mock lateinit var repository: AppRepository
    @Mock lateinit var pumpSync: PumpSync
    @Mock lateinit var insightDatabaseDao: InsightDatabaseDao
    @Mock lateinit var ruffyScripter: RuffyScripter
    @Mock lateinit var uiInteraction: UiInteraction
    @Mock lateinit var profileInstantiator: ProfileInstantiator
    @Mock lateinit var danaHistoryDatabase: DanaHistoryDatabase
    @Mock lateinit var insightDatabase: InsightDatabase

    private lateinit var hardLimits: HardLimits
    private lateinit var danaPump: DanaPump
    private lateinit var insightDbHelper: InsightDbHelper
    private lateinit var constraintChecker: ConstraintsImpl
    private lateinit var safetyPlugin: SafetyPlugin
    private lateinit var objectivesPlugin: ObjectivesPlugin
    private lateinit var comboPlugin: ComboPlugin
    private lateinit var danaRPlugin: DanaRPlugin
    private lateinit var danaRSPlugin: info.nightscout.pump.danars.DanaRSPlugin
    private lateinit var insightPlugin: LocalInsightPlugin
    private lateinit var openAPSSMBPlugin: OpenAPSSMBPlugin
    private lateinit var openAPSAMAPlugin: OpenAPSAMAPlugin
    private lateinit var openAPSSMBDynamicISFPlugin: OpenAPSSMBDynamicISFPlugin

    private val injector = HasAndroidInjector {
        AndroidInjector {
            if (it is Objective) {
                it.sp = sp
                it.dateUtil = dateUtil
            }
            if (it is PumpEnactResult) {
                it.context = context
            }
        }
    }

    @BeforeEach
    fun prepare() {
        `when`(rh.gs(info.nightscout.plugins.R.string.closed_loop_disabled_on_dev_branch)).thenReturn("Running dev version. Closed loop is disabled.")
        `when`(rh.gs(info.nightscout.plugins.R.string.closedmodedisabledinpreferences)).thenReturn("Closed loop mode disabled in preferences")
        `when`(rh.gs(info.nightscout.core.ui.R.string.no_valid_basal_rate)).thenReturn("No valid basal rate read from pump")
        `when`(rh.gs(info.nightscout.plugins.aps.R.string.autosens_disabled_in_preferences)).thenReturn("Autosens disabled in preferences")
        `when`(rh.gs(info.nightscout.plugins.aps.R.string.smb_disabled_in_preferences)).thenReturn("SMB disabled in preferences")
        `when`(rh.gs(info.nightscout.core.ui.R.string.pumplimit)).thenReturn("pump limit")
        `when`(rh.gs(info.nightscout.core.ui.R.string.itmustbepositivevalue)).thenReturn("it must be positive value")
        `when`(rh.gs(info.nightscout.plugins.R.string.maxvalueinpreferences)).thenReturn("max value in preferences")
        `when`(rh.gs(info.nightscout.plugins.aps.R.string.max_basal_multiplier)).thenReturn("max basal multiplier")
        `when`(rh.gs(info.nightscout.plugins.aps.R.string.max_daily_basal_multiplier)).thenReturn("max daily basal multiplier")
        `when`(rh.gs(info.nightscout.core.ui.R.string.pumplimit)).thenReturn("pump limit")
        `when`(rh.gs(info.nightscout.core.ui.R.string.limitingbolus)).thenReturn("Limiting bolus to %.1f U because of %s")
        `when`(rh.gs(info.nightscout.plugins.R.string.hardlimit)).thenReturn("hard limit")
        `when`(rh.gs(info.nightscout.core.utils.R.string.key_child)).thenReturn("child")
        `when`(rh.gs(info.nightscout.plugins.R.string.limitingcarbs)).thenReturn("Limiting carbs to %d g because of %s")
        `when`(rh.gs(info.nightscout.plugins.aps.R.string.limiting_iob)).thenReturn("Limiting IOB to %.1f U because of %s")
        `when`(rh.gs(info.nightscout.core.ui.R.string.limitingbasalratio)).thenReturn("Limiting max basal rate to %1\$.2f U/h because of %2\$s")
        `when`(rh.gs(info.nightscout.core.ui.R.string.limitingpercentrate)).thenReturn("Limiting max percent rate to %1\$d%% because of %2\$s")
        `when`(rh.gs(info.nightscout.core.ui.R.string.itmustbepositivevalue)).thenReturn("it must be positive value")
        `when`(rh.gs(info.nightscout.plugins.R.string.smbnotallowedinopenloopmode)).thenReturn("SMB not allowed in open loop mode")
        `when`(rh.gs(info.nightscout.core.ui.R.string.pumplimit)).thenReturn("pump limit")
        `when`(rh.gs(info.nightscout.plugins.R.string.smbalwaysdisabled)).thenReturn("SMB always and after carbs disabled because active BG source doesn\\'t support advanced filtering")
        `when`(rh.gs(info.nightscout.core.ui.R.string.limitingpercentrate)).thenReturn("Limiting max percent rate to %1\$d%% because of %2\$s")
        `when`(rh.gs(info.nightscout.core.ui.R.string.limitingbolus)).thenReturn("Limiting bolus to %1\$.1f U because of %2\$s")
        `when`(rh.gs(info.nightscout.core.ui.R.string.limitingbasalratio)).thenReturn("Limiting max basal rate to %1\$.2f U/h because of %2\$s")
        `when`(context.getString(info.nightscout.pump.combo.R.string.combo_pump_unsupported_operation)).thenReturn("Requested operation not supported by pump")
        `when`(rh.gs(info.nightscout.plugins.R.string.objectivenotstarted)).thenReturn("Objective %1\$d not started")

        // RS constructor
        `when`(sp.getString(info.nightscout.pump.dana.R.string.key_danars_address, "")).thenReturn("")

        //SafetyPlugin
        `when`(activePlugin.activePump).thenReturn(virtualPumpPlugin)
        constraintChecker = ConstraintsImpl(activePlugin)

        val glucoseStatusProvider = GlucoseStatusProvider(aapsLogger = aapsLogger, iobCobCalculator = iobCobCalculator, dateUtil = dateUtil)

        hardLimits = HardLimitsMock(sp, rh)
        insightDbHelper = InsightDbHelper(insightDatabaseDao)
        danaPump = DanaPump(aapsLogger, sp, dateUtil, profileInstantiator)
        objectivesPlugin = ObjectivesPlugin(injector, aapsLogger, rh, activePlugin, sp, config)
        comboPlugin = ComboPlugin(injector, aapsLogger, rxBus, rh, profileFunction, sp, commandQueue, pumpSync, dateUtil, ruffyScripter, uiInteraction)
        danaRPlugin = DanaRPlugin(injector, aapsLogger, aapsSchedulers, rxBus, context, rh, constraintChecker, activePlugin, sp, commandQueue, danaPump, dateUtil, fabricPrivacy, pumpSync,
                                  uiInteraction, danaHistoryDatabase)
        danaRSPlugin =
            info.nightscout.pump.danars.DanaRSPlugin(
                injector,
                aapsLogger,
                aapsSchedulers,
                rxBus,
                context,
                rh,
                constraintChecker,
                profileFunction,
                sp,
                commandQueue,
                danaPump,
                pumpSync,
                detailedBolusInfoStorage,
                temporaryBasalStorage,
                fabricPrivacy,
                dateUtil,
                uiInteraction,
                danaHistoryDatabase
            )
        insightPlugin = LocalInsightPlugin(injector, aapsLogger, rxBus, rh, sp, commandQueue, profileFunction, context, config, dateUtil, insightDbHelper, pumpSync, insightDatabase)
        openAPSSMBPlugin =
            OpenAPSSMBPlugin(
                injector,
                aapsLogger,
                rxBus,
                constraintChecker,
                rh,
                profileFunction,
                context,
                activePlugin,
                iobCobCalculator,
                hardLimits,
                profiler,
                sp,
                dateUtil,
                repository,
                glucoseStatusProvider
            )
        openAPSSMBDynamicISFPlugin =
            OpenAPSSMBDynamicISFPlugin(
                injector,
                aapsLogger,
                rxBus,
                constraintChecker,
                rh,
                profileFunction,
                context,
                activePlugin,
                iobCobCalculator,
                hardLimits,
                profiler,
                sp,
                dateUtil,
                repository,
                glucoseStatusProvider,
                config
            )
        openAPSAMAPlugin =
            OpenAPSAMAPlugin(
                injector,
                aapsLogger,
                rxBus,
                constraintChecker,
                rh,
                profileFunction,
                context,
                activePlugin,
                iobCobCalculator,
                hardLimits,
                profiler,
                fabricPrivacy,
                dateUtil,
                repository,
                glucoseStatusProvider,
                sp
            )
        safetyPlugin =
            SafetyPlugin(
                injector,
                aapsLogger,
                rh,
                sp,
                rxBus,
                constraintChecker,
                activePlugin,
                hardLimits,
                ConfigImpl(fileListProvider),
                iobCobCalculator,
                dateUtil
            )
        val constraintsPluginsList = ArrayList<PluginBase>()
        constraintsPluginsList.add(safetyPlugin)
        constraintsPluginsList.add(objectivesPlugin)
        constraintsPluginsList.add(comboPlugin)
        constraintsPluginsList.add(danaRPlugin)
        constraintsPluginsList.add(danaRSPlugin)
        constraintsPluginsList.add(insightPlugin)
        constraintsPluginsList.add(openAPSAMAPlugin)
        constraintsPluginsList.add(openAPSSMBPlugin)
        `when`(activePlugin.getSpecificPluginsListByInterface(Constraints::class.java)).thenReturn(constraintsPluginsList)
        objectivesPlugin.onStart()
    }

    // Combo & Objectives
    @Test
    fun isLoopInvocationAllowedTest() {
        `when`(activePlugin.activePump).thenReturn(comboPlugin)
        comboPlugin.setPluginEnabled(PluginType.PUMP, true)
        comboPlugin.setValidBasalRateProfileSelectedOnPump(false)
        val c = constraintChecker.isLoopInvocationAllowed()
        Assert.assertEquals(true, c.reasonList.size == 2) // Combo & Objectives
        Assert.assertEquals(true, c.mostLimitedReasonList.size == 2) // Combo & Objectives
        Assert.assertEquals(java.lang.Boolean.FALSE, c.value())
    }

    // Safety & Objectives
    // 2x Safety & Objectives
    @Test
    fun isClosedLoopAllowedTest() {
<<<<<<< HEAD
        `when`(sp.getString(R.string.key_aps_mode, ApsMode.OPEN.lowercase)).thenReturn(ApsMode.CLOSED.lowercase)
=======
        `when`(sp.getString(info.nightscout.core.utils.R.string.key_aps_mode, "open")).thenReturn("closed")
>>>>>>> 1f1a2eae
        objectivesPlugin.objectives[Objectives.MAXIOB_ZERO_CL_OBJECTIVE].startedOn = 0
        var c: Constraint<Boolean> = constraintChecker.isClosedLoopAllowed()
        aapsLogger.debug("Reason list: " + c.reasonList.toString())
//        Assert.assertTrue(c.reasonList[0].toString().contains("Closed loop is disabled")) // Safety & Objectives
        Assert.assertEquals(false, c.value())
<<<<<<< HEAD
        `when`(sp.getString(R.string.key_aps_mode, ApsMode.OPEN.lowercase)).thenReturn(ApsMode.OPEN.lowercase)
=======
        `when`(sp.getString(info.nightscout.core.utils.R.string.key_aps_mode, "open")).thenReturn("open")
>>>>>>> 1f1a2eae
        c = constraintChecker.isClosedLoopAllowed()
        Assert.assertTrue(c.reasonList[0].contains("Closed loop mode disabled in preferences")) // Safety & Objectives
//        Assert.assertEquals(3, c.reasonList.size) // 2x Safety & Objectives
        Assert.assertEquals(false, c.value())
    }

    // Safety & Objectives
    @Test
    fun isAutosensModeEnabledTest() {
        openAPSSMBPlugin.setPluginEnabled(PluginType.APS, true)
        objectivesPlugin.objectives[Objectives.AUTOSENS_OBJECTIVE].startedOn = 0
        `when`(sp.getBoolean(info.nightscout.plugins.aps.R.string.key_openapsama_use_autosens, false)).thenReturn(false)
        val c = constraintChecker.isAutosensModeEnabled()
        Assert.assertEquals(true, c.reasonList.size == 2) // Safety & Objectives
        Assert.assertEquals(true, c.mostLimitedReasonList.size == 2) // Safety & Objectives
        Assert.assertEquals(java.lang.Boolean.FALSE, c.value())
    }

    // Safety
    @Test
    fun isAdvancedFilteringEnabledTest() {
        `when`(activePlugin.activeBgSource).thenReturn(glimpPlugin)
        val c = constraintChecker.isAdvancedFilteringEnabled()
        Assert.assertEquals(true, c.reasonList.size == 1) // Safety
        Assert.assertEquals(true, c.mostLimitedReasonList.size == 1) // Safety
        Assert.assertEquals(false, c.value())
    }

    // SMB should limit
    @Test
    fun isSuperBolusEnabledTest() {
        openAPSSMBPlugin.setPluginEnabled(PluginType.APS, true)
        val c = constraintChecker.isSuperBolusEnabled()
        Assert.assertEquals(java.lang.Boolean.FALSE, c.value()) // SMB should limit
    }

    // Safety & Objectives
    @Test
    fun isSMBModeEnabledTest() {
        openAPSSMBPlugin.setPluginEnabled(PluginType.APS, true)
        objectivesPlugin.objectives[Objectives.SMB_OBJECTIVE].startedOn = 0
<<<<<<< HEAD
        `when`(sp.getBoolean(R.string.key_use_smb, false)).thenReturn(false)
        `when`(sp.getString(R.string.key_aps_mode, ApsMode.OPEN.lowercase)).thenReturn(ApsMode.OPEN.lowercase)
=======
        `when`(sp.getBoolean(info.nightscout.plugins.aps.R.string.key_use_smb, false)).thenReturn(false)
        `when`(sp.getString(info.nightscout.core.utils.R.string.key_aps_mode, "open")).thenReturn("open")
>>>>>>> 1f1a2eae
//        `when`(constraintChecker.isClosedLoopAllowed()).thenReturn(Constraint(true))
        val c = constraintChecker.isSMBModeEnabled()
        Assert.assertEquals(true, c.reasonList.size == 3) // 2x Safety & Objectives
        Assert.assertEquals(true, c.mostLimitedReasonList.size == 3) // 2x Safety & Objectives
        Assert.assertEquals(false, c.value())
    }

    // applyBasalConstraints tests
    @Test
    fun basalRateShouldBeLimited() {
        `when`(activePlugin.activePump).thenReturn(danaRPlugin)
        // DanaR, RS
        danaRPlugin.setPluginEnabled(PluginType.PUMP, true)
        danaRSPlugin.setPluginEnabled(PluginType.PUMP, true)
        danaPump.maxBasal = 0.8

        // Insight
//        insightPlugin.setPluginEnabled(PluginType.PUMP, true);
//        StatusTaskRunner.Result result = new StatusTaskRunner.Result();
//        result.maximumBasalAmount = 1.1d;
//        insightPlugin.setStatusResult(result);

        // No limit by default
        `when`(sp.getDouble(info.nightscout.plugins.aps.R.string.key_openapsma_max_basal, 1.0)).thenReturn(1.0)
        `when`(sp.getDouble(info.nightscout.plugins.aps.R.string.key_openapsama_current_basal_safety_multiplier, 4.0)).thenReturn(4.0)
        `when`(sp.getDouble(info.nightscout.plugins.aps.R.string.key_openapsama_max_daily_safety_multiplier, 3.0)).thenReturn(3.0)
        `when`(sp.getString(info.nightscout.core.utils.R.string.key_age, "")).thenReturn("child")

        // Apply all limits
        val d = constraintChecker.getMaxBasalAllowed(validProfile)
        Assert.assertEquals(0.8, d.value(), 0.01)
        Assert.assertEquals(3, d.reasonList.size)
        Assert.assertEquals("DanaR: Limiting max basal rate to 0.80 U/h because of pump limit", d.getMostLimitedReasons(aapsLogger))
    }

    @Test
    fun percentBasalRateShouldBeLimited() {
        `when`(activePlugin.activePump).thenReturn(danaRPlugin)
        // DanaR, RS
        danaRPlugin.setPluginEnabled(PluginType.PUMP, true)
        danaRSPlugin.setPluginEnabled(PluginType.PUMP, true)
        danaPump.maxBasal = 0.8

        // Insight
//        insightPlugin.setPluginEnabled(PluginType.PUMP, true);
//        StatusTaskRunner.Result result = new StatusTaskRunner.Result();
//        result.maximumBasalAmount = 1.1d;
//        insightPlugin.setStatusResult(result);

        // No limit by default
        `when`(sp.getDouble(info.nightscout.plugins.aps.R.string.key_openapsma_max_basal, 1.0)).thenReturn(1.0)
        `when`(sp.getDouble(info.nightscout.plugins.aps.R.string.key_openapsama_current_basal_safety_multiplier, 4.0)).thenReturn(4.0)
        `when`(sp.getDouble(info.nightscout.plugins.aps.R.string.key_openapsama_max_daily_safety_multiplier, 3.0)).thenReturn(3.0)
        `when`(sp.getString(info.nightscout.core.utils.R.string.key_age, "")).thenReturn("child")

        // Apply all limits
        val i = constraintChecker.getMaxBasalPercentAllowed(validProfile)
        Assert.assertEquals(200, i.value())
        Assert.assertEquals(6, i.reasonList.size)
        Assert.assertEquals("Safety: Limiting max percent rate to 200% because of pump limit", i.getMostLimitedReasons(aapsLogger))
    }

    // applyBolusConstraints tests
    @Test
    fun bolusAmountShouldBeLimited() {
        `when`(activePlugin.activePump).thenReturn(virtualPumpPlugin)
        `when`(virtualPumpPlugin.pumpDescription).thenReturn(PumpDescription())
        // DanaR, RS
        danaRPlugin.setPluginEnabled(PluginType.PUMP, true)
        danaRSPlugin.setPluginEnabled(PluginType.PUMP, true)
        danaPump.maxBolus = 6.0

        // Insight
//        insightPlugin.setPluginEnabled(PluginType.PUMP, true);
//        StatusTaskRunner.Result result = new StatusTaskRunner.Result();
//        result.maximumBolusAmount = 7d;
//        insightPlugin.setStatusResult(result);

        // No limit by default
        `when`(sp.getDouble(info.nightscout.core.utils.R.string.key_treatmentssafety_maxbolus, 3.0)).thenReturn(3.0)
        `when`(sp.getString(info.nightscout.core.utils.R.string.key_age, "")).thenReturn("child")

        // Apply all limits
        val d = constraintChecker.getMaxBolusAllowed()
        Assert.assertEquals(3.0, d.value(), 0.01)
        Assert.assertEquals(4, d.reasonList.size) // 2x Safety & RS & R
        Assert.assertEquals("Safety: Limiting bolus to 3.0 U because of max value in preferences", d.getMostLimitedReasons(aapsLogger))
    }

    // applyCarbsConstraints tests
    @Test
    fun carbsAmountShouldBeLimited() {
        // No limit by default
        `when`(sp.getInt(info.nightscout.core.utils.R.string.key_treatmentssafety_maxcarbs, 48)).thenReturn(48)

        // Apply all limits
        val i = constraintChecker.getMaxCarbsAllowed()
        Assert.assertEquals(48, i.value())
        Assert.assertEquals(true, i.reasonList.size == 1)
        Assert.assertEquals("Safety: Limiting carbs to 48 g because of max value in preferences", i.getMostLimitedReasons(aapsLogger))
    }

    // applyMaxIOBConstraints tests
    @Test
    fun iobAMAShouldBeLimited() {
        // No limit by default
<<<<<<< HEAD
        `when`(sp.getString(R.string.key_aps_mode, ApsMode.OPEN.lowercase)).thenReturn(ApsMode.CLOSED.lowercase)
        `when`(sp.getDouble(R.string.key_openapsma_max_iob, 1.5)).thenReturn(1.5)
        `when`(sp.getString(R.string.key_age, "")).thenReturn("teenage")
=======
        `when`(sp.getString(info.nightscout.core.utils.R.string.key_aps_mode, "open")).thenReturn("closed")
        `when`(sp.getDouble(info.nightscout.plugins.aps.R.string.key_openapsma_max_iob, 1.5)).thenReturn(1.5)
        `when`(sp.getString(info.nightscout.core.utils.R.string.key_age, "")).thenReturn("teenage")
>>>>>>> 1f1a2eae
        openAPSAMAPlugin.setPluginEnabled(PluginType.APS, true)
        openAPSSMBPlugin.setPluginEnabled(PluginType.APS, false)

        // Apply all limits
        val d = constraintChecker.getMaxIOBAllowed()
        Assert.assertEquals(1.5, d.value(), 0.01)
        Assert.assertEquals(d.reasonList.toString(), 2, d.reasonList.size)
        Assert.assertEquals("OpenAPSAMA: Limiting IOB to 1.5 U because of max value in preferences", d.getMostLimitedReasons(aapsLogger))
    }

    @Test
    fun iobSMBShouldBeLimited() {
        // No limit by default
<<<<<<< HEAD
        `when`(sp.getString(R.string.key_aps_mode, ApsMode.OPEN.lowercase)).thenReturn(ApsMode.CLOSED.lowercase)
        `when`(sp.getDouble(R.string.key_openapssmb_max_iob, 3.0)).thenReturn(3.0)
        `when`(sp.getString(R.string.key_age, "")).thenReturn("teenage")
=======
        `when`(sp.getString(info.nightscout.core.utils.R.string.key_aps_mode, "open")).thenReturn("closed")
        `when`(sp.getDouble(info.nightscout.plugins.aps.R.string.key_openapssmb_max_iob, 3.0)).thenReturn(3.0)
        `when`(sp.getString(info.nightscout.core.utils.R.string.key_age, "")).thenReturn("teenage")
>>>>>>> 1f1a2eae
        openAPSSMBPlugin.setPluginEnabled(PluginType.APS, true)
        openAPSAMAPlugin.setPluginEnabled(PluginType.APS, false)

        // Apply all limits
        val d = constraintChecker.getMaxIOBAllowed()
        Assert.assertEquals(3.0, d.value(), 0.01)
        Assert.assertEquals(d.reasonList.toString(), 2, d.reasonList.size)
        Assert.assertEquals("OpenAPSSMB: Limiting IOB to 3.0 U because of max value in preferences", d.getMostLimitedReasons(aapsLogger))
    }
}<|MERGE_RESOLUTION|>--- conflicted
+++ resolved
@@ -266,21 +266,13 @@
     // 2x Safety & Objectives
     @Test
     fun isClosedLoopAllowedTest() {
-<<<<<<< HEAD
-        `when`(sp.getString(R.string.key_aps_mode, ApsMode.OPEN.lowercase)).thenReturn(ApsMode.CLOSED.lowercase)
-=======
-        `when`(sp.getString(info.nightscout.core.utils.R.string.key_aps_mode, "open")).thenReturn("closed")
->>>>>>> 1f1a2eae
+        `when`(sp.getString(R.string.key_aps_mode, "open")).thenReturn("closed")
         objectivesPlugin.objectives[Objectives.MAXIOB_ZERO_CL_OBJECTIVE].startedOn = 0
         var c: Constraint<Boolean> = constraintChecker.isClosedLoopAllowed()
         aapsLogger.debug("Reason list: " + c.reasonList.toString())
 //        Assert.assertTrue(c.reasonList[0].toString().contains("Closed loop is disabled")) // Safety & Objectives
         Assert.assertEquals(false, c.value())
-<<<<<<< HEAD
-        `when`(sp.getString(R.string.key_aps_mode, ApsMode.OPEN.lowercase)).thenReturn(ApsMode.OPEN.lowercase)
-=======
-        `when`(sp.getString(info.nightscout.core.utils.R.string.key_aps_mode, "open")).thenReturn("open")
->>>>>>> 1f1a2eae
+        `when`(sp.getString(R.string.key_aps_mode, "open")).thenReturn("open")
         c = constraintChecker.isClosedLoopAllowed()
         Assert.assertTrue(c.reasonList[0].contains("Closed loop mode disabled in preferences")) // Safety & Objectives
 //        Assert.assertEquals(3, c.reasonList.size) // 2x Safety & Objectives
@@ -322,13 +314,8 @@
     fun isSMBModeEnabledTest() {
         openAPSSMBPlugin.setPluginEnabled(PluginType.APS, true)
         objectivesPlugin.objectives[Objectives.SMB_OBJECTIVE].startedOn = 0
-<<<<<<< HEAD
         `when`(sp.getBoolean(R.string.key_use_smb, false)).thenReturn(false)
-        `when`(sp.getString(R.string.key_aps_mode, ApsMode.OPEN.lowercase)).thenReturn(ApsMode.OPEN.lowercase)
-=======
-        `when`(sp.getBoolean(info.nightscout.plugins.aps.R.string.key_use_smb, false)).thenReturn(false)
-        `when`(sp.getString(info.nightscout.core.utils.R.string.key_aps_mode, "open")).thenReturn("open")
->>>>>>> 1f1a2eae
+        `when`(sp.getString(R.string.key_aps_mode, "open")).thenReturn("open")
 //        `when`(constraintChecker.isClosedLoopAllowed()).thenReturn(Constraint(true))
         val c = constraintChecker.isSMBModeEnabled()
         Assert.assertEquals(true, c.reasonList.size == 3) // 2x Safety & Objectives
@@ -435,15 +422,9 @@
     @Test
     fun iobAMAShouldBeLimited() {
         // No limit by default
-<<<<<<< HEAD
-        `when`(sp.getString(R.string.key_aps_mode, ApsMode.OPEN.lowercase)).thenReturn(ApsMode.CLOSED.lowercase)
-        `when`(sp.getDouble(R.string.key_openapsma_max_iob, 1.5)).thenReturn(1.5)
-        `when`(sp.getString(R.string.key_age, "")).thenReturn("teenage")
-=======
-        `when`(sp.getString(info.nightscout.core.utils.R.string.key_aps_mode, "open")).thenReturn("closed")
+        `when`(sp.getString(info.nightscout.core.utils.R.string.key_aps_mode, ApsMode.OPEN.lowercase)).thenReturn(ApsMode.CLOSED.lowercase)
         `when`(sp.getDouble(info.nightscout.plugins.aps.R.string.key_openapsma_max_iob, 1.5)).thenReturn(1.5)
         `when`(sp.getString(info.nightscout.core.utils.R.string.key_age, "")).thenReturn("teenage")
->>>>>>> 1f1a2eae
         openAPSAMAPlugin.setPluginEnabled(PluginType.APS, true)
         openAPSSMBPlugin.setPluginEnabled(PluginType.APS, false)
 
@@ -457,15 +438,9 @@
     @Test
     fun iobSMBShouldBeLimited() {
         // No limit by default
-<<<<<<< HEAD
-        `when`(sp.getString(R.string.key_aps_mode, ApsMode.OPEN.lowercase)).thenReturn(ApsMode.CLOSED.lowercase)
-        `when`(sp.getDouble(R.string.key_openapssmb_max_iob, 3.0)).thenReturn(3.0)
-        `when`(sp.getString(R.string.key_age, "")).thenReturn("teenage")
-=======
-        `when`(sp.getString(info.nightscout.core.utils.R.string.key_aps_mode, "open")).thenReturn("closed")
+        `when`(sp.getString(info.nightscout.core.utils.R.string.key_aps_mode, ApsMode.OPEN.lowercase)).thenReturn(ApsMode.CLOSED.lowercase)
         `when`(sp.getDouble(info.nightscout.plugins.aps.R.string.key_openapssmb_max_iob, 3.0)).thenReturn(3.0)
         `when`(sp.getString(info.nightscout.core.utils.R.string.key_age, "")).thenReturn("teenage")
->>>>>>> 1f1a2eae
         openAPSSMBPlugin.setPluginEnabled(PluginType.APS, true)
         openAPSAMAPlugin.setPluginEnabled(PluginType.APS, false)
 
