package info.nightscout.androidaps.plugins.general.automation.actions

import dagger.android.HasAndroidInjector
import info.nightscout.androidaps.automation.R
import info.nightscout.androidaps.data.PumpEnactResult
import info.nightscout.androidaps.database.AppRepository
import info.nightscout.androidaps.database.entities.UserEntry
import info.nightscout.androidaps.database.transactions.CancelCurrentTemporaryTargetIfAnyTransaction
import info.nightscout.androidaps.logging.LTag
<<<<<<< HEAD
=======
import info.nightscout.androidaps.logging.UserEntryLogger
import info.nightscout.androidaps.plugins.general.nsclient.NSUpload
>>>>>>> 6956a17b
import info.nightscout.androidaps.queue.Callback
import info.nightscout.androidaps.utils.DateUtil
import info.nightscout.androidaps.utils.resources.ResourceHelper
import io.reactivex.disposables.CompositeDisposable
import io.reactivex.rxkotlin.plusAssign
import javax.inject.Inject

class ActionStopTempTarget(injector: HasAndroidInjector) : Action(injector) {

    @Inject lateinit var resourceHelper: ResourceHelper
    @Inject lateinit var repository: AppRepository
    @Inject lateinit var dateUtil: DateUtil
    @Inject lateinit var uel: UserEntryLogger

    private val disposable = CompositeDisposable()

    override fun friendlyName(): Int = R.string.stoptemptarget
    override fun shortDescription(): String = resourceHelper.gs(R.string.stoptemptarget)
    override fun icon(): Int = R.drawable.ic_stop_24dp

    override fun doAction(callback: Callback) {
        disposable += repository.runTransactionForResult(CancelCurrentTemporaryTargetIfAnyTransaction(dateUtil._now()))
            .subscribe({ result ->
<<<<<<< HEAD
                result.updated.forEach { aapsLogger.debug(LTag.DATABASE, "Updated temp target $it") }
=======
                uel.log(UserEntry.Action.CANCEL_TT, UserEntry.ValueWithUnit(UserEntry.Sources.Automation))
                result.updated.forEach { nsUpload.updateTempTarget(it) }
>>>>>>> 6956a17b
            }, {
                aapsLogger.error(LTag.DATABASE, "Error while saving temporary target", it)
            })
        callback.result(PumpEnactResult(injector).success(true).comment(R.string.ok))?.run()
    }

    override fun isValid(): Boolean = true
}<|MERGE_RESOLUTION|>--- conflicted
+++ resolved
@@ -7,11 +7,8 @@
 import info.nightscout.androidaps.database.entities.UserEntry
 import info.nightscout.androidaps.database.transactions.CancelCurrentTemporaryTargetIfAnyTransaction
 import info.nightscout.androidaps.logging.LTag
-<<<<<<< HEAD
-=======
 import info.nightscout.androidaps.logging.UserEntryLogger
 import info.nightscout.androidaps.plugins.general.nsclient.NSUpload
->>>>>>> 6956a17b
 import info.nightscout.androidaps.queue.Callback
 import info.nightscout.androidaps.utils.DateUtil
 import info.nightscout.androidaps.utils.resources.ResourceHelper
@@ -35,12 +32,8 @@
     override fun doAction(callback: Callback) {
         disposable += repository.runTransactionForResult(CancelCurrentTemporaryTargetIfAnyTransaction(dateUtil._now()))
             .subscribe({ result ->
-<<<<<<< HEAD
+                uel.log(UserEntry.Action.CANCEL_TT, UserEntry.ValueWithUnit(UserEntry.Sources.Automation))
                 result.updated.forEach { aapsLogger.debug(LTag.DATABASE, "Updated temp target $it") }
-=======
-                uel.log(UserEntry.Action.CANCEL_TT, UserEntry.ValueWithUnit(UserEntry.Sources.Automation))
-                result.updated.forEach { nsUpload.updateTempTarget(it) }
->>>>>>> 6956a17b
             }, {
                 aapsLogger.error(LTag.DATABASE, "Error while saving temporary target", it)
             })
